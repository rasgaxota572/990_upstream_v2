/*
 * Copyright (C) 2012 Red Hat, Inc.
 *
 * Author: Mikulas Patocka <mpatocka@redhat.com>
 *
 * Based on Chromium dm-verity driver (C) 2011 The Chromium OS Authors
 *
 * This file is released under the GPLv2.
 *
 * In the file "/sys/module/dm_verity/parameters/prefetch_cluster" you can set
 * default prefetch value. Data are read in "prefetch_cluster" chunks from the
 * hash device. Setting this greatly improves performance when data and hash
 * are on the same disk on different partitions on devices with poor random
 * access behavior.
 */

#include "dm-verity.h"
#include "dm-verity-fec.h"
#include "dm-verity-debug.h"

#include <linux/module.h>
#include <linux/reboot.h>

#define DM_MSG_PREFIX			"verity"

#define DM_VERITY_ENV_LENGTH		42
#define DM_VERITY_ENV_VAR_NAME		"DM_VERITY_ERR_BLOCK_NR"

#define DM_VERITY_DEFAULT_PREFETCH_SIZE	262144

#define DM_VERITY_MAX_CORRUPTED_ERRS	100

#define DM_VERITY_OPT_LOGGING		"ignore_corruption"
#define DM_VERITY_OPT_RESTART		"restart_on_corruption"
#define DM_VERITY_OPT_IGN_ZEROES	"ignore_zero_blocks"
#define DM_VERITY_OPT_AT_MOST_ONCE	"check_at_most_once"

#define DM_VERITY_OPTS_MAX		(3 + DM_VERITY_OPTS_FEC)

static unsigned dm_verity_prefetch_cluster = DM_VERITY_DEFAULT_PREFETCH_SIZE;

module_param_named(prefetch_cluster, dm_verity_prefetch_cluster, uint, S_IRUGO | S_IWUSR);

struct dm_verity_prefetch_work {
	struct work_struct work;
	struct dm_verity *v;
	sector_t block;
	unsigned n_blocks;
};

/*
 * Auxiliary structure appended to each dm-bufio buffer. If the value
 * hash_verified is nonzero, hash of the block has been verified.
 *
 * The variable hash_verified is set to 0 when allocating the buffer, then
 * it can be changed to 1 and it is never reset to 0 again.
 *
 * There is no lock around this value, a race condition can at worst cause
 * that multiple processes verify the hash of the same buffer simultaneously
 * and write 1 to hash_verified simultaneously.
 * This condition is harmless, so we don't need locking.
 */
struct buffer_aux {
	int hash_verified;
};

/*
 * Initialize struct buffer_aux for a freshly created buffer.
 */
static void dm_bufio_alloc_callback(struct dm_buffer *buf)
{
	struct buffer_aux *aux = dm_bufio_get_aux_data(buf);

	aux->hash_verified = 0;
}

/*
 * Translate input sector number to the sector number on the target device.
 */
static sector_t verity_map_sector(struct dm_verity *v, sector_t bi_sector)
{
	return v->data_start + dm_target_offset(v->ti, bi_sector);
}

/*
 * Return hash position of a specified block at a specified tree level
 * (0 is the lowest level).
 * The lowest "hash_per_block_bits"-bits of the result denote hash position
 * inside a hash block. The remaining bits denote location of the hash block.
 */
static sector_t verity_position_at_level(struct dm_verity *v, sector_t block,
					 int level)
{
	return block >> (level * v->hash_per_block_bits);
}

static int verity_hash_update(struct dm_verity *v, struct ahash_request *req,
				const u8 *data, size_t len,
				struct crypto_wait *wait)
{
	struct scatterlist sg;

	if (likely(!is_vmalloc_addr(data))) {
		sg_init_one(&sg, data, len);
		ahash_request_set_crypt(req, &sg, NULL, len);
		return crypto_wait_req(crypto_ahash_update(req), wait);
	} else {
		do {
			int r;
			size_t this_step = min_t(size_t, len, PAGE_SIZE - offset_in_page(data));
			flush_kernel_vmap_range((void *)data, this_step);
			sg_init_table(&sg, 1);
			sg_set_page(&sg, vmalloc_to_page(data), this_step, offset_in_page(data));
			ahash_request_set_crypt(req, &sg, NULL, this_step);
			r = crypto_wait_req(crypto_ahash_update(req), wait);
			if (unlikely(r))
				return r;
			data += this_step;
			len -= this_step;
		} while (len);
		return 0;
	}
}

/*
 * Wrapper for crypto_ahash_init, which handles verity salting.
 */
static int verity_hash_init(struct dm_verity *v, struct ahash_request *req,
				struct crypto_wait *wait)
{
	int r;

	ahash_request_set_tfm(req, v->tfm);
	ahash_request_set_callback(req, CRYPTO_TFM_REQ_MAY_SLEEP |
					CRYPTO_TFM_REQ_MAY_BACKLOG,
					crypto_req_done, (void *)wait);
	crypto_init_wait(wait);

	r = crypto_wait_req(crypto_ahash_init(req), wait);

	if (unlikely(r < 0)) {
		DMERR("crypto_ahash_init failed: %d", r);
		return r;
	}

	if (likely(v->salt_size && (v->version >= 1)))
		r = verity_hash_update(v, req, v->salt, v->salt_size, wait);

	return r;
}

static int verity_hash_final(struct dm_verity *v, struct ahash_request *req,
			     u8 *digest, struct crypto_wait *wait)
{
	int r;

	if (unlikely(v->salt_size && (!v->version))) {
		r = verity_hash_update(v, req, v->salt, v->salt_size, wait);

		if (r < 0) {
			DMERR("verity_hash_final failed updating salt: %d", r);
			goto out;
		}
	}

	ahash_request_set_crypt(req, NULL, digest, 0);
	r = crypto_wait_req(crypto_ahash_final(req), wait);
out:
	return r;
}

int verity_hash(struct dm_verity *v, struct ahash_request *req,
		const u8 *data, size_t len, u8 *digest)
{
	int r;
	struct crypto_wait wait;

	r = verity_hash_init(v, req, &wait);
	if (unlikely(r < 0))
		goto out;

	r = verity_hash_update(v, req, data, len, &wait);
	if (unlikely(r < 0))
		goto out;

	r = verity_hash_final(v, req, digest, &wait);

out:
	return r;
}

static void verity_hash_at_level(struct dm_verity *v, sector_t block, int level,
				 sector_t *hash_block, unsigned *offset)
{
	sector_t position = verity_position_at_level(v, block, level);
	unsigned idx;

	*hash_block = v->hash_level_block[level] + (position >> v->hash_per_block_bits);

	if (!offset)
		return;

	idx = position & ((1 << v->hash_per_block_bits) - 1);
	if (!v->version)
		*offset = idx * v->digest_size;
	else
		*offset = idx << (v->hash_dev_block_bits - v->hash_per_block_bits);
}

/*
 * Handle verification errors.
 */
#ifndef SEC_HEX_DEBUG
static int verity_handle_err(struct dm_verity *v, enum verity_block_type type,
			     unsigned long long block)
{
	char verity_env[DM_VERITY_ENV_LENGTH];
	char *envp[] = { verity_env, NULL };
	const char *type_str = "";
	struct mapped_device *md = dm_table_get_md(v->ti->table);

	/* Corruption should be visible in device status in all modes */
	v->hash_failed = 1;

	if (v->corrupted_errs >= DM_VERITY_MAX_CORRUPTED_ERRS)
		goto out;

	v->corrupted_errs++;

	switch (type) {
	case DM_VERITY_BLOCK_TYPE_DATA:
		type_str = "data";
		break;
	case DM_VERITY_BLOCK_TYPE_METADATA:
		type_str = "metadata";
		break;
	default:
		BUG();
	}

	DMERR_LIMIT("%s: %s block %llu is corrupted", v->data_dev->name,
		    type_str, block);

	if (v->corrupted_errs == DM_VERITY_MAX_CORRUPTED_ERRS)
		DMERR("%s: reached maximum errors", v->data_dev->name);

	snprintf(verity_env, DM_VERITY_ENV_LENGTH, "%s=%d,%llu",
		DM_VERITY_ENV_VAR_NAME, type, block);

	kobject_uevent_env(&disk_to_dev(dm_disk(md))->kobj, KOBJ_CHANGE, envp);

out:
	if (v->mode == DM_VERITY_MODE_LOGGING)
		return 0;

	if (v->mode == DM_VERITY_MODE_RESTART) {
#ifdef CONFIG_DM_VERITY_AVB
		dm_verity_avb_error_handler();
#endif
		kernel_restart("dm-verity device corrupted");
	}

	return 1;
}
#endif
/*
 * Verify hash of a metadata block pertaining to the specified data block
 * ("block" argument) at a specified level ("level" argument).
 *
 * On successful return, verity_io_want_digest(v, io) contains the hash value
 * for a lower tree level or for the data block (if we're at the lowest level).
 *
 * If "skip_unverified" is true, unverified buffer is skipped and 1 is returned.
 * If "skip_unverified" is false, unverified buffer is hashed and verified
 * against current value of verity_io_want_digest(v, io).
 */
static int verity_verify_level(struct dm_verity *v, struct dm_verity_io *io,
			       sector_t block, int level, bool skip_unverified,
			       u8 *want_digest)
{
	struct dm_buffer *buf;
	struct buffer_aux *aux;
	u8 *data;
	int r;
	sector_t hash_block;
	unsigned offset;

	verity_hash_at_level(v, block, level, &hash_block, &offset);

	data = dm_bufio_read(v->bufio, hash_block, &buf);
	if (IS_ERR(data))
		return PTR_ERR(data);

	aux = dm_bufio_get_aux_data(buf);

	if (!aux->hash_verified) {
		if (skip_unverified) {
			r = 1;
			goto release_ret_r;
		}

		r = verity_hash(v, verity_io_hash_req(v, io),
				data, 1 << v->hash_dev_block_bits,
				verity_io_real_digest(v, io));
		if (unlikely(r < 0))
			goto release_ret_r;

		if (likely(memcmp(verity_io_real_digest(v, io), want_digest,
				  v->digest_size) == 0))
			aux->hash_verified = 1;
		else if (verity_fec_decode(v, io,
					   DM_VERITY_BLOCK_TYPE_METADATA,
					   hash_block, data, NULL) == 0) {
#ifdef SEC_HEX_DEBUG
			add_fec_correct_blks();
			add_fc_blks_entry(hash_block,v->data_dev->name);
#endif
			aux->hash_verified = 1;
		}
#ifdef SEC_HEX_DEBUG
		else if (verity_handle_err_hex_debug(v,
					   DM_VERITY_BLOCK_TYPE_METADATA,
					   hash_block, io, NULL)) {
			add_corrupted_blks();
#else
		else if (verity_handle_err(v,
					   DM_VERITY_BLOCK_TYPE_METADATA,
					   hash_block)) {
#endif
			r = -EIO;
			goto release_ret_r;
		}
	}

	data += offset;
	memcpy(want_digest, data, v->digest_size);
	r = 0;

release_ret_r:
	dm_bufio_release(buf);
	return r;
}

/*
 * Find a hash for a given block, write it to digest and verify the integrity
 * of the hash tree if necessary.
 */
int verity_hash_for_block(struct dm_verity *v, struct dm_verity_io *io,
			  sector_t block, u8 *digest, bool *is_zero)
{
	int r = 0, i;

	if (likely(v->levels)) {
		/*
		 * First, we try to get the requested hash for
		 * the current block. If the hash block itself is
		 * verified, zero is returned. If it isn't, this
		 * function returns 1 and we fall back to whole
		 * chain verification.
		 */
		r = verity_verify_level(v, io, block, 0, true, digest);
		if (likely(r <= 0))
			goto out;
	}

	memcpy(digest, v->root_digest, v->digest_size);

	for (i = v->levels - 1; i >= 0; i--) {
		r = verity_verify_level(v, io, block, i, false, digest);
		if (unlikely(r))
			goto out;
	}
out:
	if (!r && v->zero_digest)
		*is_zero = !memcmp(v->zero_digest, digest, v->digest_size);
	else
		*is_zero = false;

	return r;
}

/*
 * Calculates the digest for the given bio
 */
static int verity_for_io_block(struct dm_verity *v, struct dm_verity_io *io,
			       struct bvec_iter *iter, struct crypto_wait *wait)
{
	unsigned int todo = 1 << v->data_dev_block_bits;
	struct bio *bio = dm_bio_from_per_bio_data(io, v->ti->per_io_data_size);
	struct scatterlist sg;
	struct ahash_request *req = verity_io_hash_req(v, io);

	do {
		int r;
		unsigned int len;
		struct bio_vec bv = bio_iter_iovec(bio, *iter);

		sg_init_table(&sg, 1);

		len = bv.bv_len;

		if (likely(len >= todo))
			len = todo;
		/*
		 * Operating on a single page at a time looks suboptimal
		 * until you consider the typical block size is 4,096B.
		 * Going through this loops twice should be very rare.
		 */
		sg_set_page(&sg, bv.bv_page, len, bv.bv_offset);
		ahash_request_set_crypt(req, &sg, NULL, len);
		r = crypto_wait_req(crypto_ahash_update(req), wait);

		if (unlikely(r < 0)) {
			DMERR("verity_for_io_block crypto op failed: %d", r);
			return r;
		}

		bio_advance_iter(bio, iter, len);
		todo -= len;
	} while (todo);

	return 0;
}

/*
 * Calls function process for 1 << v->data_dev_block_bits bytes in the bio_vec
 * starting from iter.
 */
int verity_for_bv_block(struct dm_verity *v, struct dm_verity_io *io,
			struct bvec_iter *iter,
			int (*process)(struct dm_verity *v,
				       struct dm_verity_io *io, u8 *data,
				       size_t len))
{
	unsigned todo = 1 << v->data_dev_block_bits;
	struct bio *bio = dm_bio_from_per_bio_data(io, v->ti->per_io_data_size);

	do {
		int r;
		u8 *page;
		unsigned len;
		struct bio_vec bv = bio_iter_iovec(bio, *iter);

		page = kmap_atomic(bv.bv_page);
		len = bv.bv_len;

		if (likely(len >= todo))
			len = todo;

		r = process(v, io, page + bv.bv_offset, len);
		kunmap_atomic(page);

		if (r < 0)
			return r;

		bio_advance_iter(bio, iter, len);
		todo -= len;
	} while (todo);

	return 0;
}

static int verity_bv_zero(struct dm_verity *v, struct dm_verity_io *io,
			  u8 *data, size_t len)
{
	memset(data, 0, len);
	return 0;
}

/*
 * Moves the bio iter one data block forward.
 */
static inline void verity_bv_skip_block(struct dm_verity *v,
					struct dm_verity_io *io,
					struct bvec_iter *iter)
{
	struct bio *bio = dm_bio_from_per_bio_data(io, v->ti->per_io_data_size);

	bio_advance_iter(bio, iter, 1 << v->data_dev_block_bits);
}

/*
 * Verify one "dm_verity_io" structure.
 */
static int verity_verify_io(struct dm_verity_io *io)
{
	bool is_zero;
	struct dm_verity *v = io->v;
	struct bvec_iter start;
	unsigned b;
	struct crypto_wait wait;
	struct bio *bio = dm_bio_from_per_bio_data(io, v->ti->per_io_data_size);

	for (b = 0; b < io->n_blocks; b++) {
		int r;
		sector_t cur_block = io->block + b;
		struct ahash_request *req = verity_io_hash_req(v, io);

		if (v->validated_blocks && bio->bi_status == BLK_STS_OK &&
		    likely(test_bit(cur_block, v->validated_blocks))) {
			verity_bv_skip_block(v, io, &io->iter);
#ifdef SEC_HEX_DEBUG
			add_skipped_blks();
#endif
			continue;
		}

		r = verity_hash_for_block(v, io, cur_block,
					  verity_io_want_digest(v, io),
					  &is_zero);
		if (unlikely(r < 0))
			return r;

		if (is_zero) {
			/*
			 * If we expect a zero block, don't validate, just
			 * return zeros.
			 */
			r = verity_for_bv_block(v, io, &io->iter,
						verity_bv_zero);
			if (unlikely(r < 0))
				return r;

			continue;
		}

		r = verity_hash_init(v, req, &wait);
		if (unlikely(r < 0))
			return r;

		start = io->iter;
		r = verity_for_io_block(v, io, &io->iter, &wait);
		if (unlikely(r < 0))
			return r;

		r = verity_hash_final(v, req, verity_io_real_digest(v, io),
					&wait);
		if (unlikely(r < 0))
			return r;

		if (likely(memcmp(verity_io_real_digest(v, io),
				  verity_io_want_digest(v, io), v->digest_size) == 0)) {
			if (v->validated_blocks)
				set_bit(cur_block, v->validated_blocks);
			continue;
		}
		else if (verity_fec_decode(v, io, DM_VERITY_BLOCK_TYPE_DATA,
					   cur_block, NULL, &start) == 0) {
#ifdef SEC_HEX_DEBUG
			add_fec_correct_blks();
			add_fc_blks_entry(cur_block,v->data_dev->name);
#endif
			continue;
		}
		else {
			if (bio->bi_status) {
				/*
				 * Error correction failed; Just return error
				 */
				return -EIO;
			}
#ifdef SEC_HEX_DEBUG
			if (verity_handle_err_hex_debug(v, DM_VERITY_BLOCK_TYPE_DATA,
					cur_block, io, &start)) {
				add_corrupted_blks();
#else
			if (verity_handle_err(v, DM_VERITY_BLOCK_TYPE_DATA,
<<<<<<< HEAD
					cur_block)) {
#endif
=======
					      cur_block))
>>>>>>> 11806753
				return -EIO;
			}
		}
	}

	return 0;
}

/*
 * Skip verity work in response to I/O error when system is shutting down.
 */
static inline bool verity_is_system_shutting_down(void)
{
	return system_state == SYSTEM_HALT || system_state == SYSTEM_POWER_OFF
		|| system_state == SYSTEM_RESTART;
}

/*
 * End one "io" structure with a given error.
 */
static void verity_finish_io(struct dm_verity_io *io, blk_status_t status)
{
	struct dm_verity *v = io->v;
	struct bio *bio = dm_bio_from_per_bio_data(io, v->ti->per_io_data_size);

	bio->bi_end_io = io->orig_bi_end_io;
	bio->bi_status = status;

	verity_fec_finish_io(io);

	bio_endio(bio);
}

static void verity_work(struct work_struct *w)
{
	struct dm_verity_io *io = container_of(w, struct dm_verity_io, work);

	verity_finish_io(io, errno_to_blk_status(verity_verify_io(io)));
}

static void verity_end_io(struct bio *bio)
{
	struct dm_verity_io *io = bio->bi_private;

	if (bio->bi_status &&
	    (!verity_fec_is_enabled(io->v) || verity_is_system_shutting_down())) {
		verity_finish_io(io, bio->bi_status);
		return;
	}

	INIT_WORK(&io->work, verity_work);
	queue_work(io->v->verify_wq, &io->work);
}

/*
 * Prefetch buffers for the specified io.
 * The root buffer is not prefetched, it is assumed that it will be cached
 * all the time.
 */
static void verity_prefetch_io(struct work_struct *work)
{
	struct dm_verity_prefetch_work *pw =
		container_of(work, struct dm_verity_prefetch_work, work);
	struct dm_verity *v = pw->v;
	int i;

	for (i = v->levels - 2; i >= 0; i--) {
		sector_t hash_block_start;
		sector_t hash_block_end;
		verity_hash_at_level(v, pw->block, i, &hash_block_start, NULL);
		verity_hash_at_level(v, pw->block + pw->n_blocks - 1, i, &hash_block_end, NULL);
		if (!i) {
			unsigned cluster = READ_ONCE(dm_verity_prefetch_cluster);

			cluster >>= v->data_dev_block_bits;
			if (unlikely(!cluster))
				goto no_prefetch_cluster;

			if (unlikely(cluster & (cluster - 1)))
				cluster = 1 << __fls(cluster);

			hash_block_start &= ~(sector_t)(cluster - 1);
			hash_block_end |= cluster - 1;
			if (unlikely(hash_block_end >= v->hash_blocks))
				hash_block_end = v->hash_blocks - 1;
		}
no_prefetch_cluster:
		dm_bufio_prefetch(v->bufio, hash_block_start,
				  hash_block_end - hash_block_start + 1);
	}

	kfree(pw);
}

static void verity_submit_prefetch(struct dm_verity *v, struct dm_verity_io *io)
{
	sector_t block = io->block;
	unsigned int n_blocks = io->n_blocks;
	struct dm_verity_prefetch_work *pw;

	if (v->validated_blocks) {
		while (n_blocks && test_bit(block, v->validated_blocks)) {
			block++;
			n_blocks--;
		}
		while (n_blocks && test_bit(block + n_blocks - 1,
					v->validated_blocks))
			n_blocks--;
		if (!n_blocks)
			return;
	}

	pw = kmalloc(sizeof(struct dm_verity_prefetch_work),
		GFP_NOIO | __GFP_NORETRY | __GFP_NOMEMALLOC | __GFP_NOWARN);

	if (!pw)
		return;

	INIT_WORK(&pw->work, verity_prefetch_io);
	pw->v = v;
	pw->block = block;
	pw->n_blocks = n_blocks;
	queue_work(v->verify_wq, &pw->work);
}

/*
 * Bio map function. It allocates dm_verity_io structure and bio vector and
 * fills them. Then it issues prefetches and the I/O.
 */
static int verity_map(struct dm_target *ti, struct bio *bio)
{
	struct dm_verity *v = ti->private;
	struct dm_verity_io *io;

	bio_set_dev(bio, v->data_dev->bdev);
	bio->bi_iter.bi_sector = verity_map_sector(v, bio->bi_iter.bi_sector);

	if (((unsigned)bio->bi_iter.bi_sector | bio_sectors(bio)) &
	    ((1 << (v->data_dev_block_bits - SECTOR_SHIFT)) - 1)) {
		DMERR_LIMIT("unaligned io");
		return DM_MAPIO_KILL;
	}

	if (bio_end_sector(bio) >>
	    (v->data_dev_block_bits - SECTOR_SHIFT) > v->data_blocks) {
		DMERR_LIMIT("io out of range");
		return DM_MAPIO_KILL;
	}

	if (bio_data_dir(bio) == WRITE)
		return DM_MAPIO_KILL;

	io = dm_per_bio_data(bio, ti->per_io_data_size);
	io->v = v;
	io->orig_bi_end_io = bio->bi_end_io;
	io->block = bio->bi_iter.bi_sector >> (v->data_dev_block_bits - SECTOR_SHIFT);
	io->n_blocks = bio->bi_iter.bi_size >> v->data_dev_block_bits;

#ifdef SEC_HEX_DEBUG
	add_total_blks(io->n_blocks);

	if (get_total_blks() - get_prev_total_blks() > 0x4000) {
		set_prev_total_blks(get_total_blks());
		print_blks_cnt(v->data_dev->name);
	}
#endif

	bio->bi_end_io = verity_end_io;
	bio->bi_private = io;
	io->iter = bio->bi_iter;

	verity_fec_init_io(io);

	verity_submit_prefetch(v, io);

	generic_make_request(bio);

	return DM_MAPIO_SUBMITTED;
}

/*
 * Status: V (valid) or C (corruption found)
 */
static void verity_status(struct dm_target *ti, status_type_t type,
			  unsigned status_flags, char *result, unsigned maxlen)
{
	struct dm_verity *v = ti->private;
	unsigned args = 0;
	unsigned sz = 0;
	unsigned x;

	switch (type) {
	case STATUSTYPE_INFO:
		DMEMIT("%c", v->hash_failed ? 'C' : 'V');
		break;
	case STATUSTYPE_TABLE:
		DMEMIT("%u %s %s %u %u %llu %llu %s ",
			v->version,
			v->data_dev->name,
			v->hash_dev->name,
			1 << v->data_dev_block_bits,
			1 << v->hash_dev_block_bits,
			(unsigned long long)v->data_blocks,
			(unsigned long long)v->hash_start,
			v->alg_name
			);
		for (x = 0; x < v->digest_size; x++)
			DMEMIT("%02x", v->root_digest[x]);
		DMEMIT(" ");
		if (!v->salt_size)
			DMEMIT("-");
		else
			for (x = 0; x < v->salt_size; x++)
				DMEMIT("%02x", v->salt[x]);
		if (v->mode != DM_VERITY_MODE_EIO)
			args++;
		if (verity_fec_is_enabled(v))
			args += DM_VERITY_OPTS_FEC;
		if (v->zero_digest)
			args++;
		if (v->validated_blocks)
			args++;
		if (!args)
			return;
		DMEMIT(" %u", args);
		if (v->mode != DM_VERITY_MODE_EIO) {
			DMEMIT(" ");
			switch (v->mode) {
			case DM_VERITY_MODE_LOGGING:
				DMEMIT(DM_VERITY_OPT_LOGGING);
				break;
			case DM_VERITY_MODE_RESTART:
				DMEMIT(DM_VERITY_OPT_RESTART);
				break;
			default:
				BUG();
			}
		}
		if (v->zero_digest)
			DMEMIT(" " DM_VERITY_OPT_IGN_ZEROES);
		if (v->validated_blocks)
			DMEMIT(" " DM_VERITY_OPT_AT_MOST_ONCE);
		sz = verity_fec_status_table(v, sz, result, maxlen);
		break;
	}
}

static int verity_prepare_ioctl(struct dm_target *ti, struct block_device **bdev)
{
	struct dm_verity *v = ti->private;

	*bdev = v->data_dev->bdev;

	if (v->data_start ||
	    ti->len != i_size_read(v->data_dev->bdev->bd_inode) >> SECTOR_SHIFT)
		return 1;
	return 0;
}

static int verity_iterate_devices(struct dm_target *ti,
				  iterate_devices_callout_fn fn, void *data)
{
	struct dm_verity *v = ti->private;

	return fn(ti, v->data_dev, v->data_start, ti->len, data);
}

static void verity_io_hints(struct dm_target *ti, struct queue_limits *limits)
{
	struct dm_verity *v = ti->private;

	if (limits->logical_block_size < 1 << v->data_dev_block_bits)
		limits->logical_block_size = 1 << v->data_dev_block_bits;

	if (limits->physical_block_size < 1 << v->data_dev_block_bits)
		limits->physical_block_size = 1 << v->data_dev_block_bits;

	blk_limits_io_min(limits, limits->logical_block_size);
}

static void verity_dtr(struct dm_target *ti)
{
	struct dm_verity *v = ti->private;

	if (v->verify_wq)
		destroy_workqueue(v->verify_wq);

	if (v->bufio)
		dm_bufio_client_destroy(v->bufio);

	kvfree(v->validated_blocks);
	kfree(v->salt);
	kfree(v->root_digest);
	kfree(v->zero_digest);

	if (v->tfm)
		crypto_free_ahash(v->tfm);

	kfree(v->alg_name);

	if (v->hash_dev)
		dm_put_device(ti, v->hash_dev);

	if (v->data_dev)
		dm_put_device(ti, v->data_dev);

	verity_fec_dtr(v);

	kfree(v);
}

static int verity_alloc_most_once(struct dm_verity *v)
{
	struct dm_target *ti = v->ti;

	/* the bitset can only handle INT_MAX blocks */
	if (v->data_blocks > INT_MAX) {
		ti->error = "device too large to use check_at_most_once";
		return -E2BIG;
	}

	v->validated_blocks = kvcalloc(BITS_TO_LONGS(v->data_blocks),
				       sizeof(unsigned long),
				       GFP_KERNEL);
	if (!v->validated_blocks) {
		ti->error = "failed to allocate bitset for check_at_most_once";
		return -ENOMEM;
	}

	return 0;
}

static int verity_alloc_zero_digest(struct dm_verity *v)
{
	int r = -ENOMEM;
	struct ahash_request *req;
	u8 *zero_data;

	v->zero_digest = kmalloc(v->digest_size, GFP_KERNEL);

	if (!v->zero_digest)
		return r;

	req = kmalloc(v->ahash_reqsize, GFP_KERNEL);

	if (!req)
		return r; /* verity_dtr will free zero_digest */

	zero_data = kzalloc(1 << v->data_dev_block_bits, GFP_KERNEL);

	if (!zero_data)
		goto out;

	r = verity_hash(v, req, zero_data, 1 << v->data_dev_block_bits,
			v->zero_digest);

out:
	kfree(req);
	kfree(zero_data);

	return r;
}

static int verity_parse_opt_args(struct dm_arg_set *as, struct dm_verity *v)
{
	int r;
	unsigned argc;
	struct dm_target *ti = v->ti;
	const char *arg_name;

	static const struct dm_arg _args[] = {
		{0, DM_VERITY_OPTS_MAX, "Invalid number of feature args"},
	};

	r = dm_read_arg_group(_args, as, &argc, &ti->error);
	if (r)
		return -EINVAL;

	if (!argc)
		return 0;

	do {
		arg_name = dm_shift_arg(as);
		argc--;

		if (!strcasecmp(arg_name, DM_VERITY_OPT_LOGGING)) {
			v->mode = DM_VERITY_MODE_LOGGING;
			continue;

		} else if (!strcasecmp(arg_name, DM_VERITY_OPT_RESTART)) {
			v->mode = DM_VERITY_MODE_RESTART;
			continue;

		} else if (!strcasecmp(arg_name, DM_VERITY_OPT_IGN_ZEROES)) {
			r = verity_alloc_zero_digest(v);
			if (r) {
				ti->error = "Cannot allocate zero digest";
				return r;
			}
			continue;

		} else if (!strcasecmp(arg_name, DM_VERITY_OPT_AT_MOST_ONCE)) {
			r = verity_alloc_most_once(v);
			if (r)
				return r;
			continue;

		} else if (verity_is_fec_opt_arg(arg_name)) {
			r = verity_fec_parse_opt_args(as, v, &argc, arg_name);
			if (r)
				return r;
			continue;
		}

		ti->error = "Unrecognized verity feature request";
		return -EINVAL;
	} while (argc && !r);

	return r;
}

/*
 * Target parameters:
 *	<version>	The current format is version 1.
 *			Vsn 0 is compatible with original Chromium OS releases.
 *	<data device>
 *	<hash device>
 *	<data block size>
 *	<hash block size>
 *	<the number of data blocks>
 *	<hash start block>
 *	<algorithm>
 *	<digest>
 *	<salt>		Hex string or "-" if no salt.
 */
static int verity_ctr(struct dm_target *ti, unsigned argc, char **argv)
{
	struct dm_verity *v;
	struct dm_arg_set as;
	unsigned int num;
	unsigned long long num_ll;
	int r;
	int i;
	sector_t hash_position;
	char dummy;

	v = kzalloc(sizeof(struct dm_verity), GFP_KERNEL);
	if (!v) {
		ti->error = "Cannot allocate verity structure";
		return -ENOMEM;
	}
	ti->private = v;
	v->ti = ti;

	r = verity_fec_ctr_alloc(v);
	if (r)
		goto bad;

	if ((dm_table_get_mode(ti->table) & ~FMODE_READ)) {
		ti->error = "Device must be readonly";
		r = -EINVAL;
		goto bad;
	}

	if (argc < 10) {
		ti->error = "Not enough arguments";
		r = -EINVAL;
		goto bad;
	}

	if (sscanf(argv[0], "%u%c", &num, &dummy) != 1 ||
	    num > 1) {
		ti->error = "Invalid version";
		r = -EINVAL;
		goto bad;
	}
	v->version = num;

	r = dm_get_device(ti, argv[1], FMODE_READ, &v->data_dev);
	if (r) {
		ti->error = "Data device lookup failed";
		goto bad;
	}

	r = dm_get_device(ti, argv[2], FMODE_READ, &v->hash_dev);
	if (r) {
		ti->error = "Hash device lookup failed";
		goto bad;
	}

	if (sscanf(argv[3], "%u%c", &num, &dummy) != 1 ||
	    !num || (num & (num - 1)) ||
	    num < bdev_logical_block_size(v->data_dev->bdev) ||
	    num > PAGE_SIZE) {
		ti->error = "Invalid data device block size";
		r = -EINVAL;
		goto bad;
	}
	v->data_dev_block_bits = __ffs(num);

	if (sscanf(argv[4], "%u%c", &num, &dummy) != 1 ||
	    !num || (num & (num - 1)) ||
	    num < bdev_logical_block_size(v->hash_dev->bdev) ||
	    num > INT_MAX) {
		ti->error = "Invalid hash device block size";
		r = -EINVAL;
		goto bad;
	}
	v->hash_dev_block_bits = __ffs(num);

	if (sscanf(argv[5], "%llu%c", &num_ll, &dummy) != 1 ||
	    (sector_t)(num_ll << (v->data_dev_block_bits - SECTOR_SHIFT))
	    >> (v->data_dev_block_bits - SECTOR_SHIFT) != num_ll) {
		ti->error = "Invalid data blocks";
		r = -EINVAL;
		goto bad;
	}
	v->data_blocks = num_ll;

	if (ti->len > (v->data_blocks << (v->data_dev_block_bits - SECTOR_SHIFT))) {
		ti->error = "Data device is too small";
		r = -EINVAL;
		goto bad;
	}

	if (sscanf(argv[6], "%llu%c", &num_ll, &dummy) != 1 ||
	    (sector_t)(num_ll << (v->hash_dev_block_bits - SECTOR_SHIFT))
	    >> (v->hash_dev_block_bits - SECTOR_SHIFT) != num_ll) {
		ti->error = "Invalid hash start";
		r = -EINVAL;
		goto bad;
	}
	v->hash_start = num_ll;

	v->alg_name = kstrdup(argv[7], GFP_KERNEL);
	if (!v->alg_name) {
		ti->error = "Cannot allocate algorithm name";
		r = -ENOMEM;
		goto bad;
	}

	v->tfm = crypto_alloc_ahash(v->alg_name, 0, 0);
	if (IS_ERR(v->tfm)) {
		ti->error = "Cannot initialize hash function";
		r = PTR_ERR(v->tfm);
		v->tfm = NULL;
		goto bad;
	}

	/*
	 * dm-verity performance can vary greatly depending on which hash
	 * algorithm implementation is used.  Help people debug performance
	 * problems by logging the ->cra_driver_name.
	 */
	DMINFO("%s using implementation \"%s\"", v->alg_name,
	       crypto_hash_alg_common(v->tfm)->base.cra_driver_name);

	v->digest_size = crypto_ahash_digestsize(v->tfm);
	if ((1 << v->hash_dev_block_bits) < v->digest_size * 2) {
		ti->error = "Digest size too big";
		r = -EINVAL;
		goto bad;
	}
	v->ahash_reqsize = sizeof(struct ahash_request) +
		crypto_ahash_reqsize(v->tfm);

	v->root_digest = kmalloc(v->digest_size, GFP_KERNEL);
	if (!v->root_digest) {
		ti->error = "Cannot allocate root digest";
		r = -ENOMEM;
		goto bad;
	}
	if (strlen(argv[8]) != v->digest_size * 2 ||
	    hex2bin(v->root_digest, argv[8], v->digest_size)) {
		ti->error = "Invalid root digest";
		r = -EINVAL;
		goto bad;
	}

	if (strcmp(argv[9], "-")) {
		v->salt_size = strlen(argv[9]) / 2;
		v->salt = kmalloc(v->salt_size, GFP_KERNEL);
		if (!v->salt) {
			ti->error = "Cannot allocate salt";
			r = -ENOMEM;
			goto bad;
		}
		if (strlen(argv[9]) != v->salt_size * 2 ||
		    hex2bin(v->salt, argv[9], v->salt_size)) {
			ti->error = "Invalid salt";
			r = -EINVAL;
			goto bad;
		}
	}

	argv += 10;
	argc -= 10;

	/* Optional parameters */
	if (argc) {
		as.argc = argc;
		as.argv = argv;

		r = verity_parse_opt_args(&as, v);
		if (r < 0)
			goto bad;
	}

#ifdef SEC_HEX_DEBUG
	get_b_info(v->data_dev->name);
#endif

#ifdef CONFIG_DM_ANDROID_VERITY_AT_MOST_ONCE_DEFAULT_ENABLED
	if (!v->validated_blocks) {
		r = verity_alloc_most_once(v);
		if (r)
			goto bad;
	}
#endif

	v->hash_per_block_bits =
		__fls((1 << v->hash_dev_block_bits) / v->digest_size);

	v->levels = 0;
	if (v->data_blocks)
		while (v->hash_per_block_bits * v->levels < 64 &&
		       (unsigned long long)(v->data_blocks - 1) >>
		       (v->hash_per_block_bits * v->levels))
			v->levels++;

	if (v->levels > DM_VERITY_MAX_LEVELS) {
		ti->error = "Too many tree levels";
		r = -E2BIG;
		goto bad;
	}

	hash_position = v->hash_start;
	for (i = v->levels - 1; i >= 0; i--) {
		sector_t s;
		v->hash_level_block[i] = hash_position;
		s = (v->data_blocks + ((sector_t)1 << ((i + 1) * v->hash_per_block_bits)) - 1)
					>> ((i + 1) * v->hash_per_block_bits);
		if (hash_position + s < hash_position) {
			ti->error = "Hash device offset overflow";
			r = -E2BIG;
			goto bad;
		}
		hash_position += s;
	}
	v->hash_blocks = hash_position;

	v->bufio = dm_bufio_client_create(v->hash_dev->bdev,
		1 << v->hash_dev_block_bits, 1, sizeof(struct buffer_aux),
		dm_bufio_alloc_callback, NULL);
	if (IS_ERR(v->bufio)) {
		ti->error = "Cannot initialize dm-bufio";
		r = PTR_ERR(v->bufio);
		v->bufio = NULL;
		goto bad;
	}

	if (dm_bufio_get_device_size(v->bufio) < v->hash_blocks) {
		ti->error = "Hash device is too small";
		r = -E2BIG;
		goto bad;
	}

	/* WQ_UNBOUND greatly improves performance when running on ramdisk */
	v->verify_wq = alloc_workqueue("kverityd", WQ_CPU_INTENSIVE | WQ_MEM_RECLAIM | WQ_UNBOUND, num_online_cpus());
	if (!v->verify_wq) {
		ti->error = "Cannot allocate workqueue";
		r = -ENOMEM;
		goto bad;
	}

	ti->per_io_data_size = sizeof(struct dm_verity_io) +
				v->ahash_reqsize + v->digest_size * 2;

	r = verity_fec_ctr(v);
	if (r)
		goto bad;

	ti->per_io_data_size = roundup(ti->per_io_data_size,
				       __alignof__(struct dm_verity_io));

#ifdef SEC_HEX_DEBUG
	if (!verity_fec_is_enabled(v))
		add_fec_off_cnt(v->data_dev->name);
#endif

	return 0;

bad:

#ifdef SEC_HEX_DEBUG
	add_fec_off_cnt("bad");
#endif

	verity_dtr(ti);

	return r;
}

static struct target_type verity_target = {
	.name		= "verity",
	.features	= DM_TARGET_IMMUTABLE,
	.version	= {1, 4, 0},
	.module		= THIS_MODULE,
	.ctr		= verity_ctr,
	.dtr		= verity_dtr,
	.map		= verity_map,
	.status		= verity_status,
	.prepare_ioctl	= verity_prepare_ioctl,
	.iterate_devices = verity_iterate_devices,
	.io_hints	= verity_io_hints,
};

static int __init dm_verity_init(void)
{
	int r;

	r = dm_register_target(&verity_target);
	if (r < 0)
		DMERR("register failed %d", r);

	return r;
}

static void __exit dm_verity_exit(void)
{
	dm_unregister_target(&verity_target);
}

module_init(dm_verity_init);
module_exit(dm_verity_exit);

MODULE_AUTHOR("Mikulas Patocka <mpatocka@redhat.com>");
MODULE_AUTHOR("Mandeep Baines <msb@chromium.org>");
MODULE_AUTHOR("Will Drewry <wad@chromium.org>");
MODULE_DESCRIPTION(DM_NAME " target for transparent disk integrity checking");
MODULE_LICENSE("GPL");<|MERGE_RESOLUTION|>--- conflicted
+++ resolved
@@ -565,12 +565,8 @@
 				add_corrupted_blks();
 #else
 			if (verity_handle_err(v, DM_VERITY_BLOCK_TYPE_DATA,
-<<<<<<< HEAD
 					cur_block)) {
 #endif
-=======
-					      cur_block))
->>>>>>> 11806753
 				return -EIO;
 			}
 		}
