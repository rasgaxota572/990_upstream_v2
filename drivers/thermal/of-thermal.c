--- conflicted
+++ resolved
@@ -626,11 +626,7 @@
 	if (sens_param->ops->set_emul_temp)
 		tzd->ops->set_emul_temp = of_thermal_set_emul_temp;
 
-<<<<<<< HEAD
 	tzd->ops->throttle_hotplug = of_thermal_throttle_hotplug;
-=======
-	list_add_tail(&tz->list, &sens_param->first_tz);
->>>>>>> 9f80205d
 	mutex_unlock(&tzd->lock);
 
 	return tzd;
@@ -675,7 +671,6 @@
 				const struct thermal_zone_of_device_ops *ops)
 {
 	struct device_node *np, *child, *sensor_np;
-	struct thermal_zone_device *tzd = ERR_PTR(-ENODEV);
 	struct thermal_zone_device *first_tzd = NULL;
 	struct __sensor_param *sens_param = NULL;
 
@@ -704,7 +699,6 @@
 	for_each_available_child_of_node(np, child) {
 		struct of_phandle_args sensor_specs;
 		int ret, id;
-		struct __thermal_zone *tz;
 
 		/* For now, thermal framework supports only 1 sensor per zone */
 		ret = of_parse_phandle_with_args(child, "thermal-sensors",
@@ -723,25 +717,15 @@
 		}
 
 		if (sensor_specs.np == sensor_np && id == sensor_id) {
-			tzd = thermal_zone_of_add_sensor(child, sensor_np,
+			first_tzd  = thermal_zone_of_add_sensor(child, sensor_np,
 							 sens_param);
-<<<<<<< HEAD
 			of_node_put(sensor_specs.np);
 			of_node_put(child);
 			goto exit;
-=======
-			if (!IS_ERR(tzd)) {
-				if (!first_tzd)
-					first_tzd = tzd;
-				tz = tzd->devdata;
-				if (!tz->default_disable)
-					tzd->ops->set_mode(tzd,
-						THERMAL_DEVICE_ENABLED);
-			}
->>>>>>> 9f80205d
 		}
 		of_node_put(sensor_specs.np);
 	}
+exit:
 	of_node_put(sensor_np);
 	of_node_put(np);
 
