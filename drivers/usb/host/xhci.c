// SPDX-License-Identifier: GPL-2.0
/*
 * xHCI host controller driver
 *
 * Copyright (C) 2008 Intel Corp.
 *
 * Author: Sarah Sharp
 * Some code borrowed from the Linux EHCI driver.
 */

#include <linux/pci.h>
#include <linux/iopoll.h>
#include <linux/irq.h>
#include <linux/log2.h>
#include <linux/module.h>
#include <linux/moduleparam.h>
#include <linux/slab.h>
#include <linux/dmi.h>
#include <linux/dma-mapping.h>

#ifdef CONFIG_SND_EXYNOS_USB_AUDIO
#include <linux/usb/exynos_usb_audio.h>
#endif
#ifdef CONFIG_USB_DWC3_EXYNOS
#include <soc/samsung/exynos-cpupm.h>
#endif

#include "xhci.h"
#include "xhci-trace.h"
#include "xhci-mtk.h"
#include "xhci-debugfs.h"
#include "xhci-dbgcap.h"
#include "xhci-plat.h"

#define DRIVER_AUTHOR "Sarah Sharp"
#define DRIVER_DESC "'eXtensible' Host Controller (xHC) Driver"

#define	PORT_WAKE_BITS	(PORT_WKOC_E | PORT_WKDISC_E | PORT_WKCONN_E)

/* Some 0.95 hardware can't handle the chain bit on a Link TRB being cleared */
static int link_quirk;
module_param(link_quirk, int, S_IRUGO | S_IWUSR);
MODULE_PARM_DESC(link_quirk, "Don't clear the chain bit on a link TRB");

static unsigned long long quirks;
module_param(quirks, ullong, S_IRUGO);
MODULE_PARM_DESC(quirks, "Bit flags for quirks to be enabled as default");

static bool td_on_ring(struct xhci_td *td, struct xhci_ring *ring)
{
	struct xhci_segment *seg = ring->first_seg;

	if (!td || !td->start_seg)
		return false;
	do {
		if (seg == td->start_seg)
			return true;
		seg = seg->next;
	} while (seg && seg != ring->first_seg);

	return false;
}

/*
 * xhci_handshake - spin reading hc until handshake completes or fails
 * @ptr: address of hc register to be read
 * @mask: bits to look at in result of read
 * @done: value of those bits when handshake succeeds
 * @usec: timeout in microseconds
 *
 * Returns negative errno, or zero on success
 *
 * Success happens when the "mask" bits have the specified value (hardware
 * handshake done).  There are two failure modes:  "usec" have passed (major
 * hardware flakeout), or the register reads as all-ones (hardware removed).
 */
int xhci_handshake(void __iomem *ptr, u32 mask, u32 done, int usec)
{
	u32	result;
	int	ret;

	ret = readl_poll_timeout_atomic(ptr, result,
					(result & mask) == done ||
					result == U32_MAX,
					1, usec);
	if (result == U32_MAX)		/* card removed */
		return -ENODEV;

	return ret;
}

/*
 * Disable interrupts and begin the xHCI halting process.
 */
void xhci_quiesce(struct xhci_hcd *xhci)
{
	u32 halted;
	u32 cmd;
	u32 mask;

	mask = ~(XHCI_IRQS);
	halted = readl(&xhci->op_regs->status) & STS_HALT;
	if (!halted)
		mask &= ~CMD_RUN;

	cmd = readl(&xhci->op_regs->command);
	cmd &= mask;
	writel(cmd, &xhci->op_regs->command);
}

/*
 * Force HC into halt state.
 *
 * Disable any IRQs and clear the run/stop bit.
 * HC will complete any current and actively pipelined transactions, and
 * should halt within 16 ms of the run/stop bit being cleared.
 * Read HC Halted bit in the status register to see when the HC is finished.
 */
int xhci_halt(struct xhci_hcd *xhci)
{
	int ret;
	xhci_dbg_trace(xhci, trace_xhci_dbg_init, "// Halt the HC");
	xhci_quiesce(xhci);

	ret = xhci_handshake(&xhci->op_regs->status,
			STS_HALT, STS_HALT, XHCI_MAX_HALT_USEC);
	if (ret) {
		xhci_warn(xhci, "Host halt failed, %d\n", ret);
		return ret;
	}
	xhci->xhc_state |= XHCI_STATE_HALTED;
	xhci->cmd_ring_state = CMD_RING_STATE_STOPPED;
	return ret;
}

/*
 * Set the run bit and wait for the host to be running.
 */
int xhci_start(struct xhci_hcd *xhci)
{
	u32 temp;
	int ret;

	temp = readl(&xhci->op_regs->command);
	temp |= (CMD_RUN);
	xhci_dbg_trace(xhci, trace_xhci_dbg_init, "// Turn on HC, cmd = 0x%x.",
			temp);
	writel(temp, &xhci->op_regs->command);

	/*
	 * Wait for the HCHalted Status bit to be 0 to indicate the host is
	 * running.
	 */
	ret = xhci_handshake(&xhci->op_regs->status,
			STS_HALT, 0, XHCI_MAX_HALT_USEC);
	if (ret == -ETIMEDOUT)
		xhci_err(xhci, "Host took too long to start, "
				"waited %u microseconds.\n",
				XHCI_MAX_HALT_USEC);
	if (!ret)
		/* clear state flags. Including dying, halted or removing */
		xhci->xhc_state = 0;

	return ret;
}

/*
 * Reset a halted HC.
 *
 * This resets pipelines, timers, counters, state machines, etc.
 * Transactions will be terminated immediately, and operational registers
 * will be set to their defaults.
 */
int xhci_reset(struct xhci_hcd *xhci)
{
	u32 command;
	u32 state;
	int ret, i;

	state = readl(&xhci->op_regs->status);

	if (state == ~(u32)0) {
		xhci_warn(xhci, "Host not accessible, reset failed.\n");
		return -ENODEV;
	}

	if ((state & STS_HALT) == 0) {
		xhci_warn(xhci, "Host controller not halted, aborting reset.\n");
		return 0;
	}

	xhci_dbg_trace(xhci, trace_xhci_dbg_init, "// Reset the HC");
	command = readl(&xhci->op_regs->command);
	command |= CMD_RESET;
	writel(command, &xhci->op_regs->command);

	/* Existing Intel xHCI controllers require a delay of 1 mS,
	 * after setting the CMD_RESET bit, and before accessing any
	 * HC registers. This allows the HC to complete the
	 * reset operation and be ready for HC register access.
	 * Without this delay, the subsequent HC register access,
	 * may result in a system hang very rarely.
	 */
	if (xhci->quirks & XHCI_INTEL_HOST)
		udelay(1000);

	ret = xhci_handshake(&xhci->op_regs->command,
			CMD_RESET, 0, 10 * 1000 * 1000);
	if (ret)
		return ret;

	if (xhci->quirks & XHCI_ASMEDIA_MODIFY_FLOWCONTROL)
		usb_asmedia_modifyflowcontrol(to_pci_dev(xhci_to_hcd(xhci)->self.controller));

	xhci_dbg_trace(xhci, trace_xhci_dbg_init,
			 "Wait for controller to be ready for doorbell rings");
	/*
	 * xHCI cannot write to any doorbells or operational registers other
	 * than status until the "Controller Not Ready" flag is cleared.
	 */
	ret = xhci_handshake(&xhci->op_regs->status,
			STS_CNR, 0, 10 * 1000 * 1000);

	for (i = 0; i < 2; i++) {
		xhci->bus_state[i].port_c_suspend = 0;
		xhci->bus_state[i].suspended_ports = 0;
		xhci->bus_state[i].resuming_ports = 0;
	}

#if defined(CONFIG_USB_DWC3_EXYNOS)
	/* Exynos specific configurations for cleared register after reset */
	xhci_info(xhci, "Set SOC Specific Configuration after RESET.\n");
	xhci_soc_config_after_reset(xhci);
#endif

	return ret;
}

static void xhci_zero_64b_regs(struct xhci_hcd *xhci)
{
	struct device *dev = xhci_to_hcd(xhci)->self.sysdev;
	int err, i;
	u64 val;

	/*
	 * Some Renesas controllers get into a weird state if they are
	 * reset while programmed with 64bit addresses (they will preserve
	 * the top half of the address in internal, non visible
	 * registers). You end up with half the address coming from the
	 * kernel, and the other half coming from the firmware. Also,
	 * changing the programming leads to extra accesses even if the
	 * controller is supposed to be halted. The controller ends up with
	 * a fatal fault, and is then ripe for being properly reset.
	 *
	 * Special care is taken to only apply this if the device is behind
	 * an iommu. Doing anything when there is no iommu is definitely
	 * unsafe...
	 */
	if (!(xhci->quirks & XHCI_ZERO_64B_REGS) || !dev->iommu_group)
		return;

	xhci_info(xhci, "Zeroing 64bit base registers, expecting fault\n");

	/* Clear HSEIE so that faults do not get signaled */
	val = readl(&xhci->op_regs->command);
	val &= ~CMD_HSEIE;
	writel(val, &xhci->op_regs->command);

	/* Clear HSE (aka FATAL) */
	val = readl(&xhci->op_regs->status);
	val |= STS_FATAL;
	writel(val, &xhci->op_regs->status);

	/* Now zero the registers, and brace for impact */
	val = xhci_read_64(xhci, &xhci->op_regs->dcbaa_ptr);
	if (upper_32_bits(val))
		xhci_write_64(xhci, 0, &xhci->op_regs->dcbaa_ptr);
	val = xhci_read_64(xhci, &xhci->op_regs->cmd_ring);
	if (upper_32_bits(val))
		xhci_write_64(xhci, 0, &xhci->op_regs->cmd_ring);

	for (i = 0; i < HCS_MAX_INTRS(xhci->hcs_params1); i++) {
		struct xhci_intr_reg __iomem *ir;

		ir = &xhci->run_regs->ir_set[i];
		val = xhci_read_64(xhci, &ir->erst_base);
		if (upper_32_bits(val))
			xhci_write_64(xhci, 0, &ir->erst_base);
		val= xhci_read_64(xhci, &ir->erst_dequeue);
		if (upper_32_bits(val))
			xhci_write_64(xhci, 0, &ir->erst_dequeue);
	}

	/* Wait for the fault to appear. It will be cleared on reset */
	err = xhci_handshake(&xhci->op_regs->status,
			     STS_FATAL, STS_FATAL,
			     XHCI_MAX_HALT_USEC);
	if (!err)
		xhci_info(xhci, "Fault detected\n");
}

#ifdef CONFIG_USB_PCI
/*
 * Set up MSI
 */
static int xhci_setup_msi(struct xhci_hcd *xhci)
{
	int ret;
	/*
	 * TODO:Check with MSI Soc for sysdev
	 */
	struct pci_dev  *pdev = to_pci_dev(xhci_to_hcd(xhci)->self.controller);

	ret = pci_alloc_irq_vectors(pdev, 1, 1, PCI_IRQ_MSI);
	if (ret < 0) {
		xhci_dbg_trace(xhci, trace_xhci_dbg_init,
				"failed to allocate MSI entry");
		return ret;
	}

	ret = request_irq(pdev->irq, xhci_msi_irq,
				0, "xhci_hcd", xhci_to_hcd(xhci));
	if (ret) {
		xhci_dbg_trace(xhci, trace_xhci_dbg_init,
				"disable MSI interrupt");
		pci_free_irq_vectors(pdev);
	}

	return ret;
}

/*
 * Set up MSI-X
 */
static int xhci_setup_msix(struct xhci_hcd *xhci)
{
	int i, ret = 0;
	struct usb_hcd *hcd = xhci_to_hcd(xhci);
	struct pci_dev *pdev = to_pci_dev(hcd->self.controller);

	/*
	 * calculate number of msi-x vectors supported.
	 * - HCS_MAX_INTRS: the max number of interrupts the host can handle,
	 *   with max number of interrupters based on the xhci HCSPARAMS1.
	 * - num_online_cpus: maximum msi-x vectors per CPUs core.
	 *   Add additional 1 vector to ensure always available interrupt.
	 */
	xhci->msix_count = min(num_online_cpus() + 1,
				HCS_MAX_INTRS(xhci->hcs_params1));

	ret = pci_alloc_irq_vectors(pdev, xhci->msix_count, xhci->msix_count,
			PCI_IRQ_MSIX);
	if (ret < 0) {
		xhci_dbg_trace(xhci, trace_xhci_dbg_init,
				"Failed to enable MSI-X");
		return ret;
	}

	for (i = 0; i < xhci->msix_count; i++) {
		ret = request_irq(pci_irq_vector(pdev, i), xhci_msi_irq, 0,
				"xhci_hcd", xhci_to_hcd(xhci));
		if (ret)
			goto disable_msix;
	}

	hcd->msix_enabled = 1;
	return ret;

disable_msix:
	xhci_dbg_trace(xhci, trace_xhci_dbg_init, "disable MSI-X interrupt");
	while (--i >= 0)
		free_irq(pci_irq_vector(pdev, i), xhci_to_hcd(xhci));
	pci_free_irq_vectors(pdev);
	return ret;
}

/* Free any IRQs and disable MSI-X */
static void xhci_cleanup_msix(struct xhci_hcd *xhci)
{
	struct usb_hcd *hcd = xhci_to_hcd(xhci);
	struct pci_dev *pdev = to_pci_dev(hcd->self.controller);

	if (xhci->quirks & XHCI_PLAT)
		return;

	/* return if using legacy interrupt */
	if (hcd->irq > 0)
		return;

	if (hcd->msix_enabled) {
		int i;

		for (i = 0; i < xhci->msix_count; i++)
			free_irq(pci_irq_vector(pdev, i), xhci_to_hcd(xhci));
	} else {
		free_irq(pci_irq_vector(pdev, 0), xhci_to_hcd(xhci));
	}

	pci_free_irq_vectors(pdev);
	hcd->msix_enabled = 0;
}

static void __maybe_unused xhci_msix_sync_irqs(struct xhci_hcd *xhci)
{
	struct usb_hcd *hcd = xhci_to_hcd(xhci);

	if (hcd->msix_enabled) {
		struct pci_dev *pdev = to_pci_dev(hcd->self.controller);
		int i;

		for (i = 0; i < xhci->msix_count; i++)
			synchronize_irq(pci_irq_vector(pdev, i));
	}
}

static int xhci_try_enable_msi(struct usb_hcd *hcd)
{
	struct xhci_hcd *xhci = hcd_to_xhci(hcd);
	struct pci_dev  *pdev;
	int ret;

	/* The xhci platform device has set up IRQs through usb_add_hcd. */
	if (xhci->quirks & XHCI_PLAT)
		return 0;

	pdev = to_pci_dev(xhci_to_hcd(xhci)->self.controller);
	/*
	 * Some Fresco Logic host controllers advertise MSI, but fail to
	 * generate interrupts.  Don't even try to enable MSI.
	 */
	if (xhci->quirks & XHCI_BROKEN_MSI)
		goto legacy_irq;

	/* unregister the legacy interrupt */
	if (hcd->irq)
		free_irq(hcd->irq, hcd);
	hcd->irq = 0;

	ret = xhci_setup_msix(xhci);
	if (ret)
		/* fall back to msi*/
		ret = xhci_setup_msi(xhci);

	if (!ret) {
		hcd->msi_enabled = 1;
		return 0;
	}

	if (!pdev->irq) {
		xhci_err(xhci, "No msi-x/msi found and no IRQ in BIOS\n");
		return -EINVAL;
	}

 legacy_irq:
	if (!strlen(hcd->irq_descr))
		snprintf(hcd->irq_descr, sizeof(hcd->irq_descr), "%s:usb%d",
			 hcd->driver->description, hcd->self.busnum);

	/* fall back to legacy interrupt*/
	ret = request_irq(pdev->irq, &usb_hcd_irq, IRQF_SHARED,
			hcd->irq_descr, hcd);
	if (ret) {
		xhci_err(xhci, "request interrupt %d failed\n",
				pdev->irq);
		return ret;
	}
	hcd->irq = pdev->irq;
	return 0;
}

#else

static inline int xhci_try_enable_msi(struct usb_hcd *hcd)
{
	return 0;
}

static inline void xhci_cleanup_msix(struct xhci_hcd *xhci)
{
}

static inline void xhci_msix_sync_irqs(struct xhci_hcd *xhci)
{
}

#endif

static void compliance_mode_recovery(struct timer_list *t)
{
	struct xhci_hcd *xhci;
	struct usb_hcd *hcd;
	struct xhci_hub *rhub;
	u32 temp;
	int i;

	xhci = from_timer(xhci, t, comp_mode_recovery_timer);
	rhub = &xhci->usb3_rhub;

	for (i = 0; i < rhub->num_ports; i++) {
		temp = readl(rhub->ports[i]->addr);
		if ((temp & PORT_PLS_MASK) == USB_SS_PORT_LS_COMP_MOD) {
			/*
			 * Compliance Mode Detected. Letting USB Core
			 * handle the Warm Reset
			 */
			xhci_dbg_trace(xhci, trace_xhci_dbg_quirks,
					"Compliance mode detected->port %d",
					i + 1);
			xhci_dbg_trace(xhci, trace_xhci_dbg_quirks,
					"Attempting compliance mode recovery");
			hcd = xhci->shared_hcd;

			if (hcd->state == HC_STATE_SUSPENDED)
				usb_hcd_resume_root_hub(hcd);

			usb_hcd_poll_rh_status(hcd);
		}
	}

	if (xhci->port_status_u0 != ((1 << rhub->num_ports) - 1))
		mod_timer(&xhci->comp_mode_recovery_timer,
			jiffies + msecs_to_jiffies(COMP_MODE_RCVRY_MSECS));
}

/*
 * Quirk to work around issue generated by the SN65LVPE502CP USB3.0 re-driver
 * that causes ports behind that hardware to enter compliance mode sometimes.
 * The quirk creates a timer that polls every 2 seconds the link state of
 * each host controller's port and recovers it by issuing a Warm reset
 * if Compliance mode is detected, otherwise the port will become "dead" (no
 * device connections or disconnections will be detected anymore). Becasue no
 * status event is generated when entering compliance mode (per xhci spec),
 * this quirk is needed on systems that have the failing hardware installed.
 */
static void compliance_mode_recovery_timer_init(struct xhci_hcd *xhci)
{
	xhci->port_status_u0 = 0;
	timer_setup(&xhci->comp_mode_recovery_timer, compliance_mode_recovery,
		    0);
	xhci->comp_mode_recovery_timer.expires = jiffies +
			msecs_to_jiffies(COMP_MODE_RCVRY_MSECS);

	add_timer(&xhci->comp_mode_recovery_timer);
	xhci_dbg_trace(xhci, trace_xhci_dbg_quirks,
			"Compliance mode recovery timer initialized");
}

/*
 * This function identifies the systems that have installed the SN65LVPE502CP
 * USB3.0 re-driver and that need the Compliance Mode Quirk.
 * Systems:
 * Vendor: Hewlett-Packard -> System Models: Z420, Z620 and Z820
 */
static bool xhci_compliance_mode_recovery_timer_quirk_check(void)
{
	const char *dmi_product_name, *dmi_sys_vendor;

	dmi_product_name = dmi_get_system_info(DMI_PRODUCT_NAME);
	dmi_sys_vendor = dmi_get_system_info(DMI_SYS_VENDOR);
	if (!dmi_product_name || !dmi_sys_vendor)
		return false;

	if (!(strstr(dmi_sys_vendor, "Hewlett-Packard")))
		return false;

	if (strstr(dmi_product_name, "Z420") ||
			strstr(dmi_product_name, "Z620") ||
			strstr(dmi_product_name, "Z820") ||
			strstr(dmi_product_name, "Z1 Workstation"))
		return true;

	return false;
}

static int xhci_all_ports_seen_u0(struct xhci_hcd *xhci)
{
	return (xhci->port_status_u0 == ((1 << xhci->usb3_rhub.num_ports) - 1));
}


/*
 * Initialize memory for HCD and xHC (one-time init).
 *
 * Program the PAGESIZE register, initialize the device context array, create
 * device contexts (?), set up a command ring segment (or two?), create event
 * ring (one for now).
 */
static int xhci_init(struct usb_hcd *hcd)
{
	struct xhci_hcd *xhci = hcd_to_xhci(hcd);
	int retval = 0;

	xhci_dbg_trace(xhci, trace_xhci_dbg_init, "xhci_init");
	spin_lock_init(&xhci->lock);
	if (xhci->hci_version == 0x95 && link_quirk) {
		xhci_dbg_trace(xhci, trace_xhci_dbg_quirks,
				"QUIRK: Not clearing Link TRB chain bits.");
		xhci->quirks |= XHCI_LINK_TRB_QUIRK;
	} else {
		xhci_dbg_trace(xhci, trace_xhci_dbg_init,
				"xHCI doesn't need link TRB QUIRK");
	}
	retval = xhci_mem_init(xhci, GFP_KERNEL);
	xhci_dbg_trace(xhci, trace_xhci_dbg_init, "Finished xhci_init");

	/* Initializing Compliance Mode Recovery Data If Needed */
	if (xhci_compliance_mode_recovery_timer_quirk_check()) {
		xhci->quirks |= XHCI_COMP_MODE_QUIRK;
		compliance_mode_recovery_timer_init(xhci);
	}

	return retval;
}

/*-------------------------------------------------------------------------*/


static int xhci_run_finished(struct xhci_hcd *xhci)
{
	if (xhci_start(xhci)) {
		xhci_halt(xhci);
		return -ENODEV;
	}
	xhci->shared_hcd->state = HC_STATE_RUNNING;
	xhci->cmd_ring_state = CMD_RING_STATE_RUNNING;

	if (xhci->quirks & XHCI_NEC_HOST)
		xhci_ring_cmd_db(xhci);

	xhci_dbg_trace(xhci, trace_xhci_dbg_init,
			"Finished xhci_run for USB3 roothub");
	return 0;
}

/*
 * Start the HC after it was halted.
 *
 * This function is called by the USB core when the HC driver is added.
 * Its opposite is xhci_stop().
 *
 * xhci_init() must be called once before this function can be called.
 * Reset the HC, enable device slot contexts, program DCBAAP, and
 * set command ring pointer and event ring pointer.
 *
 * Setup MSI-X vectors and enable interrupts.
 */
int xhci_run(struct usb_hcd *hcd)
{
	u32 temp;
	u64 temp_64;
	int ret;
	struct xhci_hcd *xhci = hcd_to_xhci(hcd);

	/* Start the xHCI host controller running only after the USB 2.0 roothub
	 * is setup.
	 */

	hcd->uses_new_polling = 1;
	if (!usb_hcd_is_primary_hcd(hcd))
		return xhci_run_finished(xhci);

	xhci_dbg_trace(xhci, trace_xhci_dbg_init, "xhci_run");

	ret = xhci_try_enable_msi(hcd);
	if (ret)
		return ret;

	temp_64 = xhci_read_64(xhci, &xhci->ir_set->erst_dequeue);
	temp_64 &= ~ERST_PTR_MASK;
	xhci_dbg_trace(xhci, trace_xhci_dbg_init,
			"ERST deq = 64'h%0lx", (long unsigned int) temp_64);

#ifdef CONFIG_SND_EXYNOS_USB_AUDIO
	temp_64 = xhci_read_64(xhci, &xhci->ir_set_audio->erst_dequeue);
	temp_64 &= ~ERST_PTR_MASK;
	xhci_info(xhci,	"ERST2 deq = 64'h%0lx", (long unsigned int) temp_64);
#endif
	xhci_dbg_trace(xhci, trace_xhci_dbg_init,
			"// Set the interrupt modulation register");
	temp = readl(&xhci->ir_set->irq_control);
	temp &= ~ER_IRQ_INTERVAL_MASK;
	temp |= (xhci->imod_interval / 250) & ER_IRQ_INTERVAL_MASK;
	writel(temp, &xhci->ir_set->irq_control);

#ifdef CONFIG_SND_EXYNOS_USB_AUDIO
	xhci_info(xhci, "// [USB Audio] Set the interrupt modulation register");
	temp = readl(&xhci->ir_set_audio->irq_control);
	temp &= ~ER_IRQ_INTERVAL_MASK;
	/*
	 * the increment interval is 8 times as much as that defined
	 * in xHCI spec on MTK's controller
	 */
	temp |= (u32) ((xhci->quirks & XHCI_MTK_HOST) ? 20 : 160);
	writel(temp, &xhci->ir_set_audio->irq_control);
#endif
	/* Set the HCD state before we enable the irqs */
	temp = readl(&xhci->op_regs->command);
	temp |= (CMD_EIE);
	xhci_dbg_trace(xhci, trace_xhci_dbg_init,
			"// Enable interrupts, cmd = 0x%x.", temp);
	writel(temp, &xhci->op_regs->command);

	temp = readl(&xhci->ir_set->irq_pending);
	xhci_dbg_trace(xhci, trace_xhci_dbg_init,
			"// Enabling event ring interrupter %p by writing 0x%x to irq_pending",
			xhci->ir_set, (unsigned int) ER_IRQ_ENABLE(temp));
	writel(ER_IRQ_ENABLE(temp), &xhci->ir_set->irq_pending);

#ifdef CONFIG_SND_EXYNOS_USB_AUDIO
	temp = readl(&xhci->ir_set_audio->irq_pending);
	xhci_info(xhci, "// [USB Audio] Enabling event ring interrupter %p by writing 0x%x to irq_pending",
			xhci->ir_set_audio, (unsigned int) ER_IRQ_ENABLE(temp));
	writel(ER_IRQ_ENABLE(temp), &xhci->ir_set_audio->irq_pending);
	/* xhci_print_ir_set(xhci, 1); */
#endif
	if (xhci->quirks & XHCI_NEC_HOST) {
		struct xhci_command *command;

		command = xhci_alloc_command(xhci, false, GFP_KERNEL);
		if (!command)
			return -ENOMEM;

		ret = xhci_queue_vendor_command(xhci, command, 0, 0, 0,
				TRB_TYPE(TRB_NEC_GET_FW));
		if (ret)
			xhci_free_command(xhci, command);
	}
	xhci_dbg_trace(xhci, trace_xhci_dbg_init,
			"Finished xhci_run for USB2 roothub");

	xhci_dbc_init(xhci);

	xhci_debugfs_init(xhci);

	return 0;
}
EXPORT_SYMBOL_GPL(xhci_run);

/*
 * Stop xHCI driver.
 *
 * This function is called by the USB core when the HC driver is removed.
 * Its opposite is xhci_run().
 *
 * Disable device contexts, disable IRQs, and quiesce the HC.
 * Reset the HC, finish any completed transactions, and cleanup memory.
 */
static void xhci_stop(struct usb_hcd *hcd)
{
	u32 temp;
	struct xhci_hcd *xhci = hcd_to_xhci(hcd);

	mutex_lock(&xhci->mutex);

	/* Only halt host and free memory after both hcds are removed */
	if (!usb_hcd_is_primary_hcd(hcd)) {
		mutex_unlock(&xhci->mutex);
		return;
	}

	xhci_dbc_exit(xhci);

	spin_lock_irq(&xhci->lock);
	xhci->xhc_state |= XHCI_STATE_HALTED;
	xhci->cmd_ring_state = CMD_RING_STATE_STOPPED;
	xhci_halt(xhci);
	xhci_reset(xhci);
	spin_unlock_irq(&xhci->lock);

	xhci_cleanup_msix(xhci);

	/* Deleting Compliance Mode Recovery Timer */
	if ((xhci->quirks & XHCI_COMP_MODE_QUIRK) &&
			(!(xhci_all_ports_seen_u0(xhci)))) {
		del_timer_sync(&xhci->comp_mode_recovery_timer);
		xhci_dbg_trace(xhci, trace_xhci_dbg_quirks,
				"%s: compliance mode recovery timer deleted",
				__func__);
	}

	if (xhci->quirks & XHCI_AMD_PLL_FIX)
		usb_amd_dev_put();

	xhci_dbg_trace(xhci, trace_xhci_dbg_init,
			"// Disabling event ring interrupts");
	temp = readl(&xhci->op_regs->status);
	writel((temp & ~0x1fff) | STS_EINT, &xhci->op_regs->status);
	temp = readl(&xhci->ir_set->irq_pending);
	writel(ER_IRQ_DISABLE(temp), &xhci->ir_set->irq_pending);

	xhci_dbg_trace(xhci, trace_xhci_dbg_init, "cleaning up memory");
	xhci_mem_cleanup(xhci);
	xhci_debugfs_exit(xhci);
	xhci_dbg_trace(xhci, trace_xhci_dbg_init,
			"xhci_stop completed - status = %x",
			readl(&xhci->op_regs->status));
	mutex_unlock(&xhci->mutex);
}

/*
 * Shutdown HC (not bus-specific)
 *
 * This is called when the machine is rebooting or halting.  We assume that the
 * machine will be powered off, and the HC's internal state will be reset.
 * Don't bother to free memory.
 *
 * This will only ever be called with the main usb_hcd (the USB3 roothub).
 */
void xhci_shutdown(struct usb_hcd *hcd)
{
	struct xhci_hcd *xhci = hcd_to_xhci(hcd);

	if (xhci->quirks & XHCI_SPURIOUS_REBOOT)
		usb_disable_xhci_ports(to_pci_dev(hcd->self.sysdev));

	spin_lock_irq(&xhci->lock);
	xhci_halt(xhci);
	/* Workaround for spurious wakeups at shutdown with HSW */
	if (xhci->quirks & XHCI_SPURIOUS_WAKEUP)
		xhci_reset(xhci);
	spin_unlock_irq(&xhci->lock);

	xhci_cleanup_msix(xhci);

	xhci_dbg_trace(xhci, trace_xhci_dbg_init,
			"xhci_shutdown completed - status = %x",
			readl(&xhci->op_regs->status));
}
EXPORT_SYMBOL_GPL(xhci_shutdown);

#ifdef CONFIG_PM
static void xhci_save_registers(struct xhci_hcd *xhci)
{
	xhci->s3.command = readl(&xhci->op_regs->command);
	xhci->s3.dev_nt = readl(&xhci->op_regs->dev_notification);
	xhci->s3.dcbaa_ptr = xhci_read_64(xhci, &xhci->op_regs->dcbaa_ptr);
	xhci->s3.config_reg = readl(&xhci->op_regs->config_reg);
	xhci->s3.erst_size = readl(&xhci->ir_set->erst_size);
	xhci->s3.erst_base = xhci_read_64(xhci, &xhci->ir_set->erst_base);
	xhci->s3.erst_dequeue = xhci_read_64(xhci, &xhci->ir_set->erst_dequeue);
	xhci->s3.irq_pending = readl(&xhci->ir_set->irq_pending);
	xhci->s3.irq_control = readl(&xhci->ir_set->irq_control);
}

static void xhci_restore_registers(struct xhci_hcd *xhci)
{
	writel(xhci->s3.command, &xhci->op_regs->command);
	writel(xhci->s3.dev_nt, &xhci->op_regs->dev_notification);
	xhci_write_64(xhci, xhci->s3.dcbaa_ptr, &xhci->op_regs->dcbaa_ptr);
	writel(xhci->s3.config_reg, &xhci->op_regs->config_reg);
	writel(xhci->s3.erst_size, &xhci->ir_set->erst_size);
	xhci_write_64(xhci, xhci->s3.erst_base, &xhci->ir_set->erst_base);
	xhci_write_64(xhci, xhci->s3.erst_dequeue, &xhci->ir_set->erst_dequeue);
	writel(xhci->s3.irq_pending, &xhci->ir_set->irq_pending);
	writel(xhci->s3.irq_control, &xhci->ir_set->irq_control);
}

static void xhci_set_cmd_ring_deq(struct xhci_hcd *xhci)
{
	u64	val_64;

	/* step 2: initialize command ring buffer */
	val_64 = xhci_read_64(xhci, &xhci->op_regs->cmd_ring);
	val_64 = (val_64 & (u64) CMD_RING_RSVD_BITS) |
		(xhci_trb_virt_to_dma(xhci->cmd_ring->deq_seg,
				      xhci->cmd_ring->dequeue) &
		 (u64) ~CMD_RING_RSVD_BITS) |
		xhci->cmd_ring->cycle_state;
	xhci_dbg_trace(xhci, trace_xhci_dbg_init,
			"// Setting command ring address to 0x%llx",
			(long unsigned long) val_64);
	xhci_write_64(xhci, val_64, &xhci->op_regs->cmd_ring);
}

/*
 * The whole command ring must be cleared to zero when we suspend the host.
 *
 * The host doesn't save the command ring pointer in the suspend well, so we
 * need to re-program it on resume.  Unfortunately, the pointer must be 64-byte
 * aligned, because of the reserved bits in the command ring dequeue pointer
 * register.  Therefore, we can't just set the dequeue pointer back in the
 * middle of the ring (TRBs are 16-byte aligned).
 */
static void xhci_clear_command_ring(struct xhci_hcd *xhci)
{
	struct xhci_ring *ring;
	struct xhci_segment *seg;

	ring = xhci->cmd_ring;
	seg = ring->deq_seg;
	do {
		memset(seg->trbs, 0,
			sizeof(union xhci_trb) * (TRBS_PER_SEGMENT - 1));
		seg->trbs[TRBS_PER_SEGMENT - 1].link.control &=
			cpu_to_le32(~TRB_CYCLE);
		seg = seg->next;
	} while (seg != ring->deq_seg);

	/* Reset the software enqueue and dequeue pointers */
	ring->deq_seg = ring->first_seg;
	ring->dequeue = ring->first_seg->trbs;
	ring->enq_seg = ring->deq_seg;
	ring->enqueue = ring->dequeue;

	ring->num_trbs_free = ring->num_segs * (TRBS_PER_SEGMENT - 1) - 1;
	/*
	 * Ring is now zeroed, so the HW should look for change of ownership
	 * when the cycle bit is set to 1.
	 */
	ring->cycle_state = 1;

	/*
	 * Reset the hardware dequeue pointer.
	 * Yes, this will need to be re-written after resume, but we're paranoid
	 * and want to make sure the hardware doesn't access bogus memory
	 * because, say, the BIOS or an SMI started the host without changing
	 * the command ring pointers.
	 */
	xhci_set_cmd_ring_deq(xhci);
}

static void xhci_disable_port_wake_on_bits(struct xhci_hcd *xhci)
{
	struct xhci_port **ports;
	int port_index;
	unsigned long flags;
	u32 t1, t2;

	spin_lock_irqsave(&xhci->lock, flags);

	/* disable usb3 ports Wake bits */
	port_index = xhci->usb3_rhub.num_ports;
	ports = xhci->usb3_rhub.ports;
	while (port_index--) {
		t1 = readl(ports[port_index]->addr);
		t1 = xhci_port_state_to_neutral(t1);
		t2 = t1 & ~PORT_WAKE_BITS;
		if (t1 != t2)
			writel(t2, ports[port_index]->addr);
	}

	/* disable usb2 ports Wake bits */
	port_index = xhci->usb2_rhub.num_ports;
	ports = xhci->usb2_rhub.ports;
	while (port_index--) {
		t1 = readl(ports[port_index]->addr);
		t1 = xhci_port_state_to_neutral(t1);
		t2 = t1 & ~PORT_WAKE_BITS;
		if (t1 != t2)
			writel(t2, ports[port_index]->addr);
	}

	spin_unlock_irqrestore(&xhci->lock, flags);
}

static bool xhci_pending_portevent(struct xhci_hcd *xhci)
{
	struct xhci_port	**ports;
	int			port_index;
	u32			status;
	u32			portsc;

	status = readl(&xhci->op_regs->status);
	if (status & STS_EINT)
		return true;
	/*
	 * Checking STS_EINT is not enough as there is a lag between a change
	 * bit being set and the Port Status Change Event that it generated
	 * being written to the Event Ring. See note in xhci 1.1 section 4.19.2.
	 */

	port_index = xhci->usb2_rhub.num_ports;
	ports = xhci->usb2_rhub.ports;
	while (port_index--) {
		portsc = readl(ports[port_index]->addr);
		if (portsc & PORT_CHANGE_MASK ||
		    (portsc & PORT_PLS_MASK) == XDEV_RESUME)
			return true;
	}
	port_index = xhci->usb3_rhub.num_ports;
	ports = xhci->usb3_rhub.ports;
	while (port_index--) {
		portsc = readl(ports[port_index]->addr);
		if (portsc & PORT_CHANGE_MASK ||
		    (portsc & PORT_PLS_MASK) == XDEV_RESUME)
			return true;
	}
	return false;
}

/*
 * Stop HC (not bus-specific)
 *
 * This is called when the machine transition into S3/S4 mode.
 *
 */
int xhci_suspend(struct xhci_hcd *xhci, bool do_wakeup)
{
	int			rc = 0;
	unsigned int		delay = XHCI_MAX_HALT_USEC * 2;
	struct usb_hcd		*hcd = xhci_to_hcd(xhci);
	u32			command;
	u32			res;

	if (!hcd->state)
		return 0;

	if (hcd->state != HC_STATE_SUSPENDED ||
			xhci->shared_hcd->state != HC_STATE_SUSPENDED)
		return -EINVAL;

	xhci_dbc_suspend(xhci);

	/* Clear root port wake on bits if wakeup not allowed. */
	if (!do_wakeup)
		xhci_disable_port_wake_on_bits(xhci);

	/* Don't poll the roothubs on bus suspend. */
	xhci_dbg(xhci, "%s: stopping port polling.\n", __func__);
	clear_bit(HCD_FLAG_POLL_RH, &hcd->flags);
	del_timer_sync(&hcd->rh_timer);
	clear_bit(HCD_FLAG_POLL_RH, &xhci->shared_hcd->flags);
	del_timer_sync(&xhci->shared_hcd->rh_timer);

	if (xhci->quirks & XHCI_SUSPEND_DELAY)
		usleep_range(1000, 1500);

	spin_lock_irq(&xhci->lock);
	clear_bit(HCD_FLAG_HW_ACCESSIBLE, &hcd->flags);
	clear_bit(HCD_FLAG_HW_ACCESSIBLE, &xhci->shared_hcd->flags);
	/* step 1: stop endpoint */
	/* skipped assuming that port suspend has done */

	/* step 2: clear Run/Stop bit */
	command = readl(&xhci->op_regs->command);
	command &= ~CMD_RUN;
	writel(command, &xhci->op_regs->command);

	/* Some chips from Fresco Logic need an extraordinary delay */
	delay *= (xhci->quirks & XHCI_SLOW_SUSPEND) ? 10 : 1;

	if (xhci_handshake(&xhci->op_regs->status,
		      STS_HALT, STS_HALT, delay)) {
		xhci_warn(xhci, "WARN: xHC CMD_RUN timeout\n");
		spin_unlock_irq(&xhci->lock);
		return -ETIMEDOUT;
	}
	xhci_clear_command_ring(xhci);

	/* step 3: save registers */
	xhci_save_registers(xhci);

	/* step 4: set CSS flag */
	command = readl(&xhci->op_regs->command);
	command |= CMD_CSS;
	writel(command, &xhci->op_regs->command);
	xhci->broken_suspend = 0;
	if (xhci_handshake(&xhci->op_regs->status,
				STS_SAVE, 0, 20 * 1000)) {
	/*
	 * AMD SNPS xHC 3.0 occasionally does not clear the
	 * SSS bit of USBSTS and when driver tries to poll
	 * to see if the xHC clears BIT(8) which never happens
	 * and driver assumes that controller is not responding
	 * and times out. To workaround this, its good to check
	 * if SRE and HCE bits are not set (as per xhci
	 * Section 5.4.2) and bypass the timeout.
	 */
		res = readl(&xhci->op_regs->status);
		if ((xhci->quirks & XHCI_SNPS_BROKEN_SUSPEND) &&
		    (((res & STS_SRE) == 0) &&
				((res & STS_HCE) == 0))) {
			xhci->broken_suspend = 1;
		} else {
			xhci_warn(xhci, "WARN: xHC save state timeout\n");
			spin_unlock_irq(&xhci->lock);
			return -ETIMEDOUT;
		}
	}
	spin_unlock_irq(&xhci->lock);

	/*
	 * Deleting Compliance Mode Recovery Timer because the xHCI Host
	 * is about to be suspended.
	 */
	if ((xhci->quirks & XHCI_COMP_MODE_QUIRK) &&
			(!(xhci_all_ports_seen_u0(xhci)))) {
		del_timer_sync(&xhci->comp_mode_recovery_timer);
		xhci_dbg_trace(xhci, trace_xhci_dbg_quirks,
				"%s: compliance mode recovery timer deleted",
				__func__);
	}

	/* step 5: remove core well power */
	/* synchronize irq when using MSI-X */
	xhci_msix_sync_irqs(xhci);

	return rc;
}
EXPORT_SYMBOL_GPL(xhci_suspend);

/*
 * start xHC (not bus-specific)
 *
 * This is called when the machine transition from S3/S4 mode.
 *
 */
int xhci_resume(struct xhci_hcd *xhci, bool hibernated)
{
	u32			command, temp = 0;
	struct usb_hcd		*hcd = xhci_to_hcd(xhci);
	struct usb_hcd		*secondary_hcd;
	int			retval = 0;
	bool			comp_timer_running = false;

	if (!hcd->state)
		return 0;

	/* Wait a bit if either of the roothubs need to settle from the
	 * transition into bus suspend.
	 */
	if (time_before(jiffies, xhci->bus_state[0].next_statechange) ||
			time_before(jiffies,
				xhci->bus_state[1].next_statechange))
		msleep(100);

	set_bit(HCD_FLAG_HW_ACCESSIBLE, &hcd->flags);
	set_bit(HCD_FLAG_HW_ACCESSIBLE, &xhci->shared_hcd->flags);

	spin_lock_irq(&xhci->lock);
	if ((xhci->quirks & XHCI_RESET_ON_RESUME) || xhci->broken_suspend)
		hibernated = true;

	if (!hibernated) {
		/*
		 * Some controllers might lose power during suspend, so wait
		 * for controller not ready bit to clear, just as in xHC init.
		 */
		retval = xhci_handshake(&xhci->op_regs->status,
					STS_CNR, 0, 10 * 1000 * 1000);
		if (retval) {
			xhci_warn(xhci, "Controller not ready at resume %d\n",
				  retval);
			spin_unlock_irq(&xhci->lock);
			return retval;
		}
		/* step 1: restore register */
		xhci_restore_registers(xhci);
		/* step 2: initialize command ring buffer */
		xhci_set_cmd_ring_deq(xhci);
		/* step 3: restore state and start state*/
		/* step 3: set CRS flag */
		command = readl(&xhci->op_regs->command);
		command |= CMD_CRS;
		writel(command, &xhci->op_regs->command);
		/*
		 * Some controllers take up to 55+ ms to complete the controller
		 * restore so setting the timeout to 100ms. Xhci specification
		 * doesn't mention any timeout value.
		 */
		if (xhci_handshake(&xhci->op_regs->status,
			      STS_RESTORE, 0, 100 * 1000)) {
			xhci_warn(xhci, "WARN: xHC restore state timeout\n");
			spin_unlock_irq(&xhci->lock);
			return -ETIMEDOUT;
		}
		temp = readl(&xhci->op_regs->status);
	}

	/* If restore operation fails, re-initialize the HC during resume */
	if ((temp & STS_SRE) || hibernated) {

		if ((xhci->quirks & XHCI_COMP_MODE_QUIRK) &&
				!(xhci_all_ports_seen_u0(xhci))) {
			del_timer_sync(&xhci->comp_mode_recovery_timer);
			xhci_dbg_trace(xhci, trace_xhci_dbg_quirks,
				"Compliance Mode Recovery Timer deleted!");
		}

		/* Let the USB core know _both_ roothubs lost power. */
		usb_root_hub_lost_power(xhci->main_hcd->self.root_hub);
		usb_root_hub_lost_power(xhci->shared_hcd->self.root_hub);

		xhci_dbg(xhci, "Stop HCD\n");
		xhci_halt(xhci);
		xhci_zero_64b_regs(xhci);
		xhci_reset(xhci);
		spin_unlock_irq(&xhci->lock);
		xhci_cleanup_msix(xhci);

		xhci_dbg(xhci, "// Disabling event ring interrupts\n");
		temp = readl(&xhci->op_regs->status);
		writel((temp & ~0x1fff) | STS_EINT, &xhci->op_regs->status);
		temp = readl(&xhci->ir_set->irq_pending);
		writel(ER_IRQ_DISABLE(temp), &xhci->ir_set->irq_pending);

		xhci_dbg(xhci, "cleaning up memory\n");
		xhci_mem_cleanup(xhci);
		xhci_debugfs_exit(xhci);
		xhci_dbg(xhci, "xhci_stop completed - status = %x\n",
			    readl(&xhci->op_regs->status));

		/* USB core calls the PCI reinit and start functions twice:
		 * first with the primary HCD, and then with the secondary HCD.
		 * If we don't do the same, the host will never be started.
		 */
		if (!usb_hcd_is_primary_hcd(hcd))
			secondary_hcd = hcd;
		else
			secondary_hcd = xhci->shared_hcd;

		xhci_dbg(xhci, "Initialize the xhci_hcd\n");
		retval = xhci_init(hcd->primary_hcd);
		if (retval)
			return retval;
		comp_timer_running = true;

		xhci_dbg(xhci, "Start the primary HCD\n");
		retval = xhci_run(hcd->primary_hcd);
		if (!retval) {
			xhci_dbg(xhci, "Start the secondary HCD\n");
			retval = xhci_run(secondary_hcd);
		}
		hcd->state = HC_STATE_SUSPENDED;
		xhci->shared_hcd->state = HC_STATE_SUSPENDED;
		goto done;
	}

	/* step 4: set Run/Stop bit */
	command = readl(&xhci->op_regs->command);
	command |= CMD_RUN;
	writel(command, &xhci->op_regs->command);
	xhci_handshake(&xhci->op_regs->status, STS_HALT,
		  0, 250 * 1000);

	/* step 5: walk topology and initialize portsc,
	 * portpmsc and portli
	 */
	/* this is done in bus_resume */

	/* step 6: restart each of the previously
	 * Running endpoints by ringing their doorbells
	 */

	spin_unlock_irq(&xhci->lock);

	xhci_dbc_resume(xhci);

 done:
	if (retval == 0) {
		/* Resume root hubs only when have pending events. */
		if (xhci_pending_portevent(xhci)) {
			usb_hcd_resume_root_hub(xhci->shared_hcd);
			usb_hcd_resume_root_hub(hcd);
		}
	}

	/*
	 * If system is subject to the Quirk, Compliance Mode Timer needs to
	 * be re-initialized Always after a system resume. Ports are subject
	 * to suffer the Compliance Mode issue again. It doesn't matter if
	 * ports have entered previously to U0 before system's suspension.
	 */
	if ((xhci->quirks & XHCI_COMP_MODE_QUIRK) && !comp_timer_running)
		compliance_mode_recovery_timer_init(xhci);

	if (xhci->quirks & XHCI_ASMEDIA_MODIFY_FLOWCONTROL)
		usb_asmedia_modifyflowcontrol(to_pci_dev(hcd->self.controller));

	/* Re-enable port polling. */
	xhci_dbg(xhci, "%s: starting port polling.\n", __func__);
	set_bit(HCD_FLAG_POLL_RH, &xhci->shared_hcd->flags);
	usb_hcd_poll_rh_status(xhci->shared_hcd);
	set_bit(HCD_FLAG_POLL_RH, &hcd->flags);
	usb_hcd_poll_rh_status(hcd);

	return retval;
}
EXPORT_SYMBOL_GPL(xhci_resume);
#endif	/* CONFIG_PM */

/*-------------------------------------------------------------------------*/

/**
 * xhci_get_endpoint_index - Used for passing endpoint bitmasks between the core and
 * HCDs.  Find the index for an endpoint given its descriptor.  Use the return
 * value to right shift 1 for the bitmask.
 *
 * Index  = (epnum * 2) + direction - 1,
 * where direction = 0 for OUT, 1 for IN.
 * For control endpoints, the IN index is used (OUT index is unused), so
 * index = (epnum * 2) + direction - 1 = (epnum * 2) + 1 - 1 = (epnum * 2)
 */
unsigned int xhci_get_endpoint_index(struct usb_endpoint_descriptor *desc)
{
	unsigned int index;
	if (usb_endpoint_xfer_control(desc))
		index = (unsigned int) (usb_endpoint_num(desc)*2);
	else
		index = (unsigned int) (usb_endpoint_num(desc)*2) +
			(usb_endpoint_dir_in(desc) ? 1 : 0) - 1;
	return index;
}

/* The reverse operation to xhci_get_endpoint_index. Calculate the USB endpoint
 * address from the XHCI endpoint index.
 */
unsigned int xhci_get_endpoint_address(unsigned int ep_index)
{
	unsigned int number = DIV_ROUND_UP(ep_index, 2);
	unsigned int direction = ep_index % 2 ? USB_DIR_OUT : USB_DIR_IN;
	return direction | number;
}

/* Find the flag for this endpoint (for use in the control context).  Use the
 * endpoint index to create a bitmask.  The slot context is bit 0, endpoint 0 is
 * bit 1, etc.
 */
static unsigned int xhci_get_endpoint_flag(struct usb_endpoint_descriptor *desc)
{
	return 1 << (xhci_get_endpoint_index(desc) + 1);
}

/* Find the flag for this endpoint (for use in the control context).  Use the
 * endpoint index to create a bitmask.  The slot context is bit 0, endpoint 0 is
 * bit 1, etc.
 */
static unsigned int xhci_get_endpoint_flag_from_index(unsigned int ep_index)
{
	return 1 << (ep_index + 1);
}

/* Compute the last valid endpoint context index.  Basically, this is the
 * endpoint index plus one.  For slot contexts with more than valid endpoint,
 * we find the most significant bit set in the added contexts flags.
 * e.g. ep 1 IN (with epnum 0x81) => added_ctxs = 0b1000
 * fls(0b1000) = 4, but the endpoint context index is 3, so subtract one.
 */
unsigned int xhci_last_valid_endpoint(u32 added_ctxs)
{
	return fls(added_ctxs) - 1;
}

/* Returns 1 if the arguments are OK;
 * returns 0 this is a root hub; returns -EINVAL for NULL pointers.
 */
static int xhci_check_args(struct usb_hcd *hcd, struct usb_device *udev,
		struct usb_host_endpoint *ep, int check_ep, bool check_virt_dev,
		const char *func) {
	struct xhci_hcd	*xhci;
	struct xhci_virt_device	*virt_dev;

	if (!hcd || (check_ep && !ep) || !udev) {
		pr_debug("xHCI %s called with invalid args\n", func);
		return -EINVAL;
	}
	if (!udev->parent) {
		pr_debug("xHCI %s called for root hub\n", func);
		return 0;
	}

	xhci = hcd_to_xhci(hcd);
	if (check_virt_dev) {
		if (!udev->slot_id || !xhci->devs[udev->slot_id]) {
			xhci_dbg(xhci, "xHCI %s called with unaddressed device\n",
					func);
			return -EINVAL;
		}

		virt_dev = xhci->devs[udev->slot_id];
		if (virt_dev->udev != udev) {
			xhci_dbg(xhci, "xHCI %s called with udev and "
					  "virt_dev does not match\n", func);
			return -EINVAL;
		}
	}

	if (xhci->xhc_state & XHCI_STATE_HALTED)
		return -ENODEV;

	return 1;
}

static int xhci_configure_endpoint(struct xhci_hcd *xhci,
		struct usb_device *udev, struct xhci_command *command,
		bool ctx_change, bool must_succeed);

/*
 * Full speed devices may have a max packet size greater than 8 bytes, but the
 * USB core doesn't know that until it reads the first 8 bytes of the
 * descriptor.  If the usb_device's max packet size changes after that point,
 * we need to issue an evaluate context command and wait on it.
 */
static int xhci_check_maxpacket(struct xhci_hcd *xhci, unsigned int slot_id,
		unsigned int ep_index, struct urb *urb)
{
	struct xhci_container_ctx *out_ctx;
	struct xhci_input_control_ctx *ctrl_ctx;
	struct xhci_ep_ctx *ep_ctx;
	struct xhci_command *command;
	int max_packet_size;
	int hw_max_packet_size;
	int ret = 0;

	out_ctx = xhci->devs[slot_id]->out_ctx;
	ep_ctx = xhci_get_ep_ctx(xhci, out_ctx, ep_index);
	hw_max_packet_size = MAX_PACKET_DECODED(le32_to_cpu(ep_ctx->ep_info2));
	max_packet_size = usb_endpoint_maxp(&urb->dev->ep0.desc);
	if (hw_max_packet_size != max_packet_size) {
		xhci_dbg_trace(xhci,  trace_xhci_dbg_context_change,
				"Max Packet Size for ep 0 changed.");
		xhci_dbg_trace(xhci,  trace_xhci_dbg_context_change,
				"Max packet size in usb_device = %d",
				max_packet_size);
		xhci_dbg_trace(xhci,  trace_xhci_dbg_context_change,
				"Max packet size in xHCI HW = %d",
				hw_max_packet_size);
		xhci_dbg_trace(xhci,  trace_xhci_dbg_context_change,
				"Issuing evaluate context command.");

		/* Set up the input context flags for the command */
		/* FIXME: This won't work if a non-default control endpoint
		 * changes max packet sizes.
		 */

		command = xhci_alloc_command(xhci, true, GFP_KERNEL);
		if (!command)
			return -ENOMEM;

		command->in_ctx = xhci->devs[slot_id]->in_ctx;
		ctrl_ctx = xhci_get_input_control_ctx(command->in_ctx);
		if (!ctrl_ctx) {
			xhci_warn(xhci, "%s: Could not get input context, bad type.\n",
					__func__);
			ret = -ENOMEM;
			goto command_cleanup;
		}
		/* Set up the modified control endpoint 0 */
		xhci_endpoint_copy(xhci, xhci->devs[slot_id]->in_ctx,
				xhci->devs[slot_id]->out_ctx, ep_index);

		ep_ctx = xhci_get_ep_ctx(xhci, command->in_ctx, ep_index);
		ep_ctx->ep_info2 &= cpu_to_le32(~MAX_PACKET_MASK);
		ep_ctx->ep_info2 |= cpu_to_le32(MAX_PACKET(max_packet_size));

		ctrl_ctx->add_flags = cpu_to_le32(EP0_FLAG);
		ctrl_ctx->drop_flags = 0;

		ret = xhci_configure_endpoint(xhci, urb->dev, command,
				true, false);

		/* Clean up the input context for later use by bandwidth
		 * functions.
		 */
		ctrl_ctx->add_flags = cpu_to_le32(SLOT_FLAG);
command_cleanup:
		kfree(command->completion);
		kfree(command);
	}
	return ret;
}

/*
 * non-error returns are a promise to giveback() the urb later
 * we drop ownership so next owner (or urb unlink) can get it
 */
static int xhci_urb_enqueue(struct usb_hcd *hcd, struct urb *urb, gfp_t mem_flags)
{
	struct xhci_hcd *xhci = hcd_to_xhci(hcd);
	unsigned long flags;
	int ret = 0;
	unsigned int slot_id, ep_index;
	unsigned int *ep_state;
	struct urb_priv	*urb_priv;
	int num_tds;

	if (!urb || xhci_check_args(hcd, urb->dev, urb->ep,
					true, true, __func__) <= 0)
		return -EINVAL;

	slot_id = urb->dev->slot_id;
	ep_index = xhci_get_endpoint_index(&urb->ep->desc);
	ep_state = &xhci->devs[slot_id]->eps[ep_index].ep_state;

	if (!HCD_HW_ACCESSIBLE(hcd)) {
		if (!in_interrupt())
			xhci_dbg(xhci, "urb submitted during PCI suspend\n");
		return -ESHUTDOWN;
	}
	if (xhci->devs[slot_id]->flags & VDEV_PORT_ERROR) {
		xhci_dbg(xhci, "Can't queue urb, port error, link inactive\n");
		return -ENODEV;
	}

	if (usb_endpoint_xfer_isoc(&urb->ep->desc))
		num_tds = urb->number_of_packets;
	else if (usb_endpoint_is_bulk_out(&urb->ep->desc) &&
	    urb->transfer_buffer_length > 0 &&
	    urb->transfer_flags & URB_ZERO_PACKET &&
	    !(urb->transfer_buffer_length % usb_endpoint_maxp(&urb->ep->desc)))
		num_tds = 2;
	else
		num_tds = 1;

	urb_priv = kzalloc(sizeof(struct urb_priv) +
			   num_tds * sizeof(struct xhci_td), mem_flags);
	if (!urb_priv)
		return -ENOMEM;

	urb_priv->num_tds = num_tds;
	urb_priv->num_tds_done = 0;
	urb->hcpriv = urb_priv;

	trace_xhci_urb_enqueue(urb);

	if (usb_endpoint_xfer_control(&urb->ep->desc)) {
		/* Check to see if the max packet size for the default control
		 * endpoint changed during FS device enumeration
		 */
		if (urb->dev->speed == USB_SPEED_FULL) {
			ret = xhci_check_maxpacket(xhci, slot_id,
					ep_index, urb);
			if (ret < 0) {
				xhci_urb_free_priv(urb_priv);
				urb->hcpriv = NULL;
				return ret;
			}
		}
	}

	spin_lock_irqsave(&xhci->lock, flags);

	if (xhci->xhc_state & XHCI_STATE_DYING) {
		xhci_dbg(xhci, "Ep 0x%x: URB %p submitted for non-responsive xHCI host.\n",
			 urb->ep->desc.bEndpointAddress, urb);
		ret = -ESHUTDOWN;
		goto free_priv;
	}
	if (*ep_state & (EP_GETTING_STREAMS | EP_GETTING_NO_STREAMS)) {
		xhci_warn(xhci, "WARN: Can't enqueue URB, ep in streams transition state %x\n",
			  *ep_state);
		ret = -EINVAL;
		goto free_priv;
	}
	if (*ep_state & EP_SOFT_CLEAR_TOGGLE) {
		xhci_warn(xhci, "Can't enqueue URB while manually clearing toggle\n");
		ret = -EINVAL;
		goto free_priv;
	}

	switch (usb_endpoint_type(&urb->ep->desc)) {

	case USB_ENDPOINT_XFER_CONTROL:
		ret = xhci_queue_ctrl_tx(xhci, GFP_ATOMIC, urb,
					 slot_id, ep_index);
		break;
	case USB_ENDPOINT_XFER_BULK:
		ret = xhci_queue_bulk_tx(xhci, GFP_ATOMIC, urb,
					 slot_id, ep_index);
		break;
	case USB_ENDPOINT_XFER_INT:
		ret = xhci_queue_intr_tx(xhci, GFP_ATOMIC, urb,
				slot_id, ep_index);
		break;
	case USB_ENDPOINT_XFER_ISOC:
		ret = xhci_queue_isoc_tx_prepare(xhci, GFP_ATOMIC, urb,
				slot_id, ep_index);
	}

	if (ret) {
free_priv:
		xhci_urb_free_priv(urb_priv);
		urb->hcpriv = NULL;
	}
	spin_unlock_irqrestore(&xhci->lock, flags);
	return ret;
}

/*
 * Remove the URB's TD from the endpoint ring.  This may cause the HC to stop
 * USB transfers, potentially stopping in the middle of a TRB buffer.  The HC
 * should pick up where it left off in the TD, unless a Set Transfer Ring
 * Dequeue Pointer is issued.
 *
 * The TRBs that make up the buffers for the canceled URB will be "removed" from
 * the ring.  Since the ring is a contiguous structure, they can't be physically
 * removed.  Instead, there are two options:
 *
 *  1) If the HC is in the middle of processing the URB to be canceled, we
 *     simply move the ring's dequeue pointer past those TRBs using the Set
 *     Transfer Ring Dequeue Pointer command.  This will be the common case,
 *     when drivers timeout on the last submitted URB and attempt to cancel.
 *
 *  2) If the HC is in the middle of a different TD, we turn the TRBs into a
 *     series of 1-TRB transfer no-op TDs.  (No-ops shouldn't be chained.)  The
 *     HC will need to invalidate the any TRBs it has cached after the stop
 *     endpoint command, as noted in the xHCI 0.95 errata.
 *
 *  3) The TD may have completed by the time the Stop Endpoint Command
 *     completes, so software needs to handle that case too.
 *
 * This function should protect against the TD enqueueing code ringing the
 * doorbell while this code is waiting for a Stop Endpoint command to complete.
 * It also needs to account for multiple cancellations on happening at the same
 * time for the same endpoint.
 *
 * Note that this function can be called in any context, or so says
 * usb_hcd_unlink_urb()
 */
static int xhci_urb_dequeue(struct usb_hcd *hcd, struct urb *urb, int status)
{
	unsigned long flags;
	int ret, i;
	u32 temp;
	struct xhci_hcd *xhci;
	struct urb_priv	*urb_priv;
	struct xhci_td *td;
	unsigned int ep_index;
	struct xhci_ring *ep_ring;
	struct xhci_virt_ep *ep;
	struct xhci_command *command;
	struct xhci_virt_device *vdev;

	xhci = hcd_to_xhci(hcd);
	spin_lock_irqsave(&xhci->lock, flags);

	trace_xhci_urb_dequeue(urb);

	/* Make sure the URB hasn't completed or been unlinked already */
	ret = usb_hcd_check_unlink_urb(hcd, urb, status);
	if (ret)
		goto done;

	/* give back URB now if we can't queue it for cancel */
	vdev = xhci->devs[urb->dev->slot_id];
	urb_priv = urb->hcpriv;
	if (!vdev || !urb_priv)
		goto err_giveback;

	ep_index = xhci_get_endpoint_index(&urb->ep->desc);
	ep = &vdev->eps[ep_index];
	ep_ring = xhci_urb_to_transfer_ring(xhci, urb);
	if (!ep || !ep_ring)
		goto err_giveback;

	/* If xHC is dead take it down and return ALL URBs in xhci_hc_died() */
	temp = readl(&xhci->op_regs->status);
	if (temp == ~(u32)0 || xhci->xhc_state & XHCI_STATE_DYING) {
		xhci_hc_died(xhci);
		goto done;
	}

	/*
	 * check ring is not re-allocated since URB was enqueued. If it is, then
	 * make sure none of the ring related pointers in this URB private data
	 * are touched, such as td_list, otherwise we overwrite freed data
	 */
	if (!td_on_ring(&urb_priv->td[0], ep_ring)) {
		xhci_err(xhci, "Canceled URB td not found on endpoint ring");
		for (i = urb_priv->num_tds_done; i < urb_priv->num_tds; i++) {
			td = &urb_priv->td[i];
			if (!list_empty(&td->cancelled_td_list))
				list_del_init(&td->cancelled_td_list);
		}
		goto err_giveback;
	}

	if (xhci->xhc_state & XHCI_STATE_HALTED) {
		xhci_dbg_trace(xhci, trace_xhci_dbg_cancel_urb,
				"HC halted, freeing TD manually.");
		for (i = urb_priv->num_tds_done;
		     i < urb_priv->num_tds;
		     i++) {
			td = &urb_priv->td[i];
			if (!list_empty(&td->td_list))
				list_del_init(&td->td_list);
			if (!list_empty(&td->cancelled_td_list))
				list_del_init(&td->cancelled_td_list);
		}
		goto err_giveback;
	}

	i = urb_priv->num_tds_done;
	if (i < urb_priv->num_tds)
		xhci_dbg_trace(xhci, trace_xhci_dbg_cancel_urb,
				"Cancel URB %p, dev %s, ep 0x%x, "
				"starting at offset 0x%llx",
				urb, urb->dev->devpath,
				urb->ep->desc.bEndpointAddress,
				(unsigned long long) xhci_trb_virt_to_dma(
					urb_priv->td[i].start_seg,
					urb_priv->td[i].first_trb));

	for (; i < urb_priv->num_tds; i++) {
		td = &urb_priv->td[i];
		list_add_tail(&td->cancelled_td_list, &ep->cancelled_td_list);
	}

	/* Queue a stop endpoint command, but only if this is
	 * the first cancellation to be handled.
	 */
	if (!(ep->ep_state & EP_STOP_CMD_PENDING)) {
		command = xhci_alloc_command(xhci, false, GFP_ATOMIC);
		if (!command) {
			ret = -ENOMEM;
			goto done;
		}
		ep->ep_state |= EP_STOP_CMD_PENDING;
		ep->stop_cmd_timer.expires = jiffies +
			XHCI_STOP_EP_CMD_TIMEOUT * HZ;
		add_timer(&ep->stop_cmd_timer);
		xhci_queue_stop_endpoint(xhci, command, urb->dev->slot_id,
					 ep_index, 0);
		xhci_ring_cmd_db(xhci);
	}
done:
	spin_unlock_irqrestore(&xhci->lock, flags);
	return ret;

err_giveback:
	if (urb_priv)
		xhci_urb_free_priv(urb_priv);
	usb_hcd_unlink_urb_from_ep(hcd, urb);
	spin_unlock_irqrestore(&xhci->lock, flags);
	usb_hcd_giveback_urb(hcd, urb, -ESHUTDOWN);
	return ret;
}

/* Drop an endpoint from a new bandwidth configuration for this device.
 * Only one call to this function is allowed per endpoint before
 * check_bandwidth() or reset_bandwidth() must be called.
 * A call to xhci_drop_endpoint() followed by a call to xhci_add_endpoint() will
 * add the endpoint to the schedule with possibly new parameters denoted by a
 * different endpoint descriptor in usb_host_endpoint.
 * A call to xhci_add_endpoint() followed by a call to xhci_drop_endpoint() is
 * not allowed.
 *
 * The USB core will not allow URBs to be queued to an endpoint that is being
 * disabled, so there's no need for mutual exclusion to protect
 * the xhci->devs[slot_id] structure.
 */
static int xhci_drop_endpoint(struct usb_hcd *hcd, struct usb_device *udev,
		struct usb_host_endpoint *ep)
{
	struct xhci_hcd *xhci;
	struct xhci_container_ctx *in_ctx, *out_ctx;
	struct xhci_input_control_ctx *ctrl_ctx;
	unsigned int ep_index;
	struct xhci_ep_ctx *ep_ctx;
	u32 drop_flag;
	u32 new_add_flags, new_drop_flags;
	int ret;

	ret = xhci_check_args(hcd, udev, ep, 1, true, __func__);
	if (ret <= 0)
		return ret;
	xhci = hcd_to_xhci(hcd);
	if (xhci->xhc_state & XHCI_STATE_DYING)
		return -ENODEV;

	xhci_dbg(xhci, "%s called for udev %p\n", __func__, udev);
	drop_flag = xhci_get_endpoint_flag(&ep->desc);
	if (drop_flag == SLOT_FLAG || drop_flag == EP0_FLAG) {
		xhci_dbg(xhci, "xHCI %s - can't drop slot or ep 0 %#x\n",
				__func__, drop_flag);
		return 0;
	}

	in_ctx = xhci->devs[udev->slot_id]->in_ctx;
	out_ctx = xhci->devs[udev->slot_id]->out_ctx;
	ctrl_ctx = xhci_get_input_control_ctx(in_ctx);
	if (!ctrl_ctx) {
		xhci_warn(xhci, "%s: Could not get input context, bad type.\n",
				__func__);
		return 0;
	}

	ep_index = xhci_get_endpoint_index(&ep->desc);
	ep_ctx = xhci_get_ep_ctx(xhci, out_ctx, ep_index);
	/* If the HC already knows the endpoint is disabled,
	 * or the HCD has noted it is disabled, ignore this request
	 */
	if ((GET_EP_CTX_STATE(ep_ctx) == EP_STATE_DISABLED) ||
	    le32_to_cpu(ctrl_ctx->drop_flags) &
	    xhci_get_endpoint_flag(&ep->desc)) {
		/* Do not warn when called after a usb_device_reset */
		if (xhci->devs[udev->slot_id]->eps[ep_index].ring != NULL)
			xhci_warn(xhci, "xHCI %s called with disabled ep %p\n",
				  __func__, ep);
		return 0;
	}

	ctrl_ctx->drop_flags |= cpu_to_le32(drop_flag);
	new_drop_flags = le32_to_cpu(ctrl_ctx->drop_flags);

	ctrl_ctx->add_flags &= cpu_to_le32(~drop_flag);
	new_add_flags = le32_to_cpu(ctrl_ctx->add_flags);

	xhci_debugfs_remove_endpoint(xhci, xhci->devs[udev->slot_id], ep_index);

	xhci_endpoint_zero(xhci, xhci->devs[udev->slot_id], ep);

	if (xhci->quirks & XHCI_MTK_HOST)
		xhci_mtk_drop_ep_quirk(hcd, udev, ep);

	xhci_dbg(xhci, "drop ep 0x%x, slot id %d, new drop flags = %#x, new add flags = %#x\n",
			(unsigned int) ep->desc.bEndpointAddress,
			udev->slot_id,
			(unsigned int) new_drop_flags,
			(unsigned int) new_add_flags);
	return 0;
}

/* Add an endpoint to a new possible bandwidth configuration for this device.
 * Only one call to this function is allowed per endpoint before
 * check_bandwidth() or reset_bandwidth() must be called.
 * A call to xhci_drop_endpoint() followed by a call to xhci_add_endpoint() will
 * add the endpoint to the schedule with possibly new parameters denoted by a
 * different endpoint descriptor in usb_host_endpoint.
 * A call to xhci_add_endpoint() followed by a call to xhci_drop_endpoint() is
 * not allowed.
 *
 * The USB core will not allow URBs to be queued to an endpoint until the
 * configuration or alt setting is installed in the device, so there's no need
 * for mutual exclusion to protect the xhci->devs[slot_id] structure.
 */
static int xhci_add_endpoint(struct usb_hcd *hcd, struct usb_device *udev,
		struct usb_host_endpoint *ep)
{
	struct xhci_hcd *xhci;
	struct xhci_container_ctx *in_ctx;
	unsigned int ep_index;
	struct xhci_input_control_ctx *ctrl_ctx;
	u32 added_ctxs;
	u32 new_add_flags, new_drop_flags;
	struct xhci_virt_device *virt_dev;
	int ret = 0;

	ret = xhci_check_args(hcd, udev, ep, 1, true, __func__);
	if (ret <= 0) {
		/* So we won't queue a reset ep command for a root hub */
		ep->hcpriv = NULL;
		return ret;
	}
	xhci = hcd_to_xhci(hcd);
	if (xhci->xhc_state & XHCI_STATE_DYING)
		return -ENODEV;

	added_ctxs = xhci_get_endpoint_flag(&ep->desc);
	if (added_ctxs == SLOT_FLAG || added_ctxs == EP0_FLAG) {
		/* FIXME when we have to issue an evaluate endpoint command to
		 * deal with ep0 max packet size changing once we get the
		 * descriptors
		 */
		xhci_dbg(xhci, "xHCI %s - can't add slot or ep 0 %#x\n",
				__func__, added_ctxs);
		return 0;
	}

	virt_dev = xhci->devs[udev->slot_id];
	in_ctx = virt_dev->in_ctx;
	ctrl_ctx = xhci_get_input_control_ctx(in_ctx);
	if (!ctrl_ctx) {
		xhci_warn(xhci, "%s: Could not get input context, bad type.\n",
				__func__);
		return 0;
	}

	ep_index = xhci_get_endpoint_index(&ep->desc);
	/* If this endpoint is already in use, and the upper layers are trying
	 * to add it again without dropping it, reject the addition.
	 */
	if (virt_dev->eps[ep_index].ring &&
			!(le32_to_cpu(ctrl_ctx->drop_flags) & added_ctxs)) {
		xhci_warn(xhci, "Trying to add endpoint 0x%x "
				"without dropping it.\n",
				(unsigned int) ep->desc.bEndpointAddress);
		return -EINVAL;
	}

	/* If the HCD has already noted the endpoint is enabled,
	 * ignore this request.
	 */
	if (le32_to_cpu(ctrl_ctx->add_flags) & added_ctxs) {
		xhci_warn(xhci, "xHCI %s called with enabled ep %p\n",
				__func__, ep);
		return 0;
	}

	/*
	 * Configuration and alternate setting changes must be done in
	 * process context, not interrupt context (or so documenation
	 * for usb_set_interface() and usb_set_configuration() claim).
	 */
	if (xhci_endpoint_init(xhci, virt_dev, udev, ep, GFP_NOIO) < 0) {
		dev_dbg(&udev->dev, "%s - could not initialize ep %#x\n",
				__func__, ep->desc.bEndpointAddress);
		return -ENOMEM;
	}

	if (xhci->quirks & XHCI_MTK_HOST) {
		ret = xhci_mtk_add_ep_quirk(hcd, udev, ep);
		if (ret < 0) {
			xhci_ring_free(xhci, virt_dev->eps[ep_index].new_ring);
			virt_dev->eps[ep_index].new_ring = NULL;
			return ret;
		}
	}

	ctrl_ctx->add_flags |= cpu_to_le32(added_ctxs);
	new_add_flags = le32_to_cpu(ctrl_ctx->add_flags);

	/* If xhci_endpoint_disable() was called for this endpoint, but the
	 * xHC hasn't been notified yet through the check_bandwidth() call,
	 * this re-adds a new state for the endpoint from the new endpoint
	 * descriptors.  We must drop and re-add this endpoint, so we leave the
	 * drop flags alone.
	 */
	new_drop_flags = le32_to_cpu(ctrl_ctx->drop_flags);

	/* Store the usb_device pointer for later use */
	ep->hcpriv = udev;

	xhci_debugfs_create_endpoint(xhci, virt_dev, ep_index);

	xhci_dbg(xhci, "add ep 0x%x, slot id %d, new drop flags = %#x, new add flags = %#x\n",
			(unsigned int) ep->desc.bEndpointAddress,
			udev->slot_id,
			(unsigned int) new_drop_flags,
			(unsigned int) new_add_flags);
	return 0;
}

static void xhci_zero_in_ctx(struct xhci_hcd *xhci, struct xhci_virt_device *virt_dev)
{
	struct xhci_input_control_ctx *ctrl_ctx;
	struct xhci_ep_ctx *ep_ctx;
	struct xhci_slot_ctx *slot_ctx;
	int i;

	ctrl_ctx = xhci_get_input_control_ctx(virt_dev->in_ctx);
	if (!ctrl_ctx) {
		xhci_warn(xhci, "%s: Could not get input context, bad type.\n",
				__func__);
		return;
	}

	/* When a device's add flag and drop flag are zero, any subsequent
	 * configure endpoint command will leave that endpoint's state
	 * untouched.  Make sure we don't leave any old state in the input
	 * endpoint contexts.
	 */
	ctrl_ctx->drop_flags = 0;
	ctrl_ctx->add_flags = 0;
	slot_ctx = xhci_get_slot_ctx(xhci, virt_dev->in_ctx);
	slot_ctx->dev_info &= cpu_to_le32(~LAST_CTX_MASK);
	/* Endpoint 0 is always valid */
	slot_ctx->dev_info |= cpu_to_le32(LAST_CTX(1));
	for (i = 1; i < 31; i++) {
		ep_ctx = xhci_get_ep_ctx(xhci, virt_dev->in_ctx, i);
		ep_ctx->ep_info = 0;
		ep_ctx->ep_info2 = 0;
		ep_ctx->deq = 0;
		ep_ctx->tx_info = 0;
	}
}

static int xhci_configure_endpoint_result(struct xhci_hcd *xhci,
		struct usb_device *udev, u32 *cmd_status)
{
	int ret;

	switch (*cmd_status) {
	case COMP_COMMAND_ABORTED:
	case COMP_COMMAND_RING_STOPPED:
		xhci_warn(xhci, "Timeout while waiting for configure endpoint command\n");
		ret = -ETIME;
		break;
	case COMP_RESOURCE_ERROR:
		dev_warn(&udev->dev,
			 "Not enough host controller resources for new device state.\n");
		ret = -ENOMEM;
		/* FIXME: can we allocate more resources for the HC? */
		break;
	case COMP_BANDWIDTH_ERROR:
	case COMP_SECONDARY_BANDWIDTH_ERROR:
		dev_warn(&udev->dev,
			 "Not enough bandwidth for new device state.\n");
		ret = -ENOSPC;
		/* FIXME: can we go back to the old state? */
		break;
	case COMP_TRB_ERROR:
		/* the HCD set up something wrong */
		dev_warn(&udev->dev, "ERROR: Endpoint drop flag = 0, "
				"add flag = 1, "
				"and endpoint is not disabled.\n");
		ret = -EINVAL;
		break;
	case COMP_INCOMPATIBLE_DEVICE_ERROR:
		dev_warn(&udev->dev,
			 "ERROR: Incompatible device for endpoint configure command.\n");
		ret = -ENODEV;
		break;
	case COMP_SUCCESS:
		xhci_dbg_trace(xhci, trace_xhci_dbg_context_change,
				"Successful Endpoint Configure command");
		ret = 0;
		break;
	default:
		xhci_err(xhci, "ERROR: unexpected command completion code 0x%x.\n",
				*cmd_status);
		ret = -EINVAL;
		break;
	}
	return ret;
}

static int xhci_evaluate_context_result(struct xhci_hcd *xhci,
		struct usb_device *udev, u32 *cmd_status)
{
	int ret;

	switch (*cmd_status) {
	case COMP_COMMAND_ABORTED:
	case COMP_COMMAND_RING_STOPPED:
		xhci_warn(xhci, "Timeout while waiting for evaluate context command\n");
		ret = -ETIME;
		break;
	case COMP_PARAMETER_ERROR:
		dev_warn(&udev->dev,
			 "WARN: xHCI driver setup invalid evaluate context command.\n");
		ret = -EINVAL;
		break;
	case COMP_SLOT_NOT_ENABLED_ERROR:
		dev_warn(&udev->dev,
			"WARN: slot not enabled for evaluate context command.\n");
		ret = -EINVAL;
		break;
	case COMP_CONTEXT_STATE_ERROR:
		dev_warn(&udev->dev,
			"WARN: invalid context state for evaluate context command.\n");
		ret = -EINVAL;
		break;
	case COMP_INCOMPATIBLE_DEVICE_ERROR:
		dev_warn(&udev->dev,
			"ERROR: Incompatible device for evaluate context command.\n");
		ret = -ENODEV;
		break;
	case COMP_MAX_EXIT_LATENCY_TOO_LARGE_ERROR:
		/* Max Exit Latency too large error */
		dev_warn(&udev->dev, "WARN: Max Exit Latency too large\n");
		ret = -EINVAL;
		break;
	case COMP_SUCCESS:
		xhci_dbg_trace(xhci, trace_xhci_dbg_context_change,
				"Successful evaluate context command");
		ret = 0;
		break;
	default:
		xhci_err(xhci, "ERROR: unexpected command completion code 0x%x.\n",
			*cmd_status);
		ret = -EINVAL;
		break;
	}
	return ret;
}

static u32 xhci_count_num_new_endpoints(struct xhci_hcd *xhci,
		struct xhci_input_control_ctx *ctrl_ctx)
{
	u32 valid_add_flags;
	u32 valid_drop_flags;

	/* Ignore the slot flag (bit 0), and the default control endpoint flag
	 * (bit 1).  The default control endpoint is added during the Address
	 * Device command and is never removed until the slot is disabled.
	 */
	valid_add_flags = le32_to_cpu(ctrl_ctx->add_flags) >> 2;
	valid_drop_flags = le32_to_cpu(ctrl_ctx->drop_flags) >> 2;

	/* Use hweight32 to count the number of ones in the add flags, or
	 * number of endpoints added.  Don't count endpoints that are changed
	 * (both added and dropped).
	 */
	return hweight32(valid_add_flags) -
		hweight32(valid_add_flags & valid_drop_flags);
}

static unsigned int xhci_count_num_dropped_endpoints(struct xhci_hcd *xhci,
		struct xhci_input_control_ctx *ctrl_ctx)
{
	u32 valid_add_flags;
	u32 valid_drop_flags;

	valid_add_flags = le32_to_cpu(ctrl_ctx->add_flags) >> 2;
	valid_drop_flags = le32_to_cpu(ctrl_ctx->drop_flags) >> 2;

	return hweight32(valid_drop_flags) -
		hweight32(valid_add_flags & valid_drop_flags);
}

/*
 * We need to reserve the new number of endpoints before the configure endpoint
 * command completes.  We can't subtract the dropped endpoints from the number
 * of active endpoints until the command completes because we can oversubscribe
 * the host in this case:
 *
 *  - the first configure endpoint command drops more endpoints than it adds
 *  - a second configure endpoint command that adds more endpoints is queued
 *  - the first configure endpoint command fails, so the config is unchanged
 *  - the second command may succeed, even though there isn't enough resources
 *
 * Must be called with xhci->lock held.
 */
static int xhci_reserve_host_resources(struct xhci_hcd *xhci,
		struct xhci_input_control_ctx *ctrl_ctx)
{
	u32 added_eps;

	added_eps = xhci_count_num_new_endpoints(xhci, ctrl_ctx);
	if (xhci->num_active_eps + added_eps > xhci->limit_active_eps) {
		xhci_dbg_trace(xhci, trace_xhci_dbg_quirks,
				"Not enough ep ctxs: "
				"%u active, need to add %u, limit is %u.",
				xhci->num_active_eps, added_eps,
				xhci->limit_active_eps);
		return -ENOMEM;
	}
	xhci->num_active_eps += added_eps;
	xhci_dbg_trace(xhci, trace_xhci_dbg_quirks,
			"Adding %u ep ctxs, %u now active.", added_eps,
			xhci->num_active_eps);
	return 0;
}

/*
 * The configure endpoint was failed by the xHC for some other reason, so we
 * need to revert the resources that failed configuration would have used.
 *
 * Must be called with xhci->lock held.
 */
static void xhci_free_host_resources(struct xhci_hcd *xhci,
		struct xhci_input_control_ctx *ctrl_ctx)
{
	u32 num_failed_eps;

	num_failed_eps = xhci_count_num_new_endpoints(xhci, ctrl_ctx);
	xhci->num_active_eps -= num_failed_eps;
	xhci_dbg_trace(xhci, trace_xhci_dbg_quirks,
			"Removing %u failed ep ctxs, %u now active.",
			num_failed_eps,
			xhci->num_active_eps);
}

/*
 * Now that the command has completed, clean up the active endpoint count by
 * subtracting out the endpoints that were dropped (but not changed).
 *
 * Must be called with xhci->lock held.
 */
static void xhci_finish_resource_reservation(struct xhci_hcd *xhci,
		struct xhci_input_control_ctx *ctrl_ctx)
{
	u32 num_dropped_eps;

	num_dropped_eps = xhci_count_num_dropped_endpoints(xhci, ctrl_ctx);
	xhci->num_active_eps -= num_dropped_eps;
	if (num_dropped_eps)
		xhci_dbg_trace(xhci, trace_xhci_dbg_quirks,
				"Removing %u dropped ep ctxs, %u now active.",
				num_dropped_eps,
				xhci->num_active_eps);
}

static unsigned int xhci_get_block_size(struct usb_device *udev)
{
	switch (udev->speed) {
	case USB_SPEED_LOW:
	case USB_SPEED_FULL:
		return FS_BLOCK;
	case USB_SPEED_HIGH:
		return HS_BLOCK;
	case USB_SPEED_SUPER:
	case USB_SPEED_SUPER_PLUS:
		return SS_BLOCK;
	case USB_SPEED_UNKNOWN:
	case USB_SPEED_WIRELESS:
	default:
		/* Should never happen */
		return 1;
	}
}

static unsigned int
xhci_get_largest_overhead(struct xhci_interval_bw *interval_bw)
{
	if (interval_bw->overhead[LS_OVERHEAD_TYPE])
		return LS_OVERHEAD;
	if (interval_bw->overhead[FS_OVERHEAD_TYPE])
		return FS_OVERHEAD;
	return HS_OVERHEAD;
}

/* If we are changing a LS/FS device under a HS hub,
 * make sure (if we are activating a new TT) that the HS bus has enough
 * bandwidth for this new TT.
 */
static int xhci_check_tt_bw_table(struct xhci_hcd *xhci,
		struct xhci_virt_device *virt_dev,
		int old_active_eps)
{
	struct xhci_interval_bw_table *bw_table;
	struct xhci_tt_bw_info *tt_info;

	/* Find the bandwidth table for the root port this TT is attached to. */
	bw_table = &xhci->rh_bw[virt_dev->real_port - 1].bw_table;
	tt_info = virt_dev->tt_info;
	/* If this TT already had active endpoints, the bandwidth for this TT
	 * has already been added.  Removing all periodic endpoints (and thus
	 * making the TT enactive) will only decrease the bandwidth used.
	 */
	if (old_active_eps)
		return 0;
	if (old_active_eps == 0 && tt_info->active_eps != 0) {
		if (bw_table->bw_used + TT_HS_OVERHEAD > HS_BW_LIMIT)
			return -ENOMEM;
		return 0;
	}
	/* Not sure why we would have no new active endpoints...
	 *
	 * Maybe because of an Evaluate Context change for a hub update or a
	 * control endpoint 0 max packet size change?
	 * FIXME: skip the bandwidth calculation in that case.
	 */
	return 0;
}

static int xhci_check_ss_bw(struct xhci_hcd *xhci,
		struct xhci_virt_device *virt_dev)
{
	unsigned int bw_reserved;

	bw_reserved = DIV_ROUND_UP(SS_BW_RESERVED*SS_BW_LIMIT_IN, 100);
	if (virt_dev->bw_table->ss_bw_in > (SS_BW_LIMIT_IN - bw_reserved))
		return -ENOMEM;

	bw_reserved = DIV_ROUND_UP(SS_BW_RESERVED*SS_BW_LIMIT_OUT, 100);
	if (virt_dev->bw_table->ss_bw_out > (SS_BW_LIMIT_OUT - bw_reserved))
		return -ENOMEM;

	return 0;
}

/*
 * This algorithm is a very conservative estimate of the worst-case scheduling
 * scenario for any one interval.  The hardware dynamically schedules the
 * packets, so we can't tell which microframe could be the limiting factor in
 * the bandwidth scheduling.  This only takes into account periodic endpoints.
 *
 * Obviously, we can't solve an NP complete problem to find the minimum worst
 * case scenario.  Instead, we come up with an estimate that is no less than
 * the worst case bandwidth used for any one microframe, but may be an
 * over-estimate.
 *
 * We walk the requirements for each endpoint by interval, starting with the
 * smallest interval, and place packets in the schedule where there is only one
 * possible way to schedule packets for that interval.  In order to simplify
 * this algorithm, we record the largest max packet size for each interval, and
 * assume all packets will be that size.
 *
 * For interval 0, we obviously must schedule all packets for each interval.
 * The bandwidth for interval 0 is just the amount of data to be transmitted
 * (the sum of all max ESIT payload sizes, plus any overhead per packet times
 * the number of packets).
 *
 * For interval 1, we have two possible microframes to schedule those packets
 * in.  For this algorithm, if we can schedule the same number of packets for
 * each possible scheduling opportunity (each microframe), we will do so.  The
 * remaining number of packets will be saved to be transmitted in the gaps in
 * the next interval's scheduling sequence.
 *
 * As we move those remaining packets to be scheduled with interval 2 packets,
 * we have to double the number of remaining packets to transmit.  This is
 * because the intervals are actually powers of 2, and we would be transmitting
 * the previous interval's packets twice in this interval.  We also have to be
 * sure that when we look at the largest max packet size for this interval, we
 * also look at the largest max packet size for the remaining packets and take
 * the greater of the two.
 *
 * The algorithm continues to evenly distribute packets in each scheduling
 * opportunity, and push the remaining packets out, until we get to the last
 * interval.  Then those packets and their associated overhead are just added
 * to the bandwidth used.
 */
static int xhci_check_bw_table(struct xhci_hcd *xhci,
		struct xhci_virt_device *virt_dev,
		int old_active_eps)
{
	unsigned int bw_reserved;
	unsigned int max_bandwidth;
	unsigned int bw_used;
	unsigned int block_size;
	struct xhci_interval_bw_table *bw_table;
	unsigned int packet_size = 0;
	unsigned int overhead = 0;
	unsigned int packets_transmitted = 0;
	unsigned int packets_remaining = 0;
	unsigned int i;

	if (virt_dev->udev->speed >= USB_SPEED_SUPER)
		return xhci_check_ss_bw(xhci, virt_dev);

	if (virt_dev->udev->speed == USB_SPEED_HIGH) {
		max_bandwidth = HS_BW_LIMIT;
		/* Convert percent of bus BW reserved to blocks reserved */
		bw_reserved = DIV_ROUND_UP(HS_BW_RESERVED * max_bandwidth, 100);
	} else {
		max_bandwidth = FS_BW_LIMIT;
		bw_reserved = DIV_ROUND_UP(FS_BW_RESERVED * max_bandwidth, 100);
	}

	bw_table = virt_dev->bw_table;
	/* We need to translate the max packet size and max ESIT payloads into
	 * the units the hardware uses.
	 */
	block_size = xhci_get_block_size(virt_dev->udev);

	/* If we are manipulating a LS/FS device under a HS hub, double check
	 * that the HS bus has enough bandwidth if we are activing a new TT.
	 */
	if (virt_dev->tt_info) {
		xhci_dbg_trace(xhci, trace_xhci_dbg_quirks,
				"Recalculating BW for rootport %u",
				virt_dev->real_port);
		if (xhci_check_tt_bw_table(xhci, virt_dev, old_active_eps)) {
			xhci_warn(xhci, "Not enough bandwidth on HS bus for "
					"newly activated TT.\n");
			return -ENOMEM;
		}
		xhci_dbg_trace(xhci, trace_xhci_dbg_quirks,
				"Recalculating BW for TT slot %u port %u",
				virt_dev->tt_info->slot_id,
				virt_dev->tt_info->ttport);
	} else {
		xhci_dbg_trace(xhci, trace_xhci_dbg_quirks,
				"Recalculating BW for rootport %u",
				virt_dev->real_port);
	}

	/* Add in how much bandwidth will be used for interval zero, or the
	 * rounded max ESIT payload + number of packets * largest overhead.
	 */
	bw_used = DIV_ROUND_UP(bw_table->interval0_esit_payload, block_size) +
		bw_table->interval_bw[0].num_packets *
		xhci_get_largest_overhead(&bw_table->interval_bw[0]);

	for (i = 1; i < XHCI_MAX_INTERVAL; i++) {
		unsigned int bw_added;
		unsigned int largest_mps;
		unsigned int interval_overhead;

		/*
		 * How many packets could we transmit in this interval?
		 * If packets didn't fit in the previous interval, we will need
		 * to transmit that many packets twice within this interval.
		 */
		packets_remaining = 2 * packets_remaining +
			bw_table->interval_bw[i].num_packets;

		/* Find the largest max packet size of this or the previous
		 * interval.
		 */
		if (list_empty(&bw_table->interval_bw[i].endpoints))
			largest_mps = 0;
		else {
			struct xhci_virt_ep *virt_ep;
			struct list_head *ep_entry;

			ep_entry = bw_table->interval_bw[i].endpoints.next;
			virt_ep = list_entry(ep_entry,
					struct xhci_virt_ep, bw_endpoint_list);
			/* Convert to blocks, rounding up */
			largest_mps = DIV_ROUND_UP(
					virt_ep->bw_info.max_packet_size,
					block_size);
		}
		if (largest_mps > packet_size)
			packet_size = largest_mps;

		/* Use the larger overhead of this or the previous interval. */
		interval_overhead = xhci_get_largest_overhead(
				&bw_table->interval_bw[i]);
		if (interval_overhead > overhead)
			overhead = interval_overhead;

		/* How many packets can we evenly distribute across
		 * (1 << (i + 1)) possible scheduling opportunities?
		 */
		packets_transmitted = packets_remaining >> (i + 1);

		/* Add in the bandwidth used for those scheduled packets */
		bw_added = packets_transmitted * (overhead + packet_size);

		/* How many packets do we have remaining to transmit? */
		packets_remaining = packets_remaining % (1 << (i + 1));

		/* What largest max packet size should those packets have? */
		/* If we've transmitted all packets, don't carry over the
		 * largest packet size.
		 */
		if (packets_remaining == 0) {
			packet_size = 0;
			overhead = 0;
		} else if (packets_transmitted > 0) {
			/* Otherwise if we do have remaining packets, and we've
			 * scheduled some packets in this interval, take the
			 * largest max packet size from endpoints with this
			 * interval.
			 */
			packet_size = largest_mps;
			overhead = interval_overhead;
		}
		/* Otherwise carry over packet_size and overhead from the last
		 * time we had a remainder.
		 */
		bw_used += bw_added;
		if (bw_used > max_bandwidth) {
			xhci_warn(xhci, "Not enough bandwidth. "
					"Proposed: %u, Max: %u\n",
				bw_used, max_bandwidth);
			return -ENOMEM;
		}
	}
	/*
	 * Ok, we know we have some packets left over after even-handedly
	 * scheduling interval 15.  We don't know which microframes they will
	 * fit into, so we over-schedule and say they will be scheduled every
	 * microframe.
	 */
	if (packets_remaining > 0)
		bw_used += overhead + packet_size;

	if (!virt_dev->tt_info && virt_dev->udev->speed == USB_SPEED_HIGH) {
		unsigned int port_index = virt_dev->real_port - 1;

		/* OK, we're manipulating a HS device attached to a
		 * root port bandwidth domain.  Include the number of active TTs
		 * in the bandwidth used.
		 */
		bw_used += TT_HS_OVERHEAD *
			xhci->rh_bw[port_index].num_active_tts;
	}

	xhci_dbg_trace(xhci, trace_xhci_dbg_quirks,
		"Final bandwidth: %u, Limit: %u, Reserved: %u, "
		"Available: %u " "percent",
		bw_used, max_bandwidth, bw_reserved,
		(max_bandwidth - bw_used - bw_reserved) * 100 /
		max_bandwidth);

	bw_used += bw_reserved;
	if (bw_used > max_bandwidth) {
		xhci_warn(xhci, "Not enough bandwidth. Proposed: %u, Max: %u\n",
				bw_used, max_bandwidth);
		return -ENOMEM;
	}

	bw_table->bw_used = bw_used;
	return 0;
}

static bool xhci_is_async_ep(unsigned int ep_type)
{
	return (ep_type != ISOC_OUT_EP && ep_type != INT_OUT_EP &&
					ep_type != ISOC_IN_EP &&
					ep_type != INT_IN_EP);
}

static bool xhci_is_sync_in_ep(unsigned int ep_type)
{
	return (ep_type == ISOC_IN_EP || ep_type == INT_IN_EP);
}

static unsigned int xhci_get_ss_bw_consumed(struct xhci_bw_info *ep_bw)
{
	unsigned int mps = DIV_ROUND_UP(ep_bw->max_packet_size, SS_BLOCK);

	if (ep_bw->ep_interval == 0)
		return SS_OVERHEAD_BURST +
			(ep_bw->mult * ep_bw->num_packets *
					(SS_OVERHEAD + mps));
	return DIV_ROUND_UP(ep_bw->mult * ep_bw->num_packets *
				(SS_OVERHEAD + mps + SS_OVERHEAD_BURST),
				1 << ep_bw->ep_interval);

}

static void xhci_drop_ep_from_interval_table(struct xhci_hcd *xhci,
		struct xhci_bw_info *ep_bw,
		struct xhci_interval_bw_table *bw_table,
		struct usb_device *udev,
		struct xhci_virt_ep *virt_ep,
		struct xhci_tt_bw_info *tt_info)
{
	struct xhci_interval_bw	*interval_bw;
	int normalized_interval;

	if (xhci_is_async_ep(ep_bw->type))
		return;

	if (udev->speed >= USB_SPEED_SUPER) {
		if (xhci_is_sync_in_ep(ep_bw->type))
			xhci->devs[udev->slot_id]->bw_table->ss_bw_in -=
				xhci_get_ss_bw_consumed(ep_bw);
		else
			xhci->devs[udev->slot_id]->bw_table->ss_bw_out -=
				xhci_get_ss_bw_consumed(ep_bw);
		return;
	}

	/* SuperSpeed endpoints never get added to intervals in the table, so
	 * this check is only valid for HS/FS/LS devices.
	 */
	if (list_empty(&virt_ep->bw_endpoint_list))
		return;
	/* For LS/FS devices, we need to translate the interval expressed in
	 * microframes to frames.
	 */
	if (udev->speed == USB_SPEED_HIGH)
		normalized_interval = ep_bw->ep_interval;
	else
		normalized_interval = ep_bw->ep_interval - 3;

	if (normalized_interval == 0)
		bw_table->interval0_esit_payload -= ep_bw->max_esit_payload;
	interval_bw = &bw_table->interval_bw[normalized_interval];
	interval_bw->num_packets -= ep_bw->num_packets;
	switch (udev->speed) {
	case USB_SPEED_LOW:
		interval_bw->overhead[LS_OVERHEAD_TYPE] -= 1;
		break;
	case USB_SPEED_FULL:
		interval_bw->overhead[FS_OVERHEAD_TYPE] -= 1;
		break;
	case USB_SPEED_HIGH:
		interval_bw->overhead[HS_OVERHEAD_TYPE] -= 1;
		break;
	case USB_SPEED_SUPER:
	case USB_SPEED_SUPER_PLUS:
	case USB_SPEED_UNKNOWN:
	case USB_SPEED_WIRELESS:
		/* Should never happen because only LS/FS/HS endpoints will get
		 * added to the endpoint list.
		 */
		return;
	}
	if (tt_info)
		tt_info->active_eps -= 1;
	list_del_init(&virt_ep->bw_endpoint_list);
}

static void xhci_add_ep_to_interval_table(struct xhci_hcd *xhci,
		struct xhci_bw_info *ep_bw,
		struct xhci_interval_bw_table *bw_table,
		struct usb_device *udev,
		struct xhci_virt_ep *virt_ep,
		struct xhci_tt_bw_info *tt_info)
{
	struct xhci_interval_bw	*interval_bw;
	struct xhci_virt_ep *smaller_ep;
	int normalized_interval;

	if (xhci_is_async_ep(ep_bw->type))
		return;

	if (udev->speed == USB_SPEED_SUPER) {
		if (xhci_is_sync_in_ep(ep_bw->type))
			xhci->devs[udev->slot_id]->bw_table->ss_bw_in +=
				xhci_get_ss_bw_consumed(ep_bw);
		else
			xhci->devs[udev->slot_id]->bw_table->ss_bw_out +=
				xhci_get_ss_bw_consumed(ep_bw);
		return;
	}

	/* For LS/FS devices, we need to translate the interval expressed in
	 * microframes to frames.
	 */
	if (udev->speed == USB_SPEED_HIGH)
		normalized_interval = ep_bw->ep_interval;
	else
		normalized_interval = ep_bw->ep_interval - 3;

	if (normalized_interval == 0)
		bw_table->interval0_esit_payload += ep_bw->max_esit_payload;
	interval_bw = &bw_table->interval_bw[normalized_interval];
	interval_bw->num_packets += ep_bw->num_packets;
	switch (udev->speed) {
	case USB_SPEED_LOW:
		interval_bw->overhead[LS_OVERHEAD_TYPE] += 1;
		break;
	case USB_SPEED_FULL:
		interval_bw->overhead[FS_OVERHEAD_TYPE] += 1;
		break;
	case USB_SPEED_HIGH:
		interval_bw->overhead[HS_OVERHEAD_TYPE] += 1;
		break;
	case USB_SPEED_SUPER:
	case USB_SPEED_SUPER_PLUS:
	case USB_SPEED_UNKNOWN:
	case USB_SPEED_WIRELESS:
		/* Should never happen because only LS/FS/HS endpoints will get
		 * added to the endpoint list.
		 */
		return;
	}

	if (tt_info)
		tt_info->active_eps += 1;
	/* Insert the endpoint into the list, largest max packet size first. */
	list_for_each_entry(smaller_ep, &interval_bw->endpoints,
			bw_endpoint_list) {
		if (ep_bw->max_packet_size >=
				smaller_ep->bw_info.max_packet_size) {
			/* Add the new ep before the smaller endpoint */
			list_add_tail(&virt_ep->bw_endpoint_list,
					&smaller_ep->bw_endpoint_list);
			return;
		}
	}
	/* Add the new endpoint at the end of the list. */
	list_add_tail(&virt_ep->bw_endpoint_list,
			&interval_bw->endpoints);
}

void xhci_update_tt_active_eps(struct xhci_hcd *xhci,
		struct xhci_virt_device *virt_dev,
		int old_active_eps)
{
	struct xhci_root_port_bw_info *rh_bw_info;
	if (!virt_dev->tt_info)
		return;

	rh_bw_info = &xhci->rh_bw[virt_dev->real_port - 1];
	if (old_active_eps == 0 &&
				virt_dev->tt_info->active_eps != 0) {
		rh_bw_info->num_active_tts += 1;
		rh_bw_info->bw_table.bw_used += TT_HS_OVERHEAD;
	} else if (old_active_eps != 0 &&
				virt_dev->tt_info->active_eps == 0) {
		rh_bw_info->num_active_tts -= 1;
		rh_bw_info->bw_table.bw_used -= TT_HS_OVERHEAD;
	}
}

static int xhci_reserve_bandwidth(struct xhci_hcd *xhci,
		struct xhci_virt_device *virt_dev,
		struct xhci_container_ctx *in_ctx)
{
	struct xhci_bw_info ep_bw_info[31];
	int i;
	struct xhci_input_control_ctx *ctrl_ctx;
	int old_active_eps = 0;

	if (virt_dev->tt_info)
		old_active_eps = virt_dev->tt_info->active_eps;

	ctrl_ctx = xhci_get_input_control_ctx(in_ctx);
	if (!ctrl_ctx) {
		xhci_warn(xhci, "%s: Could not get input context, bad type.\n",
				__func__);
		return -ENOMEM;
	}

	for (i = 0; i < 31; i++) {
		if (!EP_IS_ADDED(ctrl_ctx, i) && !EP_IS_DROPPED(ctrl_ctx, i))
			continue;

		/* Make a copy of the BW info in case we need to revert this */
		memcpy(&ep_bw_info[i], &virt_dev->eps[i].bw_info,
				sizeof(ep_bw_info[i]));
		/* Drop the endpoint from the interval table if the endpoint is
		 * being dropped or changed.
		 */
		if (EP_IS_DROPPED(ctrl_ctx, i))
			xhci_drop_ep_from_interval_table(xhci,
					&virt_dev->eps[i].bw_info,
					virt_dev->bw_table,
					virt_dev->udev,
					&virt_dev->eps[i],
					virt_dev->tt_info);
	}
	/* Overwrite the information stored in the endpoints' bw_info */
	xhci_update_bw_info(xhci, virt_dev->in_ctx, ctrl_ctx, virt_dev);
	for (i = 0; i < 31; i++) {
		/* Add any changed or added endpoints to the interval table */
		if (EP_IS_ADDED(ctrl_ctx, i))
			xhci_add_ep_to_interval_table(xhci,
					&virt_dev->eps[i].bw_info,
					virt_dev->bw_table,
					virt_dev->udev,
					&virt_dev->eps[i],
					virt_dev->tt_info);
	}

	if (!xhci_check_bw_table(xhci, virt_dev, old_active_eps)) {
		/* Ok, this fits in the bandwidth we have.
		 * Update the number of active TTs.
		 */
		xhci_update_tt_active_eps(xhci, virt_dev, old_active_eps);
		return 0;
	}

	/* We don't have enough bandwidth for this, revert the stored info. */
	for (i = 0; i < 31; i++) {
		if (!EP_IS_ADDED(ctrl_ctx, i) && !EP_IS_DROPPED(ctrl_ctx, i))
			continue;

		/* Drop the new copies of any added or changed endpoints from
		 * the interval table.
		 */
		if (EP_IS_ADDED(ctrl_ctx, i)) {
			xhci_drop_ep_from_interval_table(xhci,
					&virt_dev->eps[i].bw_info,
					virt_dev->bw_table,
					virt_dev->udev,
					&virt_dev->eps[i],
					virt_dev->tt_info);
		}
		/* Revert the endpoint back to its old information */
		memcpy(&virt_dev->eps[i].bw_info, &ep_bw_info[i],
				sizeof(ep_bw_info[i]));
		/* Add any changed or dropped endpoints back into the table */
		if (EP_IS_DROPPED(ctrl_ctx, i))
			xhci_add_ep_to_interval_table(xhci,
					&virt_dev->eps[i].bw_info,
					virt_dev->bw_table,
					virt_dev->udev,
					&virt_dev->eps[i],
					virt_dev->tt_info);
	}
	return -ENOMEM;
}


/* Issue a configure endpoint command or evaluate context command
 * and wait for it to finish.
 */
static int xhci_configure_endpoint(struct xhci_hcd *xhci,
		struct usb_device *udev,
		struct xhci_command *command,
		bool ctx_change, bool must_succeed)
{
	int ret;
	unsigned long flags;
	struct xhci_input_control_ctx *ctrl_ctx;
	struct xhci_virt_device *virt_dev;
	struct xhci_slot_ctx *slot_ctx;

	if (!command)
		return -EINVAL;

	spin_lock_irqsave(&xhci->lock, flags);

	if (xhci->xhc_state & XHCI_STATE_DYING) {
		spin_unlock_irqrestore(&xhci->lock, flags);
		return -ESHUTDOWN;
	}

	virt_dev = xhci->devs[udev->slot_id];

	ctrl_ctx = xhci_get_input_control_ctx(command->in_ctx);
	if (!ctrl_ctx) {
		spin_unlock_irqrestore(&xhci->lock, flags);
		xhci_warn(xhci, "%s: Could not get input context, bad type.\n",
				__func__);
		return -ENOMEM;
	}

	if ((xhci->quirks & XHCI_EP_LIMIT_QUIRK) &&
			xhci_reserve_host_resources(xhci, ctrl_ctx)) {
		spin_unlock_irqrestore(&xhci->lock, flags);
		xhci_warn(xhci, "Not enough host resources, "
				"active endpoint contexts = %u\n",
				xhci->num_active_eps);
		return -ENOMEM;
	}
	if ((xhci->quirks & XHCI_SW_BW_CHECKING) &&
	    xhci_reserve_bandwidth(xhci, virt_dev, command->in_ctx)) {
		if ((xhci->quirks & XHCI_EP_LIMIT_QUIRK))
			xhci_free_host_resources(xhci, ctrl_ctx);
		spin_unlock_irqrestore(&xhci->lock, flags);
		xhci_warn(xhci, "Not enough bandwidth\n");
		return -ENOMEM;
	}

	slot_ctx = xhci_get_slot_ctx(xhci, command->in_ctx);
	trace_xhci_configure_endpoint(slot_ctx);

	if (!ctx_change)
		ret = xhci_queue_configure_endpoint(xhci, command,
				command->in_ctx->dma,
				udev->slot_id, must_succeed);
	else
		ret = xhci_queue_evaluate_context(xhci, command,
				command->in_ctx->dma,
				udev->slot_id, must_succeed);
	if (ret < 0) {
		if ((xhci->quirks & XHCI_EP_LIMIT_QUIRK))
			xhci_free_host_resources(xhci, ctrl_ctx);
		spin_unlock_irqrestore(&xhci->lock, flags);
		xhci_dbg_trace(xhci,  trace_xhci_dbg_context_change,
				"FIXME allocate a new ring segment");
		return -ENOMEM;
	}
	xhci_ring_cmd_db(xhci);
	spin_unlock_irqrestore(&xhci->lock, flags);

	/* Wait for the configure endpoint command to complete */
	wait_for_completion(command->completion);

	if (!ctx_change)
		ret = xhci_configure_endpoint_result(xhci, udev,
						     &command->status);
	else
		ret = xhci_evaluate_context_result(xhci, udev,
						   &command->status);

	if ((xhci->quirks & XHCI_EP_LIMIT_QUIRK)) {
		spin_lock_irqsave(&xhci->lock, flags);
		/* If the command failed, remove the reserved resources.
		 * Otherwise, clean up the estimate to include dropped eps.
		 */
		if (ret)
			xhci_free_host_resources(xhci, ctrl_ctx);
		else
			xhci_finish_resource_reservation(xhci, ctrl_ctx);
		spin_unlock_irqrestore(&xhci->lock, flags);
	}
	return ret;
}

static void xhci_check_bw_drop_ep_streams(struct xhci_hcd *xhci,
	struct xhci_virt_device *vdev, int i)
{
	struct xhci_virt_ep *ep = &vdev->eps[i];

	if (ep->ep_state & EP_HAS_STREAMS) {
		xhci_warn(xhci, "WARN: endpoint 0x%02x has streams on set_interface, freeing streams.\n",
				xhci_get_endpoint_address(i));
		xhci_free_stream_info(xhci, ep->stream_info);
		ep->stream_info = NULL;
		ep->ep_state &= ~EP_HAS_STREAMS;
	}
}

/* Called after one or more calls to xhci_add_endpoint() or
 * xhci_drop_endpoint().  If this call fails, the USB core is expected
 * to call xhci_reset_bandwidth().
 *
 * Since we are in the middle of changing either configuration or
 * installing a new alt setting, the USB core won't allow URBs to be
 * enqueued for any endpoint on the old config or interface.  Nothing
 * else should be touching the xhci->devs[slot_id] structure, so we
 * don't need to take the xhci->lock for manipulating that.
 */
static int xhci_check_bandwidth(struct usb_hcd *hcd, struct usb_device *udev)
{
	int i;
	int ret = 0;
	struct xhci_hcd *xhci;
	struct xhci_virt_device	*virt_dev;
	struct xhci_input_control_ctx *ctrl_ctx;
	struct xhci_slot_ctx *slot_ctx;
	struct xhci_command *command;

	ret = xhci_check_args(hcd, udev, NULL, 0, true, __func__);
	if (ret <= 0)
		return ret;
	xhci = hcd_to_xhci(hcd);
	if ((xhci->xhc_state & XHCI_STATE_DYING) ||
		(xhci->xhc_state & XHCI_STATE_REMOVING))
		return -ENODEV;

	xhci_dbg(xhci, "%s called for udev %p\n", __func__, udev);
	virt_dev = xhci->devs[udev->slot_id];

	command = xhci_alloc_command(xhci, true, GFP_KERNEL);
	if (!command)
		return -ENOMEM;

	command->in_ctx = virt_dev->in_ctx;

	/* See section 4.6.6 - A0 = 1; A1 = D0 = D1 = 0 */
	ctrl_ctx = xhci_get_input_control_ctx(command->in_ctx);
	if (!ctrl_ctx) {
		xhci_warn(xhci, "%s: Could not get input context, bad type.\n",
				__func__);
		ret = -ENOMEM;
		goto command_cleanup;
	}
	ctrl_ctx->add_flags |= cpu_to_le32(SLOT_FLAG);
	ctrl_ctx->add_flags &= cpu_to_le32(~EP0_FLAG);
	ctrl_ctx->drop_flags &= cpu_to_le32(~(SLOT_FLAG | EP0_FLAG));

	/* Don't issue the command if there's no endpoints to update. */
	if (ctrl_ctx->add_flags == cpu_to_le32(SLOT_FLAG) &&
	    ctrl_ctx->drop_flags == 0) {
		ret = 0;
		goto command_cleanup;
	}
	/* Fix up Context Entries field. Minimum value is EP0 == BIT(1). */
	slot_ctx = xhci_get_slot_ctx(xhci, virt_dev->in_ctx);
	for (i = 31; i >= 1; i--) {
		__le32 le32 = cpu_to_le32(BIT(i));

		if ((virt_dev->eps[i-1].ring && !(ctrl_ctx->drop_flags & le32))
		    || (ctrl_ctx->add_flags & le32) || i == 1) {
			slot_ctx->dev_info &= cpu_to_le32(~LAST_CTX_MASK);
			slot_ctx->dev_info |= cpu_to_le32(LAST_CTX(i));
			break;
		}
	}

	ret = xhci_configure_endpoint(xhci, udev, command,
			false, false);
	if (ret)
		/* Callee should call reset_bandwidth() */
		goto command_cleanup;

#ifdef CONFIG_USB_DWC3_EXYNOS
	xhci_set_deq(xhci, virt_dev->out_ctx, LAST_CTX_TO_EP_NUM(le32_to_cpu(slot_ctx->dev_info)), udev);
#endif

	/* Free any rings that were dropped, but not changed. */
	for (i = 1; i < 31; i++) {
		if ((le32_to_cpu(ctrl_ctx->drop_flags) & (1 << (i + 1))) &&
		    !(le32_to_cpu(ctrl_ctx->add_flags) & (1 << (i + 1)))) {
			xhci_free_endpoint_ring(xhci, virt_dev, i);
			xhci_check_bw_drop_ep_streams(xhci, virt_dev, i);
		}
	}
	xhci_zero_in_ctx(xhci, virt_dev);
	/*
	 * Install any rings for completely new endpoints or changed endpoints,
	 * and free any old rings from changed endpoints.
	 */
	for (i = 1; i < 31; i++) {
		if (!virt_dev->eps[i].new_ring)
			continue;
		/* Only free the old ring if it exists.
		 * It may not if this is the first add of an endpoint.
		 */
		if (virt_dev->eps[i].ring) {
			xhci_free_endpoint_ring(xhci, virt_dev, i);
		}
		xhci_check_bw_drop_ep_streams(xhci, virt_dev, i);
		virt_dev->eps[i].ring = virt_dev->eps[i].new_ring;
		virt_dev->eps[i].new_ring = NULL;
	}
command_cleanup:
	kfree(command->completion);
	kfree(command);

	return ret;
}

static void xhci_reset_bandwidth(struct usb_hcd *hcd, struct usb_device *udev)
{
	struct xhci_hcd *xhci;
	struct xhci_virt_device	*virt_dev;
	int i, ret;

	ret = xhci_check_args(hcd, udev, NULL, 0, true, __func__);
	if (ret <= 0)
		return;
	xhci = hcd_to_xhci(hcd);

	xhci_dbg(xhci, "%s called for udev %p\n", __func__, udev);
	virt_dev = xhci->devs[udev->slot_id];
	/* Free any rings allocated for added endpoints */
	for (i = 0; i < 31; i++) {
		if (virt_dev->eps[i].new_ring) {
			xhci_debugfs_remove_endpoint(xhci, virt_dev, i);
			xhci_ring_free(xhci, virt_dev->eps[i].new_ring);
			virt_dev->eps[i].new_ring = NULL;
		}
	}
	xhci_zero_in_ctx(xhci, virt_dev);
}

static void xhci_setup_input_ctx_for_config_ep(struct xhci_hcd *xhci,
		struct xhci_container_ctx *in_ctx,
		struct xhci_container_ctx *out_ctx,
		struct xhci_input_control_ctx *ctrl_ctx,
		u32 add_flags, u32 drop_flags)
{
	ctrl_ctx->add_flags = cpu_to_le32(add_flags);
	ctrl_ctx->drop_flags = cpu_to_le32(drop_flags);
	xhci_slot_copy(xhci, in_ctx, out_ctx);
	ctrl_ctx->add_flags |= cpu_to_le32(SLOT_FLAG);
}

static void xhci_setup_input_ctx_for_quirk(struct xhci_hcd *xhci,
		unsigned int slot_id, unsigned int ep_index,
		struct xhci_dequeue_state *deq_state)
{
	struct xhci_input_control_ctx *ctrl_ctx;
	struct xhci_container_ctx *in_ctx;
	struct xhci_ep_ctx *ep_ctx;
	u32 added_ctxs;
	dma_addr_t addr;

	in_ctx = xhci->devs[slot_id]->in_ctx;
	ctrl_ctx = xhci_get_input_control_ctx(in_ctx);
	if (!ctrl_ctx) {
		xhci_warn(xhci, "%s: Could not get input context, bad type.\n",
				__func__);
		return;
	}

	xhci_endpoint_copy(xhci, xhci->devs[slot_id]->in_ctx,
			xhci->devs[slot_id]->out_ctx, ep_index);
	ep_ctx = xhci_get_ep_ctx(xhci, in_ctx, ep_index);
	addr = xhci_trb_virt_to_dma(deq_state->new_deq_seg,
			deq_state->new_deq_ptr);
	if (addr == 0) {
		xhci_warn(xhci, "WARN Cannot submit config ep after "
				"reset ep command\n");
		xhci_warn(xhci, "WARN deq seg = %p, deq ptr = %p\n",
				deq_state->new_deq_seg,
				deq_state->new_deq_ptr);
		return;
	}
	ep_ctx->deq = cpu_to_le64(addr | deq_state->new_cycle_state);

	added_ctxs = xhci_get_endpoint_flag_from_index(ep_index);
	xhci_setup_input_ctx_for_config_ep(xhci, xhci->devs[slot_id]->in_ctx,
			xhci->devs[slot_id]->out_ctx, ctrl_ctx,
			added_ctxs, added_ctxs);
}

void xhci_cleanup_stalled_ring(struct xhci_hcd *xhci, unsigned int ep_index,
			       unsigned int stream_id, struct xhci_td *td)
{
	struct xhci_dequeue_state deq_state;
	struct usb_device *udev = td->urb->dev;

	xhci_dbg_trace(xhci, trace_xhci_dbg_reset_ep,
			"Cleaning up stalled endpoint ring");
	/* We need to move the HW's dequeue pointer past this TD,
	 * or it will attempt to resend it on the next doorbell ring.
	 */
	xhci_find_new_dequeue_state(xhci, udev->slot_id,
			ep_index, stream_id, td, &deq_state);

	if (!deq_state.new_deq_ptr || !deq_state.new_deq_seg)
		return;

	/* HW with the reset endpoint quirk will use the saved dequeue state to
	 * issue a configure endpoint command later.
	 */
	if (!(xhci->quirks & XHCI_RESET_EP_QUIRK)) {
		xhci_dbg_trace(xhci, trace_xhci_dbg_reset_ep,
				"Queueing new dequeue state");
		xhci_queue_new_dequeue_state(xhci, udev->slot_id,
				ep_index, &deq_state);
	} else {
		/* Better hope no one uses the input context between now and the
		 * reset endpoint completion!
		 * XXX: No idea how this hardware will react when stream rings
		 * are enabled.
		 */
		xhci_dbg_trace(xhci, trace_xhci_dbg_quirks,
				"Setting up input context for "
				"configure endpoint command");
		xhci_setup_input_ctx_for_quirk(xhci, udev->slot_id,
				ep_index, &deq_state);
	}
}

/*
 * Called after usb core issues a clear halt control message.
 * The host side of the halt should already be cleared by a reset endpoint
 * command issued when the STALL event was received.
 *
 * The reset endpoint command may only be issued to endpoints in the halted
 * state. For software that wishes to reset the data toggle or sequence number
 * of an endpoint that isn't in the halted state this function will issue a
 * configure endpoint command with the Drop and Add bits set for the target
 * endpoint. Refer to the additional note in xhci spcification section 4.6.8.
 */

static void xhci_endpoint_reset(struct usb_hcd *hcd,
		struct usb_host_endpoint *host_ep)
{
	struct xhci_hcd *xhci;
	struct usb_device *udev;
	struct xhci_virt_device *vdev;
	struct xhci_virt_ep *ep;
	struct xhci_input_control_ctx *ctrl_ctx;
	struct xhci_command *stop_cmd, *cfg_cmd;
	unsigned int ep_index;
	unsigned long flags;
	u32 ep_flag;
	int err;

	xhci = hcd_to_xhci(hcd);
	if (!host_ep->hcpriv)
		return;
	udev = (struct usb_device *) host_ep->hcpriv;
	vdev = xhci->devs[udev->slot_id];
	ep_index = xhci_get_endpoint_index(&host_ep->desc);
	ep = &vdev->eps[ep_index];

	/* Bail out if toggle is already being cleared by a endpoint reset */
	if (ep->ep_state & EP_HARD_CLEAR_TOGGLE) {
		ep->ep_state &= ~EP_HARD_CLEAR_TOGGLE;
		return;
	}
	/* Only interrupt and bulk ep's use data toggle, USB2 spec 5.5.4-> */
	if (usb_endpoint_xfer_control(&host_ep->desc) ||
	    usb_endpoint_xfer_isoc(&host_ep->desc))
		return;

	ep_flag = xhci_get_endpoint_flag(&host_ep->desc);

	if (ep_flag == SLOT_FLAG || ep_flag == EP0_FLAG)
		return;

	stop_cmd = xhci_alloc_command(xhci, true, GFP_NOWAIT);
	if (!stop_cmd)
		return;

	cfg_cmd = xhci_alloc_command_with_ctx(xhci, true, GFP_NOWAIT);
	if (!cfg_cmd)
		goto cleanup;

	spin_lock_irqsave(&xhci->lock, flags);

	/* block queuing new trbs and ringing ep doorbell */
	ep->ep_state |= EP_SOFT_CLEAR_TOGGLE;

	/*
	 * Make sure endpoint ring is empty before resetting the toggle/seq.
	 * Driver is required to synchronously cancel all transfer request.
	 * Stop the endpoint to force xHC to update the output context
	 */

	if (!list_empty(&ep->ring->td_list)) {
		dev_err(&udev->dev, "EP not empty, refuse reset\n");
		spin_unlock_irqrestore(&xhci->lock, flags);
		xhci_free_command(xhci, cfg_cmd);
		goto cleanup;
	}

	err = xhci_queue_stop_endpoint(xhci, stop_cmd, udev->slot_id,
					ep_index, 0);
	if (err < 0) {
		spin_unlock_irqrestore(&xhci->lock, flags);
		xhci_free_command(xhci, cfg_cmd);
		xhci_dbg(xhci, "%s: Failed to queue stop ep command, %d ",
				__func__, err);
		goto cleanup;
	}

	xhci_ring_cmd_db(xhci);
	spin_unlock_irqrestore(&xhci->lock, flags);

	wait_for_completion(stop_cmd->completion);

	spin_lock_irqsave(&xhci->lock, flags);

	/* config ep command clears toggle if add and drop ep flags are set */
	ctrl_ctx = xhci_get_input_control_ctx(cfg_cmd->in_ctx);
	xhci_setup_input_ctx_for_config_ep(xhci, cfg_cmd->in_ctx, vdev->out_ctx,
					   ctrl_ctx, ep_flag, ep_flag);
	xhci_endpoint_copy(xhci, cfg_cmd->in_ctx, vdev->out_ctx, ep_index);

	err = xhci_queue_configure_endpoint(xhci, cfg_cmd, cfg_cmd->in_ctx->dma,
				      udev->slot_id, false);
	if (err < 0) {
		spin_unlock_irqrestore(&xhci->lock, flags);
		xhci_free_command(xhci, cfg_cmd);
		xhci_dbg(xhci, "%s: Failed to queue config ep command, %d ",
				__func__, err);
		goto cleanup;
	}

	xhci_ring_cmd_db(xhci);
	spin_unlock_irqrestore(&xhci->lock, flags);

	wait_for_completion(cfg_cmd->completion);

	ep->ep_state &= ~EP_SOFT_CLEAR_TOGGLE;
	xhci_free_command(xhci, cfg_cmd);
cleanup:
	xhci_free_command(xhci, stop_cmd);
}

static int xhci_check_streams_endpoint(struct xhci_hcd *xhci,
		struct usb_device *udev, struct usb_host_endpoint *ep,
		unsigned int slot_id)
{
	int ret;
	unsigned int ep_index;
	unsigned int ep_state;

	if (!ep)
		return -EINVAL;
	ret = xhci_check_args(xhci_to_hcd(xhci), udev, ep, 1, true, __func__);
	if (ret <= 0)
		return -EINVAL;
	if (usb_ss_max_streams(&ep->ss_ep_comp) == 0) {
		xhci_warn(xhci, "WARN: SuperSpeed Endpoint Companion"
				" descriptor for ep 0x%x does not support streams\n",
				ep->desc.bEndpointAddress);
		return -EINVAL;
	}

	ep_index = xhci_get_endpoint_index(&ep->desc);
	ep_state = xhci->devs[slot_id]->eps[ep_index].ep_state;
	if (ep_state & EP_HAS_STREAMS ||
			ep_state & EP_GETTING_STREAMS) {
		xhci_warn(xhci, "WARN: SuperSpeed bulk endpoint 0x%x "
				"already has streams set up.\n",
				ep->desc.bEndpointAddress);
		xhci_warn(xhci, "Send email to xHCI maintainer and ask for "
				"dynamic stream context array reallocation.\n");
		return -EINVAL;
	}
	if (!list_empty(&xhci->devs[slot_id]->eps[ep_index].ring->td_list)) {
		xhci_warn(xhci, "Cannot setup streams for SuperSpeed bulk "
				"endpoint 0x%x; URBs are pending.\n",
				ep->desc.bEndpointAddress);
		return -EINVAL;
	}
	return 0;
}

static void xhci_calculate_streams_entries(struct xhci_hcd *xhci,
		unsigned int *num_streams, unsigned int *num_stream_ctxs)
{
	unsigned int max_streams;

	/* The stream context array size must be a power of two */
	*num_stream_ctxs = roundup_pow_of_two(*num_streams);
	/*
	 * Find out how many primary stream array entries the host controller
	 * supports.  Later we may use secondary stream arrays (similar to 2nd
	 * level page entries), but that's an optional feature for xHCI host
	 * controllers. xHCs must support at least 4 stream IDs.
	 */
	max_streams = HCC_MAX_PSA(xhci->hcc_params);
	if (*num_stream_ctxs > max_streams) {
		xhci_dbg(xhci, "xHCI HW only supports %u stream ctx entries.\n",
				max_streams);
		*num_stream_ctxs = max_streams;
		*num_streams = max_streams;
	}
}

/* Returns an error code if one of the endpoint already has streams.
 * This does not change any data structures, it only checks and gathers
 * information.
 */
static int xhci_calculate_streams_and_bitmask(struct xhci_hcd *xhci,
		struct usb_device *udev,
		struct usb_host_endpoint **eps, unsigned int num_eps,
		unsigned int *num_streams, u32 *changed_ep_bitmask)
{
	unsigned int max_streams;
	unsigned int endpoint_flag;
	int i;
	int ret;

	for (i = 0; i < num_eps; i++) {
		ret = xhci_check_streams_endpoint(xhci, udev,
				eps[i], udev->slot_id);
		if (ret < 0)
			return ret;

		max_streams = usb_ss_max_streams(&eps[i]->ss_ep_comp);
		if (max_streams < (*num_streams - 1)) {
			xhci_dbg(xhci, "Ep 0x%x only supports %u stream IDs.\n",
					eps[i]->desc.bEndpointAddress,
					max_streams);
			*num_streams = max_streams+1;
		}

		endpoint_flag = xhci_get_endpoint_flag(&eps[i]->desc);
		if (*changed_ep_bitmask & endpoint_flag)
			return -EINVAL;
		*changed_ep_bitmask |= endpoint_flag;
	}
	return 0;
}

static u32 xhci_calculate_no_streams_bitmask(struct xhci_hcd *xhci,
		struct usb_device *udev,
		struct usb_host_endpoint **eps, unsigned int num_eps)
{
	u32 changed_ep_bitmask = 0;
	unsigned int slot_id;
	unsigned int ep_index;
	unsigned int ep_state;
	int i;

	slot_id = udev->slot_id;
	if (!xhci->devs[slot_id])
		return 0;

	for (i = 0; i < num_eps; i++) {
		ep_index = xhci_get_endpoint_index(&eps[i]->desc);
		ep_state = xhci->devs[slot_id]->eps[ep_index].ep_state;
		/* Are streams already being freed for the endpoint? */
		if (ep_state & EP_GETTING_NO_STREAMS) {
			xhci_warn(xhci, "WARN Can't disable streams for "
					"endpoint 0x%x, "
					"streams are being disabled already\n",
					eps[i]->desc.bEndpointAddress);
			return 0;
		}
		/* Are there actually any streams to free? */
		if (!(ep_state & EP_HAS_STREAMS) &&
				!(ep_state & EP_GETTING_STREAMS)) {
			xhci_warn(xhci, "WARN Can't disable streams for "
					"endpoint 0x%x, "
					"streams are already disabled!\n",
					eps[i]->desc.bEndpointAddress);
			xhci_warn(xhci, "WARN xhci_free_streams() called "
					"with non-streams endpoint\n");
			return 0;
		}
		changed_ep_bitmask |= xhci_get_endpoint_flag(&eps[i]->desc);
	}
	return changed_ep_bitmask;
}

/*
 * The USB device drivers use this function (through the HCD interface in USB
 * core) to prepare a set of bulk endpoints to use streams.  Streams are used to
 * coordinate mass storage command queueing across multiple endpoints (basically
 * a stream ID == a task ID).
 *
 * Setting up streams involves allocating the same size stream context array
 * for each endpoint and issuing a configure endpoint command for all endpoints.
 *
 * Don't allow the call to succeed if one endpoint only supports one stream
 * (which means it doesn't support streams at all).
 *
 * Drivers may get less stream IDs than they asked for, if the host controller
 * hardware or endpoints claim they can't support the number of requested
 * stream IDs.
 */
static int xhci_alloc_streams(struct usb_hcd *hcd, struct usb_device *udev,
		struct usb_host_endpoint **eps, unsigned int num_eps,
		unsigned int num_streams, gfp_t mem_flags)
{
	int i, ret;
	struct xhci_hcd *xhci;
	struct xhci_virt_device *vdev;
	struct xhci_command *config_cmd;
	struct xhci_input_control_ctx *ctrl_ctx;
	unsigned int ep_index;
	unsigned int num_stream_ctxs;
	unsigned int max_packet;
	unsigned long flags;
	u32 changed_ep_bitmask = 0;

	if (!eps)
		return -EINVAL;

	/* Add one to the number of streams requested to account for
	 * stream 0 that is reserved for xHCI usage.
	 */
	num_streams += 1;
	xhci = hcd_to_xhci(hcd);
	xhci_dbg(xhci, "Driver wants %u stream IDs (including stream 0).\n",
			num_streams);

	/* MaxPSASize value 0 (2 streams) means streams are not supported */
	if ((xhci->quirks & XHCI_BROKEN_STREAMS) ||
			HCC_MAX_PSA(xhci->hcc_params) < 4) {
		xhci_dbg(xhci, "xHCI controller does not support streams.\n");
		return -ENOSYS;
	}

	config_cmd = xhci_alloc_command_with_ctx(xhci, true, mem_flags);
	if (!config_cmd)
		return -ENOMEM;

	ctrl_ctx = xhci_get_input_control_ctx(config_cmd->in_ctx);
	if (!ctrl_ctx) {
		xhci_warn(xhci, "%s: Could not get input context, bad type.\n",
				__func__);
		xhci_free_command(xhci, config_cmd);
		return -ENOMEM;
	}

	/* Check to make sure all endpoints are not already configured for
	 * streams.  While we're at it, find the maximum number of streams that
	 * all the endpoints will support and check for duplicate endpoints.
	 */
	spin_lock_irqsave(&xhci->lock, flags);
	ret = xhci_calculate_streams_and_bitmask(xhci, udev, eps,
			num_eps, &num_streams, &changed_ep_bitmask);
	if (ret < 0) {
		xhci_free_command(xhci, config_cmd);
		spin_unlock_irqrestore(&xhci->lock, flags);
		return ret;
	}
	if (num_streams <= 1) {
		xhci_warn(xhci, "WARN: endpoints can't handle "
				"more than one stream.\n");
		xhci_free_command(xhci, config_cmd);
		spin_unlock_irqrestore(&xhci->lock, flags);
		return -EINVAL;
	}
	vdev = xhci->devs[udev->slot_id];
	/* Mark each endpoint as being in transition, so
	 * xhci_urb_enqueue() will reject all URBs.
	 */
	for (i = 0; i < num_eps; i++) {
		ep_index = xhci_get_endpoint_index(&eps[i]->desc);
		vdev->eps[ep_index].ep_state |= EP_GETTING_STREAMS;
	}
	spin_unlock_irqrestore(&xhci->lock, flags);

	/* Setup internal data structures and allocate HW data structures for
	 * streams (but don't install the HW structures in the input context
	 * until we're sure all memory allocation succeeded).
	 */
	xhci_calculate_streams_entries(xhci, &num_streams, &num_stream_ctxs);
	xhci_dbg(xhci, "Need %u stream ctx entries for %u stream IDs.\n",
			num_stream_ctxs, num_streams);

	for (i = 0; i < num_eps; i++) {
		ep_index = xhci_get_endpoint_index(&eps[i]->desc);
		max_packet = usb_endpoint_maxp(&eps[i]->desc);
		vdev->eps[ep_index].stream_info = xhci_alloc_stream_info(xhci,
				num_stream_ctxs,
				num_streams,
				max_packet, mem_flags);
		if (!vdev->eps[ep_index].stream_info)
			goto cleanup;
		/* Set maxPstreams in endpoint context and update deq ptr to
		 * point to stream context array. FIXME
		 */
	}

	/* Set up the input context for a configure endpoint command. */
	for (i = 0; i < num_eps; i++) {
		struct xhci_ep_ctx *ep_ctx;

		ep_index = xhci_get_endpoint_index(&eps[i]->desc);
		ep_ctx = xhci_get_ep_ctx(xhci, config_cmd->in_ctx, ep_index);

		xhci_endpoint_copy(xhci, config_cmd->in_ctx,
				vdev->out_ctx, ep_index);
		xhci_setup_streams_ep_input_ctx(xhci, ep_ctx,
				vdev->eps[ep_index].stream_info);
	}
	/* Tell the HW to drop its old copy of the endpoint context info
	 * and add the updated copy from the input context.
	 */
	xhci_setup_input_ctx_for_config_ep(xhci, config_cmd->in_ctx,
			vdev->out_ctx, ctrl_ctx,
			changed_ep_bitmask, changed_ep_bitmask);

	/* Issue and wait for the configure endpoint command */
	ret = xhci_configure_endpoint(xhci, udev, config_cmd,
			false, false);

	/* xHC rejected the configure endpoint command for some reason, so we
	 * leave the old ring intact and free our internal streams data
	 * structure.
	 */
	if (ret < 0)
		goto cleanup;

	spin_lock_irqsave(&xhci->lock, flags);
	for (i = 0; i < num_eps; i++) {
		ep_index = xhci_get_endpoint_index(&eps[i]->desc);
		vdev->eps[ep_index].ep_state &= ~EP_GETTING_STREAMS;
		xhci_dbg(xhci, "Slot %u ep ctx %u now has streams.\n",
			 udev->slot_id, ep_index);
		vdev->eps[ep_index].ep_state |= EP_HAS_STREAMS;
	}
	xhci_free_command(xhci, config_cmd);
	spin_unlock_irqrestore(&xhci->lock, flags);

	/* Subtract 1 for stream 0, which drivers can't use */
	return num_streams - 1;

cleanup:
	/* If it didn't work, free the streams! */
	for (i = 0; i < num_eps; i++) {
		ep_index = xhci_get_endpoint_index(&eps[i]->desc);
		xhci_free_stream_info(xhci, vdev->eps[ep_index].stream_info);
		vdev->eps[ep_index].stream_info = NULL;
		/* FIXME Unset maxPstreams in endpoint context and
		 * update deq ptr to point to normal string ring.
		 */
		vdev->eps[ep_index].ep_state &= ~EP_GETTING_STREAMS;
		vdev->eps[ep_index].ep_state &= ~EP_HAS_STREAMS;
		xhci_endpoint_zero(xhci, vdev, eps[i]);
	}
	xhci_free_command(xhci, config_cmd);
	return -ENOMEM;
}

/* Transition the endpoint from using streams to being a "normal" endpoint
 * without streams.
 *
 * Modify the endpoint context state, submit a configure endpoint command,
 * and free all endpoint rings for streams if that completes successfully.
 */
static int xhci_free_streams(struct usb_hcd *hcd, struct usb_device *udev,
		struct usb_host_endpoint **eps, unsigned int num_eps,
		gfp_t mem_flags)
{
	int i, ret;
	struct xhci_hcd *xhci;
	struct xhci_virt_device *vdev;
	struct xhci_command *command;
	struct xhci_input_control_ctx *ctrl_ctx;
	unsigned int ep_index;
	unsigned long flags;
	u32 changed_ep_bitmask;

	xhci = hcd_to_xhci(hcd);
	vdev = xhci->devs[udev->slot_id];

	/* Set up a configure endpoint command to remove the streams rings */
	spin_lock_irqsave(&xhci->lock, flags);
	changed_ep_bitmask = xhci_calculate_no_streams_bitmask(xhci,
			udev, eps, num_eps);
	if (changed_ep_bitmask == 0) {
		spin_unlock_irqrestore(&xhci->lock, flags);
		return -EINVAL;
	}

	/* Use the xhci_command structure from the first endpoint.  We may have
	 * allocated too many, but the driver may call xhci_free_streams() for
	 * each endpoint it grouped into one call to xhci_alloc_streams().
	 */
	ep_index = xhci_get_endpoint_index(&eps[0]->desc);
	command = vdev->eps[ep_index].stream_info->free_streams_command;
	ctrl_ctx = xhci_get_input_control_ctx(command->in_ctx);
	if (!ctrl_ctx) {
		spin_unlock_irqrestore(&xhci->lock, flags);
		xhci_warn(xhci, "%s: Could not get input context, bad type.\n",
				__func__);
		return -EINVAL;
	}

	for (i = 0; i < num_eps; i++) {
		struct xhci_ep_ctx *ep_ctx;

		ep_index = xhci_get_endpoint_index(&eps[i]->desc);
		ep_ctx = xhci_get_ep_ctx(xhci, command->in_ctx, ep_index);
		xhci->devs[udev->slot_id]->eps[ep_index].ep_state |=
			EP_GETTING_NO_STREAMS;

		xhci_endpoint_copy(xhci, command->in_ctx,
				vdev->out_ctx, ep_index);
		xhci_setup_no_streams_ep_input_ctx(ep_ctx,
				&vdev->eps[ep_index]);
	}
	xhci_setup_input_ctx_for_config_ep(xhci, command->in_ctx,
			vdev->out_ctx, ctrl_ctx,
			changed_ep_bitmask, changed_ep_bitmask);
	spin_unlock_irqrestore(&xhci->lock, flags);

	/* Issue and wait for the configure endpoint command,
	 * which must succeed.
	 */
	ret = xhci_configure_endpoint(xhci, udev, command,
			false, true);

	/* xHC rejected the configure endpoint command for some reason, so we
	 * leave the streams rings intact.
	 */
	if (ret < 0)
		return ret;

	spin_lock_irqsave(&xhci->lock, flags);
	for (i = 0; i < num_eps; i++) {
		ep_index = xhci_get_endpoint_index(&eps[i]->desc);
		xhci_free_stream_info(xhci, vdev->eps[ep_index].stream_info);
		vdev->eps[ep_index].stream_info = NULL;
		/* FIXME Unset maxPstreams in endpoint context and
		 * update deq ptr to point to normal string ring.
		 */
		vdev->eps[ep_index].ep_state &= ~EP_GETTING_NO_STREAMS;
		vdev->eps[ep_index].ep_state &= ~EP_HAS_STREAMS;
	}
	spin_unlock_irqrestore(&xhci->lock, flags);

	return 0;
}

/*
 * Deletes endpoint resources for endpoints that were active before a Reset
 * Device command, or a Disable Slot command.  The Reset Device command leaves
 * the control endpoint intact, whereas the Disable Slot command deletes it.
 *
 * Must be called with xhci->lock held.
 */
void xhci_free_device_endpoint_resources(struct xhci_hcd *xhci,
	struct xhci_virt_device *virt_dev, bool drop_control_ep)
{
	int i;
	unsigned int num_dropped_eps = 0;
	unsigned int drop_flags = 0;

	for (i = (drop_control_ep ? 0 : 1); i < 31; i++) {
		if (virt_dev->eps[i].ring) {
			drop_flags |= 1 << i;
			num_dropped_eps++;
		}
	}
	xhci->num_active_eps -= num_dropped_eps;
	if (num_dropped_eps)
		xhci_dbg_trace(xhci, trace_xhci_dbg_quirks,
				"Dropped %u ep ctxs, flags = 0x%x, "
				"%u now active.",
				num_dropped_eps, drop_flags,
				xhci->num_active_eps);
}

/*
 * This submits a Reset Device Command, which will set the device state to 0,
 * set the device address to 0, and disable all the endpoints except the default
 * control endpoint.  The USB core should come back and call
 * xhci_address_device(), and then re-set up the configuration.  If this is
 * called because of a usb_reset_and_verify_device(), then the old alternate
 * settings will be re-installed through the normal bandwidth allocation
 * functions.
 *
 * Wait for the Reset Device command to finish.  Remove all structures
 * associated with the endpoints that were disabled.  Clear the input device
 * structure? Reset the control endpoint 0 max packet size?
 *
 * If the virt_dev to be reset does not exist or does not match the udev,
 * it means the device is lost, possibly due to the xHC restore error and
 * re-initialization during S3/S4. In this case, call xhci_alloc_dev() to
 * re-allocate the device.
 */
static int xhci_discover_or_reset_device(struct usb_hcd *hcd,
		struct usb_device *udev)
{
	int ret, i;
	unsigned long flags;
	struct xhci_hcd *xhci;
	unsigned int slot_id;
	struct xhci_virt_device *virt_dev;
	struct xhci_command *reset_device_cmd;
	struct xhci_slot_ctx *slot_ctx;
	int old_active_eps = 0;

	ret = xhci_check_args(hcd, udev, NULL, 0, false, __func__);
	if (ret <= 0)
		return ret;
	xhci = hcd_to_xhci(hcd);
	slot_id = udev->slot_id;
	virt_dev = xhci->devs[slot_id];
	if (!virt_dev) {
		xhci_dbg(xhci, "The device to be reset with slot ID %u does "
				"not exist. Re-allocate the device\n", slot_id);
		ret = xhci_alloc_dev(hcd, udev);
		if (ret == 1)
			return 0;
		else
			return -EINVAL;
	}

	if (virt_dev->tt_info)
		old_active_eps = virt_dev->tt_info->active_eps;

	if (virt_dev->udev != udev) {
		/* If the virt_dev and the udev does not match, this virt_dev
		 * may belong to another udev.
		 * Re-allocate the device.
		 */
		xhci_dbg(xhci, "The device to be reset with slot ID %u does "
				"not match the udev. Re-allocate the device\n",
				slot_id);
		ret = xhci_alloc_dev(hcd, udev);
		if (ret == 1)
			return 0;
		else
			return -EINVAL;
	}

	/* If device is not setup, there is no point in resetting it */
	slot_ctx = xhci_get_slot_ctx(xhci, virt_dev->out_ctx);
	if (GET_SLOT_STATE(le32_to_cpu(slot_ctx->dev_state)) ==
						SLOT_STATE_DISABLED)
		return 0;

	trace_xhci_discover_or_reset_device(slot_ctx);

	xhci_dbg(xhci, "Resetting device with slot ID %u\n", slot_id);
	/* Allocate the command structure that holds the struct completion.
	 * Assume we're in process context, since the normal device reset
	 * process has to wait for the device anyway.  Storage devices are
	 * reset as part of error handling, so use GFP_NOIO instead of
	 * GFP_KERNEL.
	 */
	reset_device_cmd = xhci_alloc_command(xhci, true, GFP_NOIO);
	if (!reset_device_cmd) {
		xhci_dbg(xhci, "Couldn't allocate command structure.\n");
		return -ENOMEM;
	}

	/* Attempt to submit the Reset Device command to the command ring */
	spin_lock_irqsave(&xhci->lock, flags);

	ret = xhci_queue_reset_device(xhci, reset_device_cmd, slot_id);
	if (ret) {
		xhci_dbg(xhci, "FIXME: allocate a command ring segment\n");
		spin_unlock_irqrestore(&xhci->lock, flags);
		goto command_cleanup;
	}
	xhci_ring_cmd_db(xhci);
	spin_unlock_irqrestore(&xhci->lock, flags);

	/* Wait for the Reset Device command to finish */
	wait_for_completion(reset_device_cmd->completion);

	/* The Reset Device command can't fail, according to the 0.95/0.96 spec,
	 * unless we tried to reset a slot ID that wasn't enabled,
	 * or the device wasn't in the addressed or configured state.
	 */
	ret = reset_device_cmd->status;
	switch (ret) {
	case COMP_COMMAND_ABORTED:
	case COMP_COMMAND_RING_STOPPED:
		xhci_warn(xhci, "Timeout waiting for reset device command\n");
		ret = -ETIME;
		goto command_cleanup;
	case COMP_SLOT_NOT_ENABLED_ERROR: /* 0.95 completion for bad slot ID */
	case COMP_CONTEXT_STATE_ERROR: /* 0.96 completion code for same thing */
		xhci_dbg(xhci, "Can't reset device (slot ID %u) in %s state\n",
				slot_id,
				xhci_get_slot_state(xhci, virt_dev->out_ctx));
		xhci_dbg(xhci, "Not freeing device rings.\n");
		/* Don't treat this as an error.  May change my mind later. */
		ret = 0;
		goto command_cleanup;
	case COMP_SUCCESS:
		xhci_dbg(xhci, "Successful reset device command.\n");
		break;
	default:
		if (xhci_is_vendor_info_code(xhci, ret))
			break;
		xhci_warn(xhci, "Unknown completion code %u for "
				"reset device command.\n", ret);
		ret = -EINVAL;
		goto command_cleanup;
	}

	/* Free up host controller endpoint resources */
	if ((xhci->quirks & XHCI_EP_LIMIT_QUIRK)) {
		spin_lock_irqsave(&xhci->lock, flags);
		/* Don't delete the default control endpoint resources */
		xhci_free_device_endpoint_resources(xhci, virt_dev, false);
		spin_unlock_irqrestore(&xhci->lock, flags);
	}

	/* Everything but endpoint 0 is disabled, so free the rings. */
	for (i = 1; i < 31; i++) {
		struct xhci_virt_ep *ep = &virt_dev->eps[i];

		if (ep->ep_state & EP_HAS_STREAMS) {
			xhci_warn(xhci, "WARN: endpoint 0x%02x has streams on device reset, freeing streams.\n",
					xhci_get_endpoint_address(i));
			xhci_free_stream_info(xhci, ep->stream_info);
			ep->stream_info = NULL;
			ep->ep_state &= ~EP_HAS_STREAMS;
		}

		if (ep->ring) {
			xhci_debugfs_remove_endpoint(xhci, virt_dev, i);
			xhci_free_endpoint_ring(xhci, virt_dev, i);
		}
		if (!list_empty(&virt_dev->eps[i].bw_endpoint_list))
			xhci_drop_ep_from_interval_table(xhci,
					&virt_dev->eps[i].bw_info,
					virt_dev->bw_table,
					udev,
					&virt_dev->eps[i],
					virt_dev->tt_info);
		xhci_clear_endpoint_bw_info(&virt_dev->eps[i].bw_info);
	}
	/* If necessary, update the number of active TTs on this root port */
	xhci_update_tt_active_eps(xhci, virt_dev, old_active_eps);
	virt_dev->flags = 0;
	ret = 0;

command_cleanup:
	xhci_free_command(xhci, reset_device_cmd);
	return ret;
}

/*
 * At this point, the struct usb_device is about to go away, the device has
 * disconnected, and all traffic has been stopped and the endpoints have been
 * disabled.  Free any HC data structures associated with that device.
 */
static void xhci_free_dev(struct usb_hcd *hcd, struct usb_device *udev)
{
	struct xhci_hcd *xhci = hcd_to_xhci(hcd);
	struct xhci_virt_device *virt_dev;
	struct xhci_slot_ctx *slot_ctx;
	int i, ret;

#ifndef CONFIG_USB_DEFAULT_PERSIST
	/*
	 * We called pm_runtime_get_noresume when the device was attached.
	 * Decrement the counter here to allow controller to runtime suspend
	 * if no devices remain.
	 */
	if (xhci->quirks & XHCI_RESET_ON_RESUME)
		pm_runtime_put_noidle(hcd->self.controller);
#endif

	ret = xhci_check_args(hcd, udev, NULL, 0, true, __func__);
	/* If the host is halted due to driver unload, we still need to free the
	 * device.
	 */
	if (ret <= 0 && ret != -ENODEV)
#ifdef CONFIG_SND_EXYNOS_USB_AUDIO
		goto out;
#else
		return;
#endif

	virt_dev = xhci->devs[udev->slot_id];
	slot_ctx = xhci_get_slot_ctx(xhci, virt_dev->out_ctx);
	trace_xhci_free_dev(slot_ctx);

	/* Stop any wayward timer functions (which may grab the lock) */
	for (i = 0; i < 31; i++) {
		virt_dev->eps[i].ep_state &= ~EP_STOP_CMD_PENDING;
		del_timer_sync(&virt_dev->eps[i].stop_cmd_timer);
	}
	xhci_debugfs_remove_slot(xhci, udev->slot_id);
	virt_dev->udev = NULL;
	ret = xhci_disable_slot(xhci, udev->slot_id);
	if (ret)
		xhci_free_virt_device(xhci, udev->slot_id);
	/*
	 * Event command completion handler will free any data structures
	 * associated with the slot.  XXX Can free sleep?
	 */

#ifdef CONFIG_SND_EXYNOS_USB_AUDIO
out:
#endif
	return;
}

int xhci_disable_slot(struct xhci_hcd *xhci, u32 slot_id)
{
	struct xhci_command *command;
	unsigned long flags;
	u32 state;
	int ret = 0;

	command = xhci_alloc_command(xhci, false, GFP_KERNEL);
	if (!command)
		return -ENOMEM;

	spin_lock_irqsave(&xhci->lock, flags);
	/* Don't disable the slot if the host controller is dead. */
	state = readl(&xhci->op_regs->status);
	if (state == 0xffffffff || (xhci->xhc_state & XHCI_STATE_DYING) ||
			(xhci->xhc_state & XHCI_STATE_HALTED)) {
		spin_unlock_irqrestore(&xhci->lock, flags);
		kfree(command);
		return -ENODEV;
	}

	ret = xhci_queue_slot_control(xhci, command, TRB_DISABLE_SLOT,
				slot_id);
	if (ret) {
		spin_unlock_irqrestore(&xhci->lock, flags);
		kfree(command);
		return ret;
	}
	xhci_ring_cmd_db(xhci);
	spin_unlock_irqrestore(&xhci->lock, flags);
	return ret;
}

/*
 * Checks if we have enough host controller resources for the default control
 * endpoint.
 *
 * Must be called with xhci->lock held.
 */
static int xhci_reserve_host_control_ep_resources(struct xhci_hcd *xhci)
{
	if (xhci->num_active_eps + 1 > xhci->limit_active_eps) {
		xhci_dbg_trace(xhci, trace_xhci_dbg_quirks,
				"Not enough ep ctxs: "
				"%u active, need to add 1, limit is %u.",
				xhci->num_active_eps, xhci->limit_active_eps);
		return -ENOMEM;
	}
	xhci->num_active_eps += 1;
	xhci_dbg_trace(xhci, trace_xhci_dbg_quirks,
			"Adding 1 ep ctx, %u now active.",
			xhci->num_active_eps);
	return 0;
}

#ifdef CONFIG_SND_EXYNOS_USB_AUDIO
int xhci_store_hw_info(struct usb_hcd *hcd, struct usb_device *udev)
{
	struct xhci_hcd *xhci = hcd_to_xhci(hcd);
	struct hcd_hw_info *hwinfo = &udev->hwinfo;
	struct xhci_virt_device *virt_dev;
	struct xhci_erst_entry *entry = &xhci->erst_audio.entries[0];

	virt_dev = xhci->devs[udev->slot_id];

	hwinfo->dcbaa_dma = xhci->dcbaa->dma;
	hwinfo->save_dma = xhci->save_dma;
	hwinfo->cmd_ring = xhci->op_regs->cmd_ring;
	hwinfo->slot_id = udev->slot_id;
	hwinfo->in_dma = xhci->in_dma;
	hwinfo->in_buf = xhci->in_addr;
	hwinfo->out_dma = xhci->out_dma;
	hwinfo->out_buf = xhci->out_addr;
	hwinfo->in_ctx = virt_dev->in_ctx->dma;
	hwinfo->out_ctx = virt_dev->out_ctx->dma;
	hwinfo->erst_addr = entry->seg_addr;
	hwinfo->speed = udev->speed;
	if (xhci->quirks & XHCI_USE_URAM_FOR_EXYNOS_AUDIO)
		hwinfo->use_uram = true;
	else
		hwinfo->use_uram = false;

	return 0;
}
#endif

#ifdef CONFIG_USB_DWC3_EXYNOS
int xhci_set_deq(struct xhci_hcd *xhci, struct xhci_container_ctx *ctx,
		unsigned int last_ep, struct usb_device *udev)
{
	int i;
	int last_ep_ctx = 31;

	if (last_ep < 31)
		last_ep_ctx = last_ep + 1;
	for (i = 0; i < last_ep_ctx; ++i) {
		unsigned int epaddr = xhci_get_endpoint_address(i);
		struct xhci_ep_ctx *ep_ctx = xhci_get_ep_ctx(xhci, ctx, i);

		if (epaddr == udev->hwinfo.in_ep ) {
			pr_info("[%s] set in deq : %#08llx \n",
					__func__, ep_ctx->deq);
			if (udev->hwinfo.in_deq)
				udev->hwinfo.old_in_deq =
						udev->hwinfo.in_deq;
			udev->hwinfo.in_deq = ep_ctx->deq;
		} else if (epaddr == udev->hwinfo.out_ep) {
			pr_info("[%s] set out deq : %#08llx \n",
					__func__, ep_ctx->deq);
			if (udev->hwinfo.out_deq)
				udev->hwinfo.old_out_deq =
						udev->hwinfo.out_deq;
			udev->hwinfo.out_deq = ep_ctx->deq;
		} else if (epaddr == udev->hwinfo.fb_out_ep) {
			pr_info("[%s] set fb out deq : %#08llx \n",
					__func__, ep_ctx->deq);
			if (udev->hwinfo.fb_out_deq)
				udev->hwinfo.fb_old_out_deq =
						udev->hwinfo.fb_out_deq;
			udev->hwinfo.fb_out_deq = ep_ctx->deq;
		} else if (epaddr == udev->hwinfo.fb_in_ep) {
			pr_info("[%s] set fb in deq : %#08llx \n",
					__func__, ep_ctx->deq);
			if (udev->hwinfo.fb_in_deq)
				udev->hwinfo.fb_old_in_deq =
						udev->hwinfo.fb_in_deq;
			udev->hwinfo.fb_in_deq = ep_ctx->deq;
		}
	}

	return 0;
}
#endif

/*
 * Returns 0 if the xHC ran out of device slots, the Enable Slot command
 * timed out, or allocating memory failed.  Returns 1 on success.
 */
int xhci_alloc_dev(struct usb_hcd *hcd, struct usb_device *udev)
{
	struct xhci_hcd *xhci = hcd_to_xhci(hcd);
	struct xhci_virt_device *vdev;
	struct xhci_slot_ctx *slot_ctx;
	unsigned long flags;
	int ret, slot_id;
	struct xhci_command *command;

	command = xhci_alloc_command(xhci, true, GFP_KERNEL);
	if (!command)
		return 0;

	spin_lock_irqsave(&xhci->lock, flags);
	ret = xhci_queue_slot_control(xhci, command, TRB_ENABLE_SLOT, 0);
	if (ret) {
		spin_unlock_irqrestore(&xhci->lock, flags);
		xhci_dbg(xhci, "FIXME: allocate a command ring segment\n");
		xhci_free_command(xhci, command);
		return 0;
	}
	xhci_ring_cmd_db(xhci);
	spin_unlock_irqrestore(&xhci->lock, flags);

	wait_for_completion(command->completion);
	slot_id = command->slot_id;

	if (!slot_id || command->status != COMP_SUCCESS) {
		xhci_err(xhci, "Error while assigning device slot ID\n");
		xhci_err(xhci, "Max number of devices this xHCI host supports is %u.\n",
				HCS_MAX_SLOTS(
					readl(&xhci->cap_regs->hcs_params1)));
		xhci_free_command(xhci, command);
		return 0;
	}

	xhci_free_command(xhci, command);

	if ((xhci->quirks & XHCI_EP_LIMIT_QUIRK)) {
		spin_lock_irqsave(&xhci->lock, flags);
		ret = xhci_reserve_host_control_ep_resources(xhci);
		if (ret) {
			spin_unlock_irqrestore(&xhci->lock, flags);
			xhci_warn(xhci, "Not enough host resources, "
					"active endpoint contexts = %u\n",
					xhci->num_active_eps);
			goto disable_slot;
		}
		spin_unlock_irqrestore(&xhci->lock, flags);
	}
	/* Use GFP_NOIO, since this function can be called from
	 * xhci_discover_or_reset_device(), which may be called as part of
	 * mass storage driver error handling.
	 */
	if (!xhci_alloc_virt_device(xhci, slot_id, udev, GFP_NOIO)) {
		xhci_warn(xhci, "Could not allocate xHCI USB device data structures\n");
		goto disable_slot;
	}
	vdev = xhci->devs[slot_id];
	slot_ctx = xhci_get_slot_ctx(xhci, vdev->out_ctx);
	trace_xhci_alloc_dev(slot_ctx);

	udev->slot_id = slot_id;

	xhci_debugfs_create_slot(xhci, slot_id);

#ifndef CONFIG_USB_DEFAULT_PERSIST
	/*
	 * If resetting upon resume, we can't put the controller into runtime
	 * suspend if there is a device attached.
	 */
	if (xhci->quirks & XHCI_RESET_ON_RESUME)
		pm_runtime_get_noresume(hcd->self.controller);
#endif

	/* Is this a LS or FS device under a HS hub? */
	/* Hub or peripherial? */
	return 1;

disable_slot:
	ret = xhci_disable_slot(xhci, udev->slot_id);
	if (ret)
		xhci_free_virt_device(xhci, udev->slot_id);

	return 0;
}

/*
 * Issue an Address Device command and optionally send a corresponding
 * SetAddress request to the device.
 */
static int xhci_setup_device(struct usb_hcd *hcd, struct usb_device *udev,
			     enum xhci_setup_dev setup)
{
	const char *act = setup == SETUP_CONTEXT_ONLY ? "context" : "address";
	unsigned long flags;
	struct xhci_virt_device *virt_dev;
	int ret = 0;
	struct xhci_hcd *xhci = hcd_to_xhci(hcd);
	struct xhci_slot_ctx *slot_ctx;
	struct xhci_input_control_ctx *ctrl_ctx;
	u64 temp_64;
	struct xhci_command *command = NULL;

	mutex_lock(&xhci->mutex);

	if (xhci->xhc_state) {	/* dying, removing or halted */
		ret = -ESHUTDOWN;
		goto out;
	}

	if (!udev->slot_id) {
		xhci_dbg_trace(xhci, trace_xhci_dbg_address,
				"Bad Slot ID %d", udev->slot_id);
		ret = -EINVAL;
		goto out;
	}

	virt_dev = xhci->devs[udev->slot_id];

	if (WARN_ON(!virt_dev)) {
		/*
		 * In plug/unplug torture test with an NEC controller,
		 * a zero-dereference was observed once due to virt_dev = 0.
		 * Print useful debug rather than crash if it is observed again!
		 */
		xhci_warn(xhci, "Virt dev invalid for slot_id 0x%x!\n",
			udev->slot_id);
		ret = -EINVAL;
		goto out;
	}
	slot_ctx = xhci_get_slot_ctx(xhci, virt_dev->out_ctx);
	trace_xhci_setup_device_slot(slot_ctx);

	if (setup == SETUP_CONTEXT_ONLY) {
		if (GET_SLOT_STATE(le32_to_cpu(slot_ctx->dev_state)) ==
		    SLOT_STATE_DEFAULT) {
			xhci_dbg(xhci, "Slot already in default state\n");
			goto out;
		}
	}

	command = xhci_alloc_command(xhci, true, GFP_KERNEL);
	if (!command) {
		ret = -ENOMEM;
		goto out;
	}

	command->in_ctx = virt_dev->in_ctx;

	slot_ctx = xhci_get_slot_ctx(xhci, virt_dev->in_ctx);
	ctrl_ctx = xhci_get_input_control_ctx(virt_dev->in_ctx);
	if (!ctrl_ctx) {
		xhci_warn(xhci, "%s: Could not get input context, bad type.\n",
				__func__);
		ret = -EINVAL;
		goto out;
	}
	/*
	 * If this is the first Set Address since device plug-in or
	 * virt_device realloaction after a resume with an xHCI power loss,
	 * then set up the slot context.
	 */
	if (!slot_ctx->dev_info)
		xhci_setup_addressable_virt_dev(xhci, udev);
	/* Otherwise, update the control endpoint ring enqueue pointer. */
	else
		xhci_copy_ep0_dequeue_into_input_ctx(xhci, udev);
	ctrl_ctx->add_flags = cpu_to_le32(SLOT_FLAG | EP0_FLAG);
	ctrl_ctx->drop_flags = 0;

	trace_xhci_address_ctx(xhci, virt_dev->in_ctx,
				le32_to_cpu(slot_ctx->dev_info) >> 27);

	spin_lock_irqsave(&xhci->lock, flags);
	trace_xhci_setup_device(virt_dev);
	ret = xhci_queue_address_device(xhci, command, virt_dev->in_ctx->dma,
					udev->slot_id, setup);
	if (ret) {
		spin_unlock_irqrestore(&xhci->lock, flags);
		xhci_dbg_trace(xhci, trace_xhci_dbg_address,
				"FIXME: allocate a command ring segment");
		goto out;
	}
	xhci_ring_cmd_db(xhci);
	spin_unlock_irqrestore(&xhci->lock, flags);

	/* ctrl tx can take up to 5 sec; XXX: need more time for xHC? */
	wait_for_completion(command->completion);

	/* FIXME: From section 4.3.4: "Software shall be responsible for timing
	 * the SetAddress() "recovery interval" required by USB and aborting the
	 * command on a timeout.
	 */
	switch (command->status) {
	case COMP_COMMAND_ABORTED:
	case COMP_COMMAND_RING_STOPPED:
		xhci_warn(xhci, "Timeout while waiting for setup device command\n");
		ret = -ETIME;
		break;
	case COMP_CONTEXT_STATE_ERROR:
	case COMP_SLOT_NOT_ENABLED_ERROR:
		xhci_err(xhci, "Setup ERROR: setup %s command for slot %d.\n",
			 act, udev->slot_id);
		ret = -EINVAL;
		break;
	case COMP_USB_TRANSACTION_ERROR:
		dev_warn(&udev->dev, "Device not responding to setup %s.\n", act);

		mutex_unlock(&xhci->mutex);
		ret = xhci_disable_slot(xhci, udev->slot_id);
		if (!ret)
			xhci_alloc_dev(hcd, udev);
		kfree(command->completion);
		kfree(command);
		return -EPROTO;
	case COMP_INCOMPATIBLE_DEVICE_ERROR:
		dev_warn(&udev->dev,
			 "ERROR: Incompatible device for setup %s command\n", act);
		ret = -ENODEV;
		break;
	case COMP_SUCCESS:
		xhci_dbg_trace(xhci, trace_xhci_dbg_address,
			       "Successful setup %s command", act);
		break;
	default:
		xhci_err(xhci,
			 "ERROR: unexpected setup %s command completion code 0x%x.\n",
			 act, command->status);
		trace_xhci_address_ctx(xhci, virt_dev->out_ctx, 1);
		ret = -EINVAL;
		break;
	}
	if (ret)
		goto out;
	temp_64 = xhci_read_64(xhci, &xhci->op_regs->dcbaa_ptr);
	xhci_dbg_trace(xhci, trace_xhci_dbg_address,
			"Op regs DCBAA ptr = %#016llx", temp_64);
	xhci_dbg_trace(xhci, trace_xhci_dbg_address,
		"Slot ID %d dcbaa entry @%p = %#016llx",
		udev->slot_id,
		&xhci->dcbaa->dev_context_ptrs[udev->slot_id],
		(unsigned long long)
		le64_to_cpu(xhci->dcbaa->dev_context_ptrs[udev->slot_id]));
	xhci_dbg_trace(xhci, trace_xhci_dbg_address,
			"Output Context DMA address = %#08llx",
			(unsigned long long)virt_dev->out_ctx->dma);
	trace_xhci_address_ctx(xhci, virt_dev->in_ctx,
				le32_to_cpu(slot_ctx->dev_info) >> 27);
	/*
	 * USB core uses address 1 for the roothubs, so we add one to the
	 * address given back to us by the HC.
	 */
	trace_xhci_address_ctx(xhci, virt_dev->out_ctx,
				le32_to_cpu(slot_ctx->dev_info) >> 27);
	/* Zero the input context control for later use */
	ctrl_ctx->add_flags = 0;
	ctrl_ctx->drop_flags = 0;

	xhci_dbg_trace(xhci, trace_xhci_dbg_address,
		       "Internal device address = %d",
		       le32_to_cpu(slot_ctx->dev_state) & DEV_ADDR_MASK);
#ifdef CONFIG_SND_EXYNOS_USB_AUDIO
	xhci_store_hw_info(hcd, udev);
#endif
out:
	mutex_unlock(&xhci->mutex);
	if (command) {
		kfree(command->completion);
		kfree(command);
	}
	return ret;
}

static int xhci_address_device(struct usb_hcd *hcd, struct usb_device *udev)
{
	return xhci_setup_device(hcd, udev, SETUP_CONTEXT_ADDRESS);
}

static int xhci_enable_device(struct usb_hcd *hcd, struct usb_device *udev)
{
	return xhci_setup_device(hcd, udev, SETUP_CONTEXT_ONLY);
}

/*
 * Transfer the port index into real index in the HW port status
 * registers. Caculate offset between the port's PORTSC register
 * and port status base. Divide the number of per port register
 * to get the real index. The raw port number bases 1.
 */
int xhci_find_raw_port_number(struct usb_hcd *hcd, int port1)
{
	struct xhci_hub *rhub;

	rhub = xhci_get_rhub(hcd);
	return rhub->ports[port1 - 1]->hw_portnum + 1;
}

/*
 * Issue an Evaluate Context command to change the Maximum Exit Latency in the
 * slot context.  If that succeeds, store the new MEL in the xhci_virt_device.
 */
static int __maybe_unused xhci_change_max_exit_latency(struct xhci_hcd *xhci,
			struct usb_device *udev, u16 max_exit_latency)
{
	struct xhci_virt_device *virt_dev;
	struct xhci_command *command;
	struct xhci_input_control_ctx *ctrl_ctx;
	struct xhci_slot_ctx *slot_ctx;
	unsigned long flags;
	int ret;

	spin_lock_irqsave(&xhci->lock, flags);

	virt_dev = xhci->devs[udev->slot_id];

	/*
	 * virt_dev might not exists yet if xHC resumed from hibernate (S4) and
	 * xHC was re-initialized. Exit latency will be set later after
	 * hub_port_finish_reset() is done and xhci->devs[] are re-allocated
	 */

	if (!virt_dev || max_exit_latency == virt_dev->current_mel) {
		spin_unlock_irqrestore(&xhci->lock, flags);
		return 0;
	}

	/* Attempt to issue an Evaluate Context command to change the MEL. */
	command = xhci->lpm_command;
	ctrl_ctx = xhci_get_input_control_ctx(command->in_ctx);
	if (!ctrl_ctx) {
		spin_unlock_irqrestore(&xhci->lock, flags);
		xhci_warn(xhci, "%s: Could not get input context, bad type.\n",
				__func__);
		return -ENOMEM;
	}

	xhci_slot_copy(xhci, command->in_ctx, virt_dev->out_ctx);
	spin_unlock_irqrestore(&xhci->lock, flags);

	ctrl_ctx->add_flags |= cpu_to_le32(SLOT_FLAG);
	slot_ctx = xhci_get_slot_ctx(xhci, command->in_ctx);
	slot_ctx->dev_info2 &= cpu_to_le32(~((u32) MAX_EXIT));
	slot_ctx->dev_info2 |= cpu_to_le32(max_exit_latency);
	slot_ctx->dev_state = 0;

	xhci_dbg_trace(xhci, trace_xhci_dbg_context_change,
			"Set up evaluate context for LPM MEL change.");

	/* Issue and wait for the evaluate context command. */
	ret = xhci_configure_endpoint(xhci, udev, command,
			true, true);

	if (!ret) {
		spin_lock_irqsave(&xhci->lock, flags);
		virt_dev->current_mel = max_exit_latency;
		spin_unlock_irqrestore(&xhci->lock, flags);
	}
	return ret;
}

#ifdef CONFIG_PM

/* BESL to HIRD Encoding array for USB2 LPM */
static int xhci_besl_encoding[16] = {125, 150, 200, 300, 400, 500, 1000, 2000,
	3000, 4000, 5000, 6000, 7000, 8000, 9000, 10000};

/* Calculate HIRD/BESL for USB2 PORTPMSC*/
static int xhci_calculate_hird_besl(struct xhci_hcd *xhci,
					struct usb_device *udev)
{
	int u2del, besl, besl_host;
	int besl_device = 0;
	u32 field;

	u2del = HCS_U2_LATENCY(xhci->hcs_params3);
	field = le32_to_cpu(udev->bos->ext_cap->bmAttributes);

	if (field & USB_BESL_SUPPORT) {
		for (besl_host = 0; besl_host < 16; besl_host++) {
			if (xhci_besl_encoding[besl_host] >= u2del)
				break;
		}
		/* Use baseline BESL value as default */
		if (field & USB_BESL_BASELINE_VALID)
			besl_device = USB_GET_BESL_BASELINE(field);
		else if (field & USB_BESL_DEEP_VALID)
			besl_device = USB_GET_BESL_DEEP(field);
	} else {
		if (u2del <= 50)
			besl_host = 0;
		else
			besl_host = (u2del - 51) / 75 + 1;
	}

	besl = besl_host + besl_device;
	if (besl > 15)
		besl = 15;

	return besl;
}

/* Calculate BESLD, L1 timeout and HIRDM for USB2 PORTHLPMC */
static int xhci_calculate_usb2_hw_lpm_params(struct usb_device *udev)
{
	u32 field;
	int l1;
	int besld = 0;
	int hirdm = 0;

	field = le32_to_cpu(udev->bos->ext_cap->bmAttributes);

	/* xHCI l1 is set in steps of 256us, xHCI 1.0 section 5.4.11.2 */
	l1 = udev->l1_params.timeout / 256;

	/* device has preferred BESLD */
	if (field & USB_BESL_DEEP_VALID) {
		besld = USB_GET_BESL_DEEP(field);
		hirdm = 1;
	}

	return PORT_BESLD(besld) | PORT_L1_TIMEOUT(l1) | PORT_HIRDM(hirdm);
}

static int xhci_set_usb2_hardware_lpm(struct usb_hcd *hcd,
			struct usb_device *udev, int enable)
{
	struct xhci_hcd	*xhci = hcd_to_xhci(hcd);
	struct xhci_port **ports;
	__le32 __iomem	*pm_addr, *hlpm_addr;
	u32		pm_val, hlpm_val, field;
	unsigned int	port_num;
	unsigned long	flags;
	int		hird, exit_latency;
	int		ret;

	if (hcd->speed >= HCD_USB3 || !xhci->hw_lpm_support ||
			!udev->lpm_capable)
		return -EPERM;

	if (!udev->parent || udev->parent->parent ||
			udev->descriptor.bDeviceClass == USB_CLASS_HUB)
		return -EPERM;

	if (udev->usb2_hw_lpm_capable != 1)
		return -EPERM;

	spin_lock_irqsave(&xhci->lock, flags);

	ports = xhci->usb2_rhub.ports;
	port_num = udev->portnum - 1;
	pm_addr = ports[port_num]->addr + PORTPMSC;
	pm_val = readl(pm_addr);
	hlpm_addr = ports[port_num]->addr + PORTHLPMC;

	xhci_dbg(xhci, "%s port %d USB2 hardware LPM\n",
			enable ? "enable" : "disable", port_num + 1);

	if (enable && !(xhci->quirks & XHCI_HW_LPM_DISABLE)) {
		/* Host supports BESL timeout instead of HIRD */
		if (udev->usb2_hw_lpm_besl_capable) {
			/* if device doesn't have a preferred BESL value use a
			 * default one which works with mixed HIRD and BESL
			 * systems. See XHCI_DEFAULT_BESL definition in xhci.h
			 */
			field = le32_to_cpu(udev->bos->ext_cap->bmAttributes);
			if ((field & USB_BESL_SUPPORT) &&
			    (field & USB_BESL_BASELINE_VALID))
				hird = USB_GET_BESL_BASELINE(field);
			else
				hird = udev->l1_params.besl;

			exit_latency = xhci_besl_encoding[hird];
			spin_unlock_irqrestore(&xhci->lock, flags);

			/* USB 3.0 code dedicate one xhci->lpm_command->in_ctx
			 * input context for link powermanagement evaluate
			 * context commands. It is protected by hcd->bandwidth
			 * mutex and is shared by all devices. We need to set
			 * the max ext latency in USB 2 BESL LPM as well, so
			 * use the same mutex and xhci_change_max_exit_latency()
			 */
			mutex_lock(hcd->bandwidth_mutex);
			ret = xhci_change_max_exit_latency(xhci, udev,
							   exit_latency);
			mutex_unlock(hcd->bandwidth_mutex);

			if (ret < 0)
				return ret;
			spin_lock_irqsave(&xhci->lock, flags);

			hlpm_val = xhci_calculate_usb2_hw_lpm_params(udev);
			writel(hlpm_val, hlpm_addr);
			/* flush write */
			readl(hlpm_addr);
		} else {
			hird = xhci_calculate_hird_besl(xhci, udev);
		}

		pm_val &= ~PORT_HIRD_MASK;
		pm_val |= PORT_HIRD(hird) | PORT_RWE | PORT_L1DS(udev->slot_id);
		writel(pm_val, pm_addr);
		pm_val = readl(pm_addr);
		pm_val |= PORT_HLE;
		writel(pm_val, pm_addr);
		/* flush write */
		readl(pm_addr);
	} else {
		pm_val &= ~(PORT_HLE | PORT_RWE | PORT_HIRD_MASK | PORT_L1DS_MASK);
		writel(pm_val, pm_addr);
		/* flush write */
		readl(pm_addr);
		if (udev->usb2_hw_lpm_besl_capable) {
			spin_unlock_irqrestore(&xhci->lock, flags);
			mutex_lock(hcd->bandwidth_mutex);
			xhci_change_max_exit_latency(xhci, udev, 0);
			mutex_unlock(hcd->bandwidth_mutex);
			return 0;
		}
	}

	spin_unlock_irqrestore(&xhci->lock, flags);
	return 0;
}

/* check if a usb2 port supports a given extened capability protocol
 * only USB2 ports extended protocol capability values are cached.
 * Return 1 if capability is supported
 */
static int xhci_check_usb2_port_capability(struct xhci_hcd *xhci, int port,
					   unsigned capability)
{
	u32 port_offset, port_count;
	int i;

	for (i = 0; i < xhci->num_ext_caps; i++) {
		if (xhci->ext_caps[i] & capability) {
			/* port offsets starts at 1 */
			port_offset = XHCI_EXT_PORT_OFF(xhci->ext_caps[i]) - 1;
			port_count = XHCI_EXT_PORT_COUNT(xhci->ext_caps[i]);
			if (port >= port_offset &&
			    port < port_offset + port_count)
				return 1;
		}
	}
	return 0;
}

static int xhci_update_device(struct usb_hcd *hcd, struct usb_device *udev)
{
	struct xhci_hcd	*xhci = hcd_to_xhci(hcd);
	int		portnum = udev->portnum - 1;

	if (hcd->speed >= HCD_USB3 || !xhci->sw_lpm_support ||
			!udev->lpm_capable)
		return 0;

	/* we only support lpm for non-hub device connected to root hub yet */
	if (!udev->parent || udev->parent->parent ||
			udev->descriptor.bDeviceClass == USB_CLASS_HUB)
		return 0;

	if (xhci->hw_lpm_support == 1 &&
			xhci_check_usb2_port_capability(
				xhci, portnum, XHCI_HLC)) {
		udev->usb2_hw_lpm_capable = 1;
		udev->l1_params.timeout = XHCI_L1_TIMEOUT;
		udev->l1_params.besl = XHCI_DEFAULT_BESL;
		if (xhci_check_usb2_port_capability(xhci, portnum,
					XHCI_BLC))
			udev->usb2_hw_lpm_besl_capable = 1;
	}

	return 0;
}

/*---------------------- USB 3.0 Link PM functions ------------------------*/

/* Service interval in nanoseconds = 2^(bInterval - 1) * 125us * 1000ns / 1us */
static unsigned long long xhci_service_interval_to_ns(
		struct usb_endpoint_descriptor *desc)
{
	return (1ULL << (desc->bInterval - 1)) * 125 * 1000;
}

static u16 xhci_get_timeout_no_hub_lpm(struct usb_device *udev,
		enum usb3_link_state state)
{
	unsigned long long sel;
	unsigned long long pel;
	unsigned int max_sel_pel;
	char *state_name;

	switch (state) {
	case USB3_LPM_U1:
		/* Convert SEL and PEL stored in nanoseconds to microseconds */
		sel = DIV_ROUND_UP(udev->u1_params.sel, 1000);
		pel = DIV_ROUND_UP(udev->u1_params.pel, 1000);
		max_sel_pel = USB3_LPM_MAX_U1_SEL_PEL;
		state_name = "U1";
		break;
	case USB3_LPM_U2:
		sel = DIV_ROUND_UP(udev->u2_params.sel, 1000);
		pel = DIV_ROUND_UP(udev->u2_params.pel, 1000);
		max_sel_pel = USB3_LPM_MAX_U2_SEL_PEL;
		state_name = "U2";
		break;
	default:
		dev_warn(&udev->dev, "%s: Can't get timeout for non-U1 or U2 state.\n",
				__func__);
		return USB3_LPM_DISABLED;
	}

	if (sel <= max_sel_pel && pel <= max_sel_pel)
		return USB3_LPM_DEVICE_INITIATED;

	if (sel > max_sel_pel)
		dev_dbg(&udev->dev, "Device-initiated %s disabled "
				"due to long SEL %llu ms\n",
				state_name, sel);
	else
		dev_dbg(&udev->dev, "Device-initiated %s disabled "
				"due to long PEL %llu ms\n",
				state_name, pel);
	return USB3_LPM_DISABLED;
}

/* The U1 timeout should be the maximum of the following values:
 *  - For control endpoints, U1 system exit latency (SEL) * 3
 *  - For bulk endpoints, U1 SEL * 5
 *  - For interrupt endpoints:
 *    - Notification EPs, U1 SEL * 3
 *    - Periodic EPs, max(105% of bInterval, U1 SEL * 2)
 *  - For isochronous endpoints, max(105% of bInterval, U1 SEL * 2)
 */
static unsigned long long xhci_calculate_intel_u1_timeout(
		struct usb_device *udev,
		struct usb_endpoint_descriptor *desc)
{
	unsigned long long timeout_ns;
	int ep_type;
	int intr_type;

	ep_type = usb_endpoint_type(desc);
	switch (ep_type) {
	case USB_ENDPOINT_XFER_CONTROL:
		timeout_ns = udev->u1_params.sel * 3;
		break;
	case USB_ENDPOINT_XFER_BULK:
		timeout_ns = udev->u1_params.sel * 5;
		break;
	case USB_ENDPOINT_XFER_INT:
		intr_type = usb_endpoint_interrupt_type(desc);
		if (intr_type == USB_ENDPOINT_INTR_NOTIFICATION) {
			timeout_ns = udev->u1_params.sel * 3;
			break;
		}
		/* Otherwise the calculation is the same as isoc eps */
		/* fall through */
	case USB_ENDPOINT_XFER_ISOC:
		timeout_ns = xhci_service_interval_to_ns(desc);
		timeout_ns = DIV_ROUND_UP_ULL(timeout_ns * 105, 100);
		if (timeout_ns < udev->u1_params.sel * 2)
			timeout_ns = udev->u1_params.sel * 2;
		break;
	default:
		return 0;
	}

	return timeout_ns;
}

/* Returns the hub-encoded U1 timeout value. */
static u16 xhci_calculate_u1_timeout(struct xhci_hcd *xhci,
		struct usb_device *udev,
		struct usb_endpoint_descriptor *desc)
{
	unsigned long long timeout_ns;

	/* Prevent U1 if service interval is shorter than U1 exit latency */
	if (usb_endpoint_xfer_int(desc) || usb_endpoint_xfer_isoc(desc)) {
		if (xhci_service_interval_to_ns(desc) <= udev->u1_params.mel) {
			dev_dbg(&udev->dev, "Disable U1, ESIT shorter than exit latency\n");
			return USB3_LPM_DISABLED;
		}
	}

	if (xhci->quirks & XHCI_INTEL_HOST)
		timeout_ns = xhci_calculate_intel_u1_timeout(udev, desc);
	else
		timeout_ns = udev->u1_params.sel;

	/* The U1 timeout is encoded in 1us intervals.
	 * Don't return a timeout of zero, because that's USB3_LPM_DISABLED.
	 */
	if (timeout_ns == USB3_LPM_DISABLED)
		timeout_ns = 1;
	else
		timeout_ns = DIV_ROUND_UP_ULL(timeout_ns, 1000);

	/* If the necessary timeout value is bigger than what we can set in the
	 * USB 3.0 hub, we have to disable hub-initiated U1.
	 */
	if (timeout_ns <= USB3_LPM_U1_MAX_TIMEOUT)
		return timeout_ns;
	dev_dbg(&udev->dev, "Hub-initiated U1 disabled "
			"due to long timeout %llu ms\n", timeout_ns);
	return xhci_get_timeout_no_hub_lpm(udev, USB3_LPM_U1);
}

/* The U2 timeout should be the maximum of:
 *  - 10 ms (to avoid the bandwidth impact on the scheduler)
 *  - largest bInterval of any active periodic endpoint (to avoid going
 *    into lower power link states between intervals).
 *  - the U2 Exit Latency of the device
 */
static unsigned long long xhci_calculate_intel_u2_timeout(
		struct usb_device *udev,
		struct usb_endpoint_descriptor *desc)
{
	unsigned long long timeout_ns;
	unsigned long long u2_del_ns;

	timeout_ns = 10 * 1000 * 1000;

	if ((usb_endpoint_xfer_int(desc) || usb_endpoint_xfer_isoc(desc)) &&
			(xhci_service_interval_to_ns(desc) > timeout_ns))
		timeout_ns = xhci_service_interval_to_ns(desc);

	u2_del_ns = le16_to_cpu(udev->bos->ss_cap->bU2DevExitLat) * 1000ULL;
	if (u2_del_ns > timeout_ns)
		timeout_ns = u2_del_ns;

	return timeout_ns;
}

/* Returns the hub-encoded U2 timeout value. */
static u16 xhci_calculate_u2_timeout(struct xhci_hcd *xhci,
		struct usb_device *udev,
		struct usb_endpoint_descriptor *desc)
{
	unsigned long long timeout_ns;

	/* Prevent U2 if service interval is shorter than U2 exit latency */
	if (usb_endpoint_xfer_int(desc) || usb_endpoint_xfer_isoc(desc)) {
		if (xhci_service_interval_to_ns(desc) <= udev->u2_params.mel) {
			dev_dbg(&udev->dev, "Disable U2, ESIT shorter than exit latency\n");
			return USB3_LPM_DISABLED;
		}
	}

	if (xhci->quirks & XHCI_INTEL_HOST)
		timeout_ns = xhci_calculate_intel_u2_timeout(udev, desc);
	else
		timeout_ns = udev->u2_params.sel;

	/* The U2 timeout is encoded in 256us intervals */
	timeout_ns = DIV_ROUND_UP_ULL(timeout_ns, 256 * 1000);
	/* If the necessary timeout value is bigger than what we can set in the
	 * USB 3.0 hub, we have to disable hub-initiated U2.
	 */
	if (timeout_ns <= USB3_LPM_U2_MAX_TIMEOUT)
		return timeout_ns;
	dev_dbg(&udev->dev, "Hub-initiated U2 disabled "
			"due to long timeout %llu ms\n", timeout_ns);
	return xhci_get_timeout_no_hub_lpm(udev, USB3_LPM_U2);
}

static u16 xhci_call_host_update_timeout_for_endpoint(struct xhci_hcd *xhci,
		struct usb_device *udev,
		struct usb_endpoint_descriptor *desc,
		enum usb3_link_state state,
		u16 *timeout)
{
	if (state == USB3_LPM_U1)
		return xhci_calculate_u1_timeout(xhci, udev, desc);
	else if (state == USB3_LPM_U2)
		return xhci_calculate_u2_timeout(xhci, udev, desc);

	return USB3_LPM_DISABLED;
}

static int xhci_update_timeout_for_endpoint(struct xhci_hcd *xhci,
		struct usb_device *udev,
		struct usb_endpoint_descriptor *desc,
		enum usb3_link_state state,
		u16 *timeout)
{
	u16 alt_timeout;

	alt_timeout = xhci_call_host_update_timeout_for_endpoint(xhci, udev,
		desc, state, timeout);

	/* If we found we can't enable hub-initiated LPM, and
	 * the U1 or U2 exit latency was too high to allow
	 * device-initiated LPM as well, then we will disable LPM
	 * for this device, so stop searching any further.
	 */
	if (alt_timeout == USB3_LPM_DISABLED) {
		*timeout = alt_timeout;
		return -E2BIG;
	}
	if (alt_timeout > *timeout)
		*timeout = alt_timeout;
	return 0;
}

static int xhci_update_timeout_for_interface(struct xhci_hcd *xhci,
		struct usb_device *udev,
		struct usb_host_interface *alt,
		enum usb3_link_state state,
		u16 *timeout)
{
	int j;

	for (j = 0; j < alt->desc.bNumEndpoints; j++) {
		if (xhci_update_timeout_for_endpoint(xhci, udev,
					&alt->endpoint[j].desc, state, timeout))
			return -E2BIG;
		continue;
	}
	return 0;
}

static int xhci_check_intel_tier_policy(struct usb_device *udev,
		enum usb3_link_state state)
{
	struct usb_device *parent;
	unsigned int num_hubs;

	if (state == USB3_LPM_U2)
		return 0;

	/* Don't enable U1 if the device is on a 2nd tier hub or lower. */
	for (parent = udev->parent, num_hubs = 0; parent->parent;
			parent = parent->parent)
		num_hubs++;

	if (num_hubs < 2)
		return 0;

	dev_dbg(&udev->dev, "Disabling U1 link state for device"
			" below second-tier hub.\n");
	dev_dbg(&udev->dev, "Plug device into first-tier hub "
			"to decrease power consumption.\n");
	return -E2BIG;
}

static int xhci_check_tier_policy(struct xhci_hcd *xhci,
		struct usb_device *udev,
		enum usb3_link_state state)
{
	if (xhci->quirks & XHCI_INTEL_HOST)
		return xhci_check_intel_tier_policy(udev, state);
	else
		return 0;
}

/* Returns the U1 or U2 timeout that should be enabled.
 * If the tier check or timeout setting functions return with a non-zero exit
 * code, that means the timeout value has been finalized and we shouldn't look
 * at any more endpoints.
 */
static u16 xhci_calculate_lpm_timeout(struct usb_hcd *hcd,
			struct usb_device *udev, enum usb3_link_state state)
{
	struct xhci_hcd *xhci = hcd_to_xhci(hcd);
	struct usb_host_config *config;
	char *state_name;
	int i;
	u16 timeout = USB3_LPM_DISABLED;

	if (state == USB3_LPM_U1)
		state_name = "U1";
	else if (state == USB3_LPM_U2)
		state_name = "U2";
	else {
		dev_warn(&udev->dev, "Can't enable unknown link state %i\n",
				state);
		return timeout;
	}

	if (xhci_check_tier_policy(xhci, udev, state) < 0)
		return timeout;

	/* Gather some information about the currently installed configuration
	 * and alternate interface settings.
	 */
	if (xhci_update_timeout_for_endpoint(xhci, udev, &udev->ep0.desc,
			state, &timeout))
		return timeout;

	config = udev->actconfig;
	if (!config)
		return timeout;

	for (i = 0; i < config->desc.bNumInterfaces; i++) {
		struct usb_driver *driver;
		struct usb_interface *intf = config->interface[i];

		if (!intf)
			continue;

		/* Check if any currently bound drivers want hub-initiated LPM
		 * disabled.
		 */
		if (intf->dev.driver) {
			driver = to_usb_driver(intf->dev.driver);
			if (driver && driver->disable_hub_initiated_lpm) {
				dev_dbg(&udev->dev, "Hub-initiated %s disabled at request of driver %s\n",
					state_name, driver->name);
				timeout = xhci_get_timeout_no_hub_lpm(udev,
								      state);
				if (timeout == USB3_LPM_DISABLED)
					return timeout;
			}
		}

		/* Not sure how this could happen... */
		if (!intf->cur_altsetting)
			continue;

		if (xhci_update_timeout_for_interface(xhci, udev,
					intf->cur_altsetting,
					state, &timeout))
			return timeout;
	}
	return timeout;
}

static int calculate_max_exit_latency(struct usb_device *udev,
		enum usb3_link_state state_changed,
		u16 hub_encoded_timeout)
{
	unsigned long long u1_mel_us = 0;
	unsigned long long u2_mel_us = 0;
	unsigned long long mel_us = 0;
	bool disabling_u1;
	bool disabling_u2;
	bool enabling_u1;
	bool enabling_u2;

	disabling_u1 = (state_changed == USB3_LPM_U1 &&
			hub_encoded_timeout == USB3_LPM_DISABLED);
	disabling_u2 = (state_changed == USB3_LPM_U2 &&
			hub_encoded_timeout == USB3_LPM_DISABLED);

	enabling_u1 = (state_changed == USB3_LPM_U1 &&
			hub_encoded_timeout != USB3_LPM_DISABLED);
	enabling_u2 = (state_changed == USB3_LPM_U2 &&
			hub_encoded_timeout != USB3_LPM_DISABLED);

	/* If U1 was already enabled and we're not disabling it,
	 * or we're going to enable U1, account for the U1 max exit latency.
	 */
	if ((udev->u1_params.timeout != USB3_LPM_DISABLED && !disabling_u1) ||
			enabling_u1)
		u1_mel_us = DIV_ROUND_UP(udev->u1_params.mel, 1000);
	if ((udev->u2_params.timeout != USB3_LPM_DISABLED && !disabling_u2) ||
			enabling_u2)
		u2_mel_us = DIV_ROUND_UP(udev->u2_params.mel, 1000);

	if (u1_mel_us > u2_mel_us)
		mel_us = u1_mel_us;
	else
		mel_us = u2_mel_us;
	/* xHCI host controller max exit latency field is only 16 bits wide. */
	if (mel_us > MAX_EXIT) {
		dev_warn(&udev->dev, "Link PM max exit latency of %lluus "
				"is too big.\n", mel_us);
		return -E2BIG;
	}
	return mel_us;
}

/* Returns the USB3 hub-encoded value for the U1/U2 timeout. */
static int xhci_enable_usb3_lpm_timeout(struct usb_hcd *hcd,
			struct usb_device *udev, enum usb3_link_state state)
{
	struct xhci_hcd	*xhci;
	u16 hub_encoded_timeout;
	int mel;
	int ret;

	xhci = hcd_to_xhci(hcd);
	/* The LPM timeout values are pretty host-controller specific, so don't
	 * enable hub-initiated timeouts unless the vendor has provided
	 * information about their timeout algorithm.
	 */
	if (!xhci || !(xhci->quirks & XHCI_LPM_SUPPORT) ||
			!xhci->devs[udev->slot_id])
		return USB3_LPM_DISABLED;

	hub_encoded_timeout = xhci_calculate_lpm_timeout(hcd, udev, state);
	mel = calculate_max_exit_latency(udev, state, hub_encoded_timeout);
	if (mel < 0) {
		/* Max Exit Latency is too big, disable LPM. */
		hub_encoded_timeout = USB3_LPM_DISABLED;
		mel = 0;
	}

	ret = xhci_change_max_exit_latency(xhci, udev, mel);
	if (ret)
		return ret;
	return hub_encoded_timeout;
}

static int xhci_disable_usb3_lpm_timeout(struct usb_hcd *hcd,
			struct usb_device *udev, enum usb3_link_state state)
{
	struct xhci_hcd	*xhci;
	u16 mel;

	xhci = hcd_to_xhci(hcd);
	if (!xhci || !(xhci->quirks & XHCI_LPM_SUPPORT) ||
			!xhci->devs[udev->slot_id])
		return 0;

	mel = calculate_max_exit_latency(udev, state, USB3_LPM_DISABLED);
	return xhci_change_max_exit_latency(xhci, udev, mel);
}
#else /* CONFIG_PM */

static int xhci_set_usb2_hardware_lpm(struct usb_hcd *hcd,
				struct usb_device *udev, int enable)
{
	return 0;
}

static int xhci_update_device(struct usb_hcd *hcd, struct usb_device *udev)
{
	return 0;
}

static int xhci_enable_usb3_lpm_timeout(struct usb_hcd *hcd,
			struct usb_device *udev, enum usb3_link_state state)
{
	return USB3_LPM_DISABLED;
}

static int xhci_disable_usb3_lpm_timeout(struct usb_hcd *hcd,
			struct usb_device *udev, enum usb3_link_state state)
{
	return 0;
}
#endif	/* CONFIG_PM */

/*-------------------------------------------------------------------------*/

/* Once a hub descriptor is fetched for a device, we need to update the xHC's
 * internal data structures for the device.
 */
static int xhci_update_hub_device(struct usb_hcd *hcd, struct usb_device *hdev,
			struct usb_tt *tt, gfp_t mem_flags)
{
	struct xhci_hcd *xhci = hcd_to_xhci(hcd);
	struct xhci_virt_device *vdev;
	struct xhci_command *config_cmd;
	struct xhci_input_control_ctx *ctrl_ctx;
	struct xhci_slot_ctx *slot_ctx;
	unsigned long flags;
	unsigned think_time;
	int ret;

	/* Ignore root hubs */
	if (!hdev->parent)
		return 0;

	vdev = xhci->devs[hdev->slot_id];
	if (!vdev) {
		xhci_warn(xhci, "Cannot update hub desc for unknown device.\n");
		return -EINVAL;
	}

	config_cmd = xhci_alloc_command_with_ctx(xhci, true, mem_flags);
	if (!config_cmd)
		return -ENOMEM;

	ctrl_ctx = xhci_get_input_control_ctx(config_cmd->in_ctx);
	if (!ctrl_ctx) {
		xhci_warn(xhci, "%s: Could not get input context, bad type.\n",
				__func__);
		xhci_free_command(xhci, config_cmd);
		return -ENOMEM;
	}

	spin_lock_irqsave(&xhci->lock, flags);
	if (hdev->speed == USB_SPEED_HIGH &&
			xhci_alloc_tt_info(xhci, vdev, hdev, tt, GFP_ATOMIC)) {
		xhci_dbg(xhci, "Could not allocate xHCI TT structure.\n");
		xhci_free_command(xhci, config_cmd);
		spin_unlock_irqrestore(&xhci->lock, flags);
		return -ENOMEM;
	}

	xhci_slot_copy(xhci, config_cmd->in_ctx, vdev->out_ctx);
	ctrl_ctx->add_flags |= cpu_to_le32(SLOT_FLAG);
	slot_ctx = xhci_get_slot_ctx(xhci, config_cmd->in_ctx);
	slot_ctx->dev_info |= cpu_to_le32(DEV_HUB);
	/*
	 * refer to section 6.2.2: MTT should be 0 for full speed hub,
	 * but it may be already set to 1 when setup an xHCI virtual
	 * device, so clear it anyway.
	 */
	if (tt->multi)
		slot_ctx->dev_info |= cpu_to_le32(DEV_MTT);
	else if (hdev->speed == USB_SPEED_FULL)
		slot_ctx->dev_info &= cpu_to_le32(~DEV_MTT);

	if (xhci->hci_version > 0x95) {
		xhci_dbg(xhci, "xHCI version %x needs hub "
				"TT think time and number of ports\n",
				(unsigned int) xhci->hci_version);
		slot_ctx->dev_info2 |= cpu_to_le32(XHCI_MAX_PORTS(hdev->maxchild));
		/* Set TT think time - convert from ns to FS bit times.
		 * 0 = 8 FS bit times, 1 = 16 FS bit times,
		 * 2 = 24 FS bit times, 3 = 32 FS bit times.
		 *
		 * xHCI 1.0: this field shall be 0 if the device is not a
		 * High-spped hub.
		 */
		think_time = tt->think_time;
		if (think_time != 0)
			think_time = (think_time / 666) - 1;
		if (xhci->hci_version < 0x100 || hdev->speed == USB_SPEED_HIGH)
			slot_ctx->tt_info |=
				cpu_to_le32(TT_THINK_TIME(think_time));
	} else {
		xhci_dbg(xhci, "xHCI version %x doesn't need hub "
				"TT think time or number of ports\n",
				(unsigned int) xhci->hci_version);
	}
	slot_ctx->dev_state = 0;
	spin_unlock_irqrestore(&xhci->lock, flags);

	xhci_dbg(xhci, "Set up %s for hub device.\n",
			(xhci->hci_version > 0x95) ?
			"configure endpoint" : "evaluate context");

	/* Issue and wait for the configure endpoint or
	 * evaluate context command.
	 */
	if (xhci->hci_version > 0x95)
		ret = xhci_configure_endpoint(xhci, hdev, config_cmd,
				false, false);
	else
		ret = xhci_configure_endpoint(xhci, hdev, config_cmd,
				true, false);

	xhci_free_command(xhci, config_cmd);
	return ret;
}

static int xhci_get_frame(struct usb_hcd *hcd)
{
	struct xhci_hcd *xhci = hcd_to_xhci(hcd);
	/* EHCI mods by the periodic size.  Why? */
	return readl(&xhci->run_regs->microframe_index) >> 3;
}

int xhci_gen_setup(struct usb_hcd *hcd, xhci_get_quirks_t get_quirks)
{
	struct xhci_hcd		*xhci;
	/*
	 * TODO: Check with DWC3 clients for sysdev according to
	 * quirks
	 */
	struct device		*dev = hcd->self.sysdev;
	unsigned int		minor_rev;
	int			retval;

	/* Accept arbitrarily long scatter-gather lists */
	hcd->self.sg_tablesize = ~0;

	/* support to build packet from discontinuous buffers */
	hcd->self.no_sg_constraint = 1;

	/* XHCI controllers don't stop the ep queue on short packets :| */
	hcd->self.no_stop_on_short = 1;

	xhci = hcd_to_xhci(hcd);

	if (usb_hcd_is_primary_hcd(hcd)) {
		xhci->main_hcd = hcd;
		xhci->usb2_rhub.hcd = hcd;
		/* Mark the first roothub as being USB 2.0.
		 * The xHCI driver will register the USB 3.0 roothub.
		 */
		hcd->speed = HCD_USB2;
		hcd->self.root_hub->speed = USB_SPEED_HIGH;
		/*
		 * USB 2.0 roothub under xHCI has an integrated TT,
		 * (rate matching hub) as opposed to having an OHCI/UHCI
		 * companion controller.
		 */
		hcd->has_tt = 1;
	} else {
		/*
		 * Early xHCI 1.1 spec did not mention USB 3.1 capable hosts
		 * should return 0x31 for sbrn, or that the minor revision
		 * is a two digit BCD containig minor and sub-minor numbers.
		 * This was later clarified in xHCI 1.2.
		 *
		 * Some USB 3.1 capable hosts therefore have sbrn 0x30, and
		 * minor revision set to 0x1 instead of 0x10.
		 */
		if (xhci->usb3_rhub.min_rev == 0x1)
			minor_rev = 1;
		else
			minor_rev = xhci->usb3_rhub.min_rev / 0x10;

		switch (minor_rev) {
		case 2:
			hcd->speed = HCD_USB32;
			hcd->self.root_hub->speed = USB_SPEED_SUPER_PLUS;
			hcd->self.root_hub->rx_lanes = 2;
			hcd->self.root_hub->tx_lanes = 2;
			break;
		case 1:
			hcd->speed = HCD_USB31;
			hcd->self.root_hub->speed = USB_SPEED_SUPER_PLUS;
			break;
		}
		xhci_info(xhci, "Host supports USB 3.%x %sSuperSpeed\n",
			  minor_rev,
			  minor_rev ? "Enhanced " : "");

		xhci->usb3_rhub.hcd = hcd;
		/* xHCI private pointer was set in xhci_pci_probe for the second
		 * registered roothub.
		 */
		return 0;
	}

	mutex_init(&xhci->mutex);
	xhci->cap_regs = hcd->regs;
	xhci->op_regs = hcd->regs +
		HC_LENGTH(readl(&xhci->cap_regs->hc_capbase));
	xhci->run_regs = hcd->regs +
		(readl(&xhci->cap_regs->run_regs_off) & RTSOFF_MASK);
	/* Cache read-only capability registers */
	xhci->hcs_params1 = readl(&xhci->cap_regs->hcs_params1);
	xhci->hcs_params2 = readl(&xhci->cap_regs->hcs_params2);
	xhci->hcs_params3 = readl(&xhci->cap_regs->hcs_params3);
	xhci->hcc_params = readl(&xhci->cap_regs->hc_capbase);
	xhci->hci_version = HC_VERSION(xhci->hcc_params);
	xhci->hcc_params = readl(&xhci->cap_regs->hcc_params);
	if (xhci->hci_version > 0x100)
		xhci->hcc_params2 = readl(&xhci->cap_regs->hcc_params2);

	xhci->quirks |= quirks;

	get_quirks(dev, xhci);

	/* In xhci controllers which follow xhci 1.0 spec gives a spurious
	 * success event after a short transfer. This quirk will ignore such
	 * spurious event.
	 */
	if (xhci->hci_version > 0x96)
		xhci->quirks |= XHCI_SPURIOUS_SUCCESS;

	/* Make sure the HC is halted. */
	retval = xhci_halt(xhci);
	if (retval)
		return retval;

	xhci_zero_64b_regs(xhci);

	xhci_dbg(xhci, "Resetting HCD\n");
	/* Reset the internal HC memory state and registers. */
	retval = xhci_reset(xhci);
	if (retval)
		return retval;
	xhci_dbg(xhci, "Reset complete\n");

	/*
	 * On some xHCI controllers (e.g. R-Car SoCs), the AC64 bit (bit 0)
	 * of HCCPARAMS1 is set to 1. However, the xHCs don't support 64-bit
	 * address memory pointers actually. So, this driver clears the AC64
	 * bit of xhci->hcc_params to call dma_set_coherent_mask(dev,
	 * DMA_BIT_MASK(32)) in this xhci_gen_setup().
	 */
	if (xhci->quirks & XHCI_NO_64BIT_SUPPORT)
		xhci->hcc_params &= ~BIT(0);

	/* Set dma_mask and coherent_dma_mask to 64-bits,
	 * if xHC supports 64-bit addressing */
	if (HCC_64BIT_ADDR(xhci->hcc_params) &&
			!dma_set_mask(dev, DMA_BIT_MASK(64))) {
		xhci_dbg(xhci, "Enabling 64-bit DMA addresses.\n");
		dma_set_coherent_mask(dev, DMA_BIT_MASK(64));
	} else {
		/*
		 * This is to avoid error in cases where a 32-bit USB
		 * controller is used on a 64-bit capable system.
		 */
		retval = dma_set_mask(dev, DMA_BIT_MASK(32));
		if (retval)
			return retval;
		xhci_dbg(xhci, "Enabling 32-bit DMA addresses.\n");
		dma_set_coherent_mask(dev, DMA_BIT_MASK(32));
	}

	xhci_dbg(xhci, "Calling HCD init\n");
	/* Initialize HCD and host controller data structures. */
	retval = xhci_init(hcd);
	if (retval)
		return retval;
	xhci_dbg(xhci, "Called HCD init\n");

	xhci_info(xhci, "hcc params 0x%08x hci version 0x%x quirks 0x%016llx\n",
		  xhci->hcc_params, xhci->hci_version, xhci->quirks);

	return 0;
}
EXPORT_SYMBOL_GPL(xhci_gen_setup);

<<<<<<< HEAD
#ifdef CONFIG_USB_DWC3_EXYNOS
extern int get_idle_ip_index(void);
#endif

int xhci_wake_lock(struct usb_hcd *hcd, int is_lock) {
	struct xhci_hcd *xhci = hcd_to_xhci(hcd);
#ifdef CONFIG_USB_DWC3_EXYNOS
	int idle_ip_index;
#endif

	if (is_lock) {
		if (hcd == xhci->main_hcd) {
			xhci_info(xhci, "%s: Main HCD WAKE LOCK\n", __func__);
			wake_lock(xhci->main_wakelock);
		} else {
			xhci_info(xhci, "%s: Shared HCD WAKE LOCK\n", __func__);
			wake_lock(xhci->shared_wakelock);
		}
		/* Add a routine for disable IDLEIP (IP idle) */
#ifdef CONFIG_USB_DWC3_EXYNOS
		xhci_info(xhci, "IDLEIP(SICD) disable.\n");
		idle_ip_index = get_idle_ip_index();
		exynos_update_ip_idle_status(idle_ip_index, 0);
#endif
	} else {
		if (hcd == xhci->main_hcd) {
			xhci_info(xhci, "%s: Main HCD WAKE UNLOCK\n", __func__);
			wake_unlock(xhci->main_wakelock);
		} else {
			xhci_info(xhci, "%s: Shared HCD WAKE UNLOCK\n", __func__);
			wake_unlock(xhci->shared_wakelock);
		}
#ifdef CONFIG_USB_DWC3_EXYNOS
		xhci_info(xhci, "Try to IDLEIP Enable - HS:%d, SS:%d!!!\n",
				wake_lock_active(xhci->main_wakelock),
				wake_lock_active(xhci->shared_wakelock));

		/* Add a routine for enable IDLEIP (IP idle) */
		if (!wake_lock_active(xhci->main_wakelock) &&
				!wake_lock_active(xhci->shared_wakelock)) {
			xhci_info(xhci, "IDLEIP(SICD) Enable.\n");
			idle_ip_index = get_idle_ip_index();
			exynos_update_ip_idle_status(idle_ip_index, 1);
		}
#endif
	}

	return 0;
=======
static int  xhci_stop_endpoint(struct usb_hcd *hcd,
	struct usb_device *udev, struct usb_host_endpoint *ep)
{
	struct xhci_hcd *xhci;
	unsigned int ep_index;
	struct xhci_virt_device *virt_dev;
	struct xhci_command *cmd;
	unsigned long flags;
	int ret = 0;

	if (!hcd || !udev || !ep)
		return -EINVAL;

	xhci = hcd_to_xhci(hcd);
	cmd = xhci_alloc_command(xhci, true, GFP_NOIO);
	if (!cmd)
		return -ENOMEM;

	spin_lock_irqsave(&xhci->lock, flags);
	virt_dev = xhci->devs[udev->slot_id];
	if (!virt_dev) {
		ret = -ENODEV;
		goto err;
	}

	ep_index = xhci_get_endpoint_index(&ep->desc);
	if (virt_dev->eps[ep_index].ring &&
			virt_dev->eps[ep_index].ring->dequeue) {
		ret = xhci_queue_stop_endpoint(xhci, cmd, udev->slot_id,
				ep_index, 0);
		if (ret)
			goto err;

		xhci_ring_cmd_db(xhci);
		spin_unlock_irqrestore(&xhci->lock, flags);

		/* Wait for stop endpoint command to finish */
		wait_for_completion(cmd->completion);

		if (cmd->status == COMP_COMMAND_ABORTED ||
				cmd->status == COMP_STOPPED) {
			xhci_warn(xhci,
				"stop endpoint command timeout for ep%d%s\n",
				usb_endpoint_num(&ep->desc),
				usb_endpoint_dir_in(&ep->desc) ? "in" : "out");
			ret = -ETIME;
		}
		goto free_cmd;
	}

err:
	spin_unlock_irqrestore(&xhci->lock, flags);
free_cmd:
	xhci_free_command(xhci, cmd);
	return ret;
>>>>>>> 2d2af525
}

static const struct hc_driver xhci_hc_driver = {
	.description =		"xhci-hcd",
	.product_desc =		"xHCI Host Controller",
	.hcd_priv_size =	sizeof(struct xhci_hcd),

	/*
	 * generic hardware linkage
	 */
	.irq =			xhci_irq,
	.flags =		HCD_MEMORY | HCD_USB3 | HCD_SHARED,

	.wake_lock =		xhci_wake_lock,
	/*
	 * basic lifecycle operations
	 */
	.reset =		NULL, /* set in xhci_init_driver() */
	.start =		xhci_run,
	.stop =			xhci_stop,
	.shutdown =		xhci_shutdown,

	/*
	 * managing i/o requests and associated device resources
	 */
	.urb_enqueue =		xhci_urb_enqueue,
	.urb_dequeue =		xhci_urb_dequeue,
	.alloc_dev =		xhci_alloc_dev,
	.free_dev =		xhci_free_dev,
	.alloc_streams =	xhci_alloc_streams,
	.free_streams =		xhci_free_streams,
	.add_endpoint =		xhci_add_endpoint,
	.drop_endpoint =	xhci_drop_endpoint,
	.endpoint_reset =	xhci_endpoint_reset,
	.check_bandwidth =	xhci_check_bandwidth,
	.reset_bandwidth =	xhci_reset_bandwidth,
	.address_device =	xhci_address_device,
	.enable_device =	xhci_enable_device,
	.update_hub_device =	xhci_update_hub_device,
	.reset_device =		xhci_discover_or_reset_device,

	/*
	 * scheduling support
	 */
	.get_frame_number =	xhci_get_frame,

	/*
	 * root hub support
	 */
	.hub_control =		xhci_hub_control,
	.hub_status_data =	xhci_hub_status_data,
	.bus_suspend =		xhci_bus_suspend,
	.bus_resume =		xhci_bus_resume,
	.get_resuming_ports =	xhci_get_resuming_ports,
	.hub_check_speed = xhci_hub_check_speed,
	.usb_l2_check = 	xhci_check_usbl2_support,

	/*
	 * call back when device connected and addressed
	 */
	.update_device =        xhci_update_device,
	.set_usb2_hw_lpm =	xhci_set_usb2_hardware_lpm,
	.enable_usb3_lpm_timeout =	xhci_enable_usb3_lpm_timeout,
	.disable_usb3_lpm_timeout =	xhci_disable_usb3_lpm_timeout,
	.find_raw_port_number =	xhci_find_raw_port_number,
	.sec_event_ring_setup =		xhci_sec_event_ring_setup,
	.sec_event_ring_cleanup =	xhci_sec_event_ring_cleanup,
	.stop_endpoint =		xhci_stop_endpoint,
};

void xhci_init_driver(struct hc_driver *drv,
		      const struct xhci_driver_overrides *over)
{
	BUG_ON(!over);

	/* Copy the generic table to drv then apply the overrides */
	*drv = xhci_hc_driver;

	if (over) {
		drv->hcd_priv_size += over->extra_priv_size;
		if (over->reset)
			drv->reset = over->reset;
		if (over->start)
			drv->start = over->start;
	}
}
EXPORT_SYMBOL_GPL(xhci_init_driver);

MODULE_DESCRIPTION(DRIVER_DESC);
MODULE_AUTHOR(DRIVER_AUTHOR);
MODULE_LICENSE("GPL");

static int __init xhci_hcd_init(void)
{
	/*
	 * Check the compiler generated sizes of structures that must be laid
	 * out in specific ways for hardware access.
	 */
	BUILD_BUG_ON(sizeof(struct xhci_doorbell_array) != 256*32/8);
	BUILD_BUG_ON(sizeof(struct xhci_slot_ctx) != 8*32/8);
	BUILD_BUG_ON(sizeof(struct xhci_ep_ctx) != 8*32/8);
	/* xhci_device_control has eight fields, and also
	 * embeds one xhci_slot_ctx and 31 xhci_ep_ctx
	 */
	BUILD_BUG_ON(sizeof(struct xhci_stream_ctx) != 4*32/8);
	BUILD_BUG_ON(sizeof(union xhci_trb) != 4*32/8);
	BUILD_BUG_ON(sizeof(struct xhci_erst_entry) != 4*32/8);
	BUILD_BUG_ON(sizeof(struct xhci_cap_regs) != 8*32/8);
	BUILD_BUG_ON(sizeof(struct xhci_intr_reg) != 8*32/8);
	/* xhci_run_regs has eight fields and embeds 128 xhci_intr_regs */
	BUILD_BUG_ON(sizeof(struct xhci_run_regs) != (8+8*128)*32/8);

	if (usb_disabled())
		return -ENODEV;

	xhci_debugfs_create_root();

	return 0;
}

/*
 * If an init function is provided, an exit function must also be provided
 * to allow module unload.
 */
static void __exit xhci_hcd_fini(void)
{
	xhci_debugfs_remove_root();
}

module_init(xhci_hcd_init);
module_exit(xhci_hcd_fini);<|MERGE_RESOLUTION|>--- conflicted
+++ resolved
@@ -5318,7 +5318,6 @@
 }
 EXPORT_SYMBOL_GPL(xhci_gen_setup);
 
-<<<<<<< HEAD
 #ifdef CONFIG_USB_DWC3_EXYNOS
 extern int get_idle_ip_index(void);
 #endif
@@ -5367,7 +5366,8 @@
 	}
 
 	return 0;
-=======
+}
+
 static int  xhci_stop_endpoint(struct usb_hcd *hcd,
 	struct usb_device *udev, struct usb_host_endpoint *ep)
 {
@@ -5423,7 +5423,6 @@
 free_cmd:
 	xhci_free_command(xhci, cmd);
 	return ret;
->>>>>>> 2d2af525
 }
 
 static const struct hc_driver xhci_hc_driver = {
