// SPDX-License-Identifier: GPL-2.0
/*
 * gadget.c - DesignWare USB3 DRD Controller Gadget Framework Link
 *
 * Copyright (C) 2010-2011 Texas Instruments Incorporated - http://www.ti.com
 *
 * Authors: Felipe Balbi <balbi@ti.com>,
 *	    Sebastian Andrzej Siewior <bigeasy@linutronix.de>
 */

#include <linux/kernel.h>
#include <linux/delay.h>
#include <linux/slab.h>
#include <linux/spinlock.h>
#include <linux/platform_device.h>
#include <linux/pm_runtime.h>
#include <linux/interrupt.h>
#include <linux/io.h>
#include <linux/list.h>
#include <linux/dma-mapping.h>
#include <linux/usb/composite.h>

#include <linux/usb/ch9.h>
#include <linux/usb/gadget.h>
#ifdef CONFIG_USB_ANDROID_SAMSUNG_COMPOSITE
#include <linux/usb/composite.h>
#endif
#include <linux/usb/samsung_usb.h>
#include <linux/phy/phy.h>
#include <linux/usb_notify.h>
#include <linux/workqueue.h>
#ifdef CONFIG_USB_TYPEC_MANAGER_NOTIFIER
#include <linux/of_platform.h>
#include <linux/usb/typec/manager/usb_typec_manager_notifier.h>
#endif

#include "debug.h"
#include "core.h"
#include "otg.h"
#include "gadget.h"
#include "io.h"

#define DWC3_ALIGN_FRAME(d)	(((d)->frame_number + (d)->interval) \
					& ~((d)->interval - 1))

extern bool acc_dev_status;

#ifdef CONFIG_USB_ANDROID_SAMSUNG_COMPOSITE
static void dwc3_disconnect_gadget(struct dwc3 *dwc);
static void dwc3_gadget_cable_connect(struct dwc3 *dwc, bool connect)
{
	static bool last_connect;
	struct usb_composite_dev *cdev;

	if (last_connect != connect) {
		if (!connect) {
			cdev = get_gadget_data(&dwc->gadget);
			if (cdev != NULL) {
				cdev->mute_switch = 0;
				cdev->force_disconnect = 1;
				dev_info(dwc->dev, "Force Disconnect set to 1\n");
			}
		}
		last_connect = connect;
	}
}
#endif

#ifdef CONFIG_ARGOS
extern int argos_irq_affinity_setup_label(unsigned int irq, const char *label,
		struct cpumask *affinity_cpu_mask,
		struct cpumask *default_cpu_mask);
#ifdef CONFIG_SCHED_HMP
extern struct cpumask hmp_slow_cpu_mask;
static inline struct cpumask *get_default_cpu_mask(void)
{
	return &hmp_slow_cpu_mask;
}
#else
static inline struct cpumask *get_default_cpu_mask(void)
{
	return cpu_all_mask;
}
#endif
cpumask_var_t affinity_cpu_mask;
cpumask_var_t default_cpu_mask;
#endif

/**
 * dwc3_gadget_set_test_mode - enables usb2 test modes
 * @dwc: pointer to our context structure
 * @mode: the mode to set (J, K SE0 NAK, Force Enable)
 *
 * Caller should take care of locking. This function will return 0 on
 * success or -EINVAL if wrong Test Selector is passed.
 */
int dwc3_gadget_set_test_mode(struct dwc3 *dwc, int mode)
{
	u32		reg;

	reg = dwc3_readl(dwc->regs, DWC3_DCTL);
	reg &= ~DWC3_DCTL_TSTCTRL_MASK;

	switch (mode) {
	case TEST_J:
	case TEST_K:
	case TEST_SE0_NAK:
	case TEST_PACKET:
	case TEST_FORCE_EN:
		reg |= mode << 1;
		break;
	default:
		return -EINVAL;
	}

	dwc3_writel(dwc->regs, DWC3_DCTL, reg);

	return 0;
}


#ifdef CONFIG_USB_TYPEC_MANAGER_NOTIFIER
/**
 * dwc3_gadget_get_cmply_link_state - Gets current state of USB Link
 * @dwc: pointer to our context structure
 *
 * extern module can check dwc3 core link state  This function will
 * return 1 link is on compliance of loopback mode else 0.
 */
static int dwc3_gadget_get_cmply_link_state(void)
{
	struct device_node	*np = NULL;
	struct platform_device	*pdev = NULL;
	struct dwc3	*dwc;
	u32		reg = 0;
	u32		ret = -ENODEV;

	np = of_find_compatible_node(NULL, NULL, "synopsys,dwc3");

	if (np) {
		pdev = of_find_device_by_node(np);
		of_node_put(np);
		if (pdev)
			dwc = pdev->dev.driver_data;
	}

	 if (!dwc)
		return ret;

	if (dwc->pullups_connected) {
		reg = dwc3_gadget_get_link_state(dwc);

		dev_info(dwc->dev, "%s: link state = %d\n", __func__, reg);
		if ((reg == DWC3_LINK_STATE_CMPLY) || (reg == DWC3_LINK_STATE_LPBK))
			ret = 1;
		else
			ret = 0;
	} else
		dev_info(dwc->dev, "%s: udc not enabled \n", __func__);

	return ret;
}

static struct typec_manager_gadget_ops manager_dwc3_gadget_ops = {
	.gadget_get_cmply_link_state = dwc3_gadget_get_cmply_link_state,
};
#endif

/**
 * dwc3_gadget_get_link_state - gets current state of usb link
 * @dwc: pointer to our context structure
 *
 * Caller should take care of locking. This function will
 * return the link state on success (>= 0) or -ETIMEDOUT.
 */
int dwc3_gadget_get_link_state(struct dwc3 *dwc)
{
	u32		reg;

	reg = dwc3_readl(dwc->regs, DWC3_DSTS);

	return DWC3_DSTS_USBLNKST(reg);
}

/**
 * dwc3_gadget_set_link_state - sets usb link to a particular state
 * @dwc: pointer to our context structure
 * @state: the state to put link into
 *
 * Caller should take care of locking. This function will
 * return 0 on success or -ETIMEDOUT.
 */
int dwc3_gadget_set_link_state(struct dwc3 *dwc, enum dwc3_link_state state)
{
	int		retries = 10000;
	u32		reg;

	/*
	 * Wait until device controller is ready. Only applies to 1.94a and
	 * later RTL.
	 */
	if (dwc->revision >= DWC3_REVISION_194A) {
		while (--retries) {
			reg = dwc3_readl(dwc->regs, DWC3_DSTS);
			if (reg & DWC3_DSTS_DCNRD)
				udelay(5);
			else
				break;
		}

		if (retries <= 0)
			return -ETIMEDOUT;
	}

	reg = dwc3_readl(dwc->regs, DWC3_DCTL);
	reg &= ~DWC3_DCTL_ULSTCHNGREQ_MASK;

	/* set requested state */
	reg |= DWC3_DCTL_ULSTCHNGREQ(state);
	dwc3_writel(dwc->regs, DWC3_DCTL, reg);

	/*
	 * The following code is racy when called from dwc3_gadget_wakeup,
	 * and is not needed, at least on newer versions
	 */
	if (dwc->revision >= DWC3_REVISION_194A)
		return 0;

	/* wait for a change in DSTS */
	retries = 10000;
	while (--retries) {
		reg = dwc3_readl(dwc->regs, DWC3_DSTS);

		if (DWC3_DSTS_USBLNKST(reg) == state)
			return 0;

		udelay(5);
	}

	return -ETIMEDOUT;
}

static void dwc3_gadget_link_state_print (struct dwc3 *dwc, char* fname)
{
	int i;
	char buf[DWC3_LINK_STATE_LAST_INFO_MEM*5+1] = {0,};

	for (i=0; i<DWC3_LINK_STATE_LAST_INFO_MEM; i++) {
		sprintf(buf+(i*5), "%02d > ",
			dwc->linkstate_record[(dwc->linkstate_ai+i)%DWC3_LINK_STATE_LAST_INFO_MEM]);
	}
	pr_info("usb: %s (%s%s)\n", __func__, buf, fname);
}

/**
 * dwc3_ep_inc_trb - increment a trb index.
 * @index: Pointer to the TRB index to increment.
 *
 * The index should never point to the link TRB. After incrementing,
 * if it is point to the link TRB, wrap around to the beginning. The
 * link TRB is always at the last TRB entry.
 */
static void dwc3_ep_inc_trb(u8 *index)
{
	(*index)++;
	if (*index == (DWC3_TRB_NUM - 1))
		*index = 0;
}

/**
 * dwc3_ep_inc_enq - increment endpoint's enqueue pointer
 * @dep: The endpoint whose enqueue pointer we're incrementing
 */
static void dwc3_ep_inc_enq(struct dwc3_ep *dep)
{
	dwc3_ep_inc_trb(&dep->trb_enqueue);
}

/**
 * dwc3_ep_inc_deq - increment endpoint's dequeue pointer
 * @dep: The endpoint whose enqueue pointer we're incrementing
 */
static void dwc3_ep_inc_deq(struct dwc3_ep *dep)
{
	dwc3_ep_inc_trb(&dep->trb_dequeue);
}

void dwc3_gadget_del_and_unmap_request(struct dwc3_ep *dep,
		struct dwc3_request *req, int status)
{
	struct dwc3			*dwc = dep->dwc;

	req->started = false;
	/* Only delete from the list if the item isn't poisoned. */
	if (req->list.next != LIST_POISON1)
		list_del(&req->list);
	req->remaining = 0;
	req->needs_extra_trb = false;

	if (req->request.status == -EINPROGRESS)
		req->request.status = status;

	if (req->trb)
		usb_gadget_unmap_request_by_dev(dwc->sysdev,
				&req->request, req->direction);

	req->trb = NULL;
	trace_dwc3_gadget_giveback(req);

	if (dep->number > 1)
		pm_runtime_put(dwc->dev);
}

/**
 * dwc3_gadget_giveback - call struct usb_request's ->complete callback
 * @dep: The endpoint to whom the request belongs to
 * @req: The request we're giving back
 * @status: completion code for the request
 *
 * Must be called with controller's lock held and interrupts disabled. This
 * function will unmap @req and call its ->complete() callback to notify upper
 * layers that it has completed.
 */
void dwc3_gadget_giveback(struct dwc3_ep *dep, struct dwc3_request *req,
		int status)
{
	struct dwc3			*dwc = dep->dwc;
	struct usb_gadget		*gadget = &dwc->gadget;
	struct usb_composite_dev	*cdev = get_gadget_data(gadget);

	dwc3_gadget_del_and_unmap_request(dep, req, status);
	
	if (cdev && cdev->gadget) {
		spin_unlock(&dwc->lock);
		usb_gadget_giveback_request(&dep->endpoint, &req->request);
		spin_lock(&dwc->lock);
	}
}

/**
 * dwc3_send_gadget_generic_command - issue a generic command for the controller
 * @dwc: pointer to the controller context
 * @cmd: the command to be issued
 * @param: command parameter
 *
 * Caller should take care of locking. Issue @cmd with a given @param to @dwc
 * and wait for its completion.
 */
int dwc3_send_gadget_generic_command(struct dwc3 *dwc, unsigned cmd, u32 param)
{
	u32		timeout = 500;
	int		status = 0;
	int		ret = 0;
	u32		reg;

	dwc3_writel(dwc->regs, DWC3_DGCMDPAR, param);
	dwc3_writel(dwc->regs, DWC3_DGCMD, cmd | DWC3_DGCMD_CMDACT);

	do {
		reg = dwc3_readl(dwc->regs, DWC3_DGCMD);
		if (!(reg & DWC3_DGCMD_CMDACT)) {
			status = DWC3_DGCMD_STATUS(reg);
			if (status)
				ret = -EINVAL;
			break;
		}
	} while (--timeout);

	if (!timeout) {
		ret = -ETIMEDOUT;
		status = -ETIMEDOUT;
	}

	trace_dwc3_gadget_generic_cmd(cmd, param, status);

	return ret;
}

static int __dwc3_gadget_wakeup(struct dwc3 *dwc);

/**
 * dwc3_send_gadget_ep_cmd - issue an endpoint command
 * @dep: the endpoint to which the command is going to be issued
 * @cmd: the command to be issued
 * @params: parameters to the command
 *
 * Caller should handle locking. This function will issue @cmd with given
 * @params to @dep and wait for its completion.
 */
int dwc3_send_gadget_ep_cmd(struct dwc3_ep *dep, unsigned cmd,
		struct dwc3_gadget_ep_cmd_params *params)
{
	const struct usb_endpoint_descriptor *desc = dep->endpoint.desc;
	struct dwc3		*dwc = dep->dwc;
	u32			timeout = 5000;
	u32			saved_config = 0;
	u32			reg;

	int			cmd_status = 0;
	int			ret = -EINVAL;

	/*
	 * When operating in USB 2.0 speeds (HS/FS), if GUSB2PHYCFG.ENBLSLPM or
	 * GUSB2PHYCFG.SUSPHY is set, it must be cleared before issuing an
	 * endpoint command.
	 *
	 * Save and clear both GUSB2PHYCFG.ENBLSLPM and GUSB2PHYCFG.SUSPHY
	 * settings. Restore them after the command is completed.
	 *
	 * DWC_usb3 3.30a and DWC_usb31 1.90a programming guide section 3.2.2
	 */
	if (dwc->gadget.speed <= USB_SPEED_HIGH) {
		reg = dwc3_readl(dwc->regs, DWC3_GUSB2PHYCFG(0));
		if (unlikely(reg & DWC3_GUSB2PHYCFG_SUSPHY)) {
			saved_config |= DWC3_GUSB2PHYCFG_SUSPHY;
			reg &= ~DWC3_GUSB2PHYCFG_SUSPHY;
		}

		if (reg & DWC3_GUSB2PHYCFG_ENBLSLPM) {
			saved_config |= DWC3_GUSB2PHYCFG_ENBLSLPM;
			reg &= ~DWC3_GUSB2PHYCFG_ENBLSLPM;
		}

		if (saved_config)
			dwc3_writel(dwc->regs, DWC3_GUSB2PHYCFG(0), reg);
	}

#if defined(CONFIG_SOC_EXYNOS9830) /* To support L1*/
	if (DWC3_DEPCMD_CMD(cmd) == DWC3_DEPCMD_STARTTRANSFER ||
			DWC3_DEPCMD_CMD(cmd) == DWC3_DEPCMD_UPDATETRANSFER) {
#else
	if (DWC3_DEPCMD_CMD(cmd) == DWC3_DEPCMD_STARTTRANSFER) {
		#endif
		int link_state;

		link_state = dwc3_gadget_get_link_state(dwc);
		if (link_state == DWC3_LINK_STATE_U1 ||
		    link_state == DWC3_LINK_STATE_U2 ||
		    link_state == DWC3_LINK_STATE_U3) {
			ret = __dwc3_gadget_wakeup(dwc);
			/*
			 * disable warning when muic/ccic wasn't merged
			 *dev_WARN_ONCE(dwc->dev, ret, "wakeup failed --> %d\n",
			 *		ret);
			 */
		}
	}

	dwc3_writel(dep->regs, DWC3_DEPCMDPAR0, params->param0);
	dwc3_writel(dep->regs, DWC3_DEPCMDPAR1, params->param1);
	dwc3_writel(dep->regs, DWC3_DEPCMDPAR2, params->param2);

	/*
	 * Synopsys Databook 2.60a states in section 6.3.2.5.6 of that if we're
	 * not relying on XferNotReady, we can make use of a special "No
	 * Response Update Transfer" command where we should clear both CmdAct
	 * and CmdIOC bits.
	 *
	 * With this, we don't need to wait for command completion and can
	 * straight away issue further commands to the endpoint.
	 *
	 * NOTICE: We're making an assumption that control endpoints will never
	 * make use of Update Transfer command. This is a safe assumption
	 * because we can never have more than one request at a time with
	 * Control Endpoints. If anybody changes that assumption, this chunk
	 * needs to be updated accordingly.
	 */
	if (DWC3_DEPCMD_CMD(cmd) == DWC3_DEPCMD_UPDATETRANSFER &&
			!usb_endpoint_xfer_isoc(desc))
		cmd &= ~(DWC3_DEPCMD_CMDIOC | DWC3_DEPCMD_CMDACT);
	else
		cmd |= DWC3_DEPCMD_CMDACT;

	dwc3_writel(dep->regs, DWC3_DEPCMD, cmd);
	do {
		reg = dwc3_readl(dep->regs, DWC3_DEPCMD);
		if (!(reg & DWC3_DEPCMD_CMDACT)) {
			cmd_status = DWC3_DEPCMD_STATUS(reg);

			switch (cmd_status) {
			case 0:
				ret = 0;
				break;
			case DEPEVT_TRANSFER_NO_RESOURCE:
				ret = -EINVAL;
				break;
			case DEPEVT_TRANSFER_BUS_EXPIRY:
				/*
				 * SW issues START TRANSFER command to
				 * isochronous ep with future frame interval. If
				 * future interval time has already passed when
				 * core receives the command, it will respond
				 * with an error status of 'Bus Expiry'.
				 *
				 * Instead of always returning -EINVAL, let's
				 * give a hint to the gadget driver that this is
				 * the case by returning -EAGAIN.
				 */
				/* skip this status when isochrouns works */
				if (usb_endpoint_xfer_isoc(dep->endpoint.desc))
					ret = 0;
				else
					ret = -EAGAIN;
				break;
			default:
#if IS_ENABLED(DWC3_GADGET_IRQ_ORG)
				dev_WARN(dwc->dev, "UNKNOWN cmd status\n");
#endif
				break;
			}

			break;
		}
	} while (--timeout);

	if (timeout == 0) {
		ret = -ETIMEDOUT;
		cmd_status = -ETIMEDOUT;
	}

	trace_dwc3_gadget_ep_cmd(dep, cmd, params, cmd_status);

	if (ret == 0 && DWC3_DEPCMD_CMD(cmd) == DWC3_DEPCMD_STARTTRANSFER) {
		dep->flags |= DWC3_EP_TRANSFER_STARTED;
		dwc3_gadget_ep_get_transfer_index(dep);
	}

	if (saved_config) {
		reg = dwc3_readl(dwc->regs, DWC3_GUSB2PHYCFG(0));
		reg |= saved_config;
		dwc3_writel(dwc->regs, DWC3_GUSB2PHYCFG(0), reg);
	}

	return ret;
}

static int dwc3_send_clear_stall_ep_cmd(struct dwc3_ep *dep)
{
	struct dwc3 *dwc = dep->dwc;
	struct dwc3_gadget_ep_cmd_params params;
	u32 cmd = DWC3_DEPCMD_CLEARSTALL;

	/*
	 * As of core revision 2.60a the recommended programming model
	 * is to set the ClearPendIN bit when issuing a Clear Stall EP
	 * command for IN endpoints. This is to prevent an issue where
	 * some (non-compliant) hosts may not send ACK TPs for pending
	 * IN transfers due to a mishandled error condition. Synopsys
	 * STAR 9000614252.
	 */
	if (dep->direction && (dwc->revision >= DWC3_REVISION_260A) &&
	    (dwc->gadget.speed >= USB_SPEED_SUPER))
		cmd |= DWC3_DEPCMD_CLEARPENDIN;

	memset(&params, 0, sizeof(params));

	return dwc3_send_gadget_ep_cmd(dep, cmd, &params);
}

static dma_addr_t dwc3_trb_dma_offset(struct dwc3_ep *dep,
		struct dwc3_trb *trb)
{
	u32		offset = (char *) trb - (char *) dep->trb_pool;

	return dep->trb_pool_dma + offset;
}

static int dwc3_alloc_trb_pool(struct dwc3_ep *dep)
{
	struct dwc3		*dwc = dep->dwc;

	if (dep->trb_pool)
		return 0;

	dep->trb_pool = dma_alloc_coherent(dwc->sysdev,
			sizeof(struct dwc3_trb) * DWC3_TRB_NUM,
			&dep->trb_pool_dma, GFP_KERNEL);
	if (!dep->trb_pool) {
		dev_err(dep->dwc->dev, "failed to allocate trb pool for %s\n",
				dep->name);
		return -ENOMEM;
	}

	return 0;
}

static void dwc3_free_trb_pool(struct dwc3_ep *dep)
{
	struct dwc3		*dwc = dep->dwc;

	dma_free_coherent(dwc->sysdev, sizeof(struct dwc3_trb) * DWC3_TRB_NUM,
			dep->trb_pool, dep->trb_pool_dma);

	dep->trb_pool = NULL;
	dep->trb_pool_dma = 0;
}

static int dwc3_gadget_set_xfer_resource(struct dwc3_ep *dep)
{
	struct dwc3_gadget_ep_cmd_params params;

	memset(&params, 0x00, sizeof(params));

	params.param0 = DWC3_DEPXFERCFG_NUM_XFER_RES(1);

	return dwc3_send_gadget_ep_cmd(dep, DWC3_DEPCMD_SETTRANSFRESOURCE,
			&params);
}

/**
 * dwc3_gadget_start_config - configure ep resources
 * @dep: endpoint that is being enabled
 *
 * Issue a %DWC3_DEPCMD_DEPSTARTCFG command to @dep. After the command's
 * completion, it will set Transfer Resource for all available endpoints.
 *
 * The assignment of transfer resources cannot perfectly follow the data book
 * due to the fact that the controller driver does not have all knowledge of the
 * configuration in advance. It is given this information piecemeal by the
 * composite gadget framework after every SET_CONFIGURATION and
 * SET_INTERFACE. Trying to follow the databook programming model in this
 * scenario can cause errors. For two reasons:
 *
 * 1) The databook says to do %DWC3_DEPCMD_DEPSTARTCFG for every
 * %USB_REQ_SET_CONFIGURATION and %USB_REQ_SET_INTERFACE (8.1.5). This is
 * incorrect in the scenario of multiple interfaces.
 *
 * 2) The databook does not mention doing more %DWC3_DEPCMD_DEPXFERCFG for new
 * endpoint on alt setting (8.1.6).
 *
 * The following simplified method is used instead:
 *
 * All hardware endpoints can be assigned a transfer resource and this setting
 * will stay persistent until either a core reset or hibernation. So whenever we
 * do a %DWC3_DEPCMD_DEPSTARTCFG(0) we can go ahead and do
 * %DWC3_DEPCMD_DEPXFERCFG for every hardware endpoint as well. We are
 * guaranteed that there are as many transfer resources as endpoints.
 *
 * This function is called for each endpoint when it is being enabled but is
 * triggered only when called for EP0-out, which always happens first, and which
 * should only happen in one of the above conditions.
 */
static int dwc3_gadget_start_config(struct dwc3_ep *dep)
{
	struct dwc3_gadget_ep_cmd_params params;
	struct dwc3		*dwc;
	u32			cmd;
	int			i;
	int			ret;

	if (dep->number)
		return 0;

	memset(&params, 0x00, sizeof(params));
	cmd = DWC3_DEPCMD_DEPSTARTCFG;
	dwc = dep->dwc;

	ret = dwc3_send_gadget_ep_cmd(dep, cmd, &params);
	if (ret)
		return ret;

	for (i = 0; i < DWC3_ENDPOINTS_NUM; i++) {
		struct dwc3_ep *dep = dwc->eps[i];

		if (!dep)
			continue;

		ret = dwc3_gadget_set_xfer_resource(dep);
		if (ret)
			return ret;
	}

	return 0;
}

static int dwc3_gadget_set_ep_config(struct dwc3_ep *dep, unsigned int action)
{
	const struct usb_ss_ep_comp_descriptor *comp_desc;
	const struct usb_endpoint_descriptor *desc;
	struct dwc3_gadget_ep_cmd_params params;
	struct dwc3 *dwc = dep->dwc;

	comp_desc = dep->endpoint.comp_desc;
	desc = dep->endpoint.desc;

	memset(&params, 0x00, sizeof(params));

	params.param0 = DWC3_DEPCFG_EP_TYPE(usb_endpoint_type(desc))
		| DWC3_DEPCFG_MAX_PACKET_SIZE(usb_endpoint_maxp(desc));

	/* Burst size is only needed in SuperSpeed mode */
	if (dwc->gadget.speed >= USB_SPEED_SUPER) {
		u32 burst = dep->endpoint.maxburst;
		params.param0 |= DWC3_DEPCFG_BURST_SIZE(burst - 1);
	}

	params.param0 |= action;
	if (action == DWC3_DEPCFG_ACTION_RESTORE)
		params.param2 |= dep->saved_state;

	if (usb_endpoint_xfer_control(desc))
		params.param1 = DWC3_DEPCFG_XFER_COMPLETE_EN;

	if (dep->number <= 1 || usb_endpoint_xfer_isoc(desc))
		params.param1 |= DWC3_DEPCFG_XFER_NOT_READY_EN;

	if (usb_ss_max_streams(comp_desc) && usb_endpoint_xfer_bulk(desc)) {
		params.param1 |= DWC3_DEPCFG_STREAM_CAPABLE
			| DWC3_DEPCFG_STREAM_EVENT_EN;
		dep->stream_capable = true;
	}

	if (!usb_endpoint_xfer_control(desc))
		params.param1 |= DWC3_DEPCFG_XFER_IN_PROGRESS_EN;

	/*
	 * We are doing 1:1 mapping for endpoints, meaning
	 * Physical Endpoints 2 maps to Logical Endpoint 2 and
	 * so on. We consider the direction bit as part of the physical
	 * endpoint number. So USB endpoint 0x81 is 0x03.
	 */
	params.param1 |= DWC3_DEPCFG_EP_NUMBER(dep->number);

	/*
	 * We must use the lower 16 TX FIFOs even though
	 * HW might have more
	 */
	if (dep->direction)
		params.param0 |= DWC3_DEPCFG_FIFO_NUMBER(dep->number >> 1);

	if (desc->bInterval) {
		u8 bInterval_m1;

		/*
		 * Valid range for DEPCFG.bInterval_m1 is from 0 to 13, and it
		 * must be set to 0 when the controller operates in full-speed.
		 */
		bInterval_m1 = min_t(u8, desc->bInterval - 1, 13);
		if (dwc->gadget.speed == USB_SPEED_FULL)
			bInterval_m1 = 0;

		if (usb_endpoint_type(desc) == USB_ENDPOINT_XFER_INT &&
		    dwc->gadget.speed == USB_SPEED_FULL)
			dep->interval = desc->bInterval;
		else
			dep->interval = 1 << (desc->bInterval - 1);

		params.param1 |= DWC3_DEPCFG_BINTERVAL_M1(bInterval_m1);
	}

	return dwc3_send_gadget_ep_cmd(dep, DWC3_DEPCMD_SETEPCONFIG, &params);
}

/**
 * __dwc3_gadget_ep_enable - initializes a hw endpoint
 * @dep: endpoint to be initialized
 * @action: one of INIT, MODIFY or RESTORE
 *
 * Caller should take care of locking. Execute all necessary commands to
 * initialize a HW endpoint so it can be used by a gadget driver.
 */
static int __dwc3_gadget_ep_enable(struct dwc3_ep *dep, unsigned int action)
{
	const struct usb_endpoint_descriptor *desc = dep->endpoint.desc;
	struct dwc3		*dwc = dep->dwc;

	u32			reg;
	int			ret;

	if (!(dep->flags & DWC3_EP_ENABLED)) {
		ret = dwc3_gadget_start_config(dep);
		if (ret)
			return ret;
	}

	ret = dwc3_gadget_set_ep_config(dep, action);
	if (ret)
		return ret;

	if (!(dep->flags & DWC3_EP_ENABLED)) {
		struct dwc3_trb	*trb_st_hw;
		struct dwc3_trb	*trb_link;

		dep->type = usb_endpoint_type(desc);
		dep->flags |= DWC3_EP_ENABLED;
		dep->flags &= ~DWC3_EP_END_TRANSFER_PENDING;

		reg = dwc3_readl(dwc->regs, DWC3_DALEPENA);
		reg |= DWC3_DALEPENA_EP(dep->number);
		dwc3_writel(dwc->regs, DWC3_DALEPENA, reg);

		if (usb_endpoint_xfer_control(desc))
			goto out;

		/* Initialize the TRB ring */
		dep->trb_dequeue = 0;
		dep->trb_enqueue = 0;
		memset(dep->trb_pool, 0,
		       sizeof(struct dwc3_trb) * DWC3_TRB_NUM);

		/* Link TRB. The HWO bit is never reset */
		trb_st_hw = &dep->trb_pool[0];

		trb_link = &dep->trb_pool[DWC3_TRB_NUM - 1];
		trb_link->bpl = lower_32_bits(dwc3_trb_dma_offset(dep, trb_st_hw));
		trb_link->bph = upper_32_bits(dwc3_trb_dma_offset(dep, trb_st_hw));
		trb_link->ctrl |= DWC3_TRBCTL_LINK_TRB;
		trb_link->ctrl |= DWC3_TRB_CTRL_HWO;
	}

	/*
	 * Issue StartTransfer here with no-op TRB so we can always rely on No
	 * Response Update Transfer command.
	 */
	if (usb_endpoint_xfer_bulk(desc) ||
			usb_endpoint_xfer_int(desc)) {
		struct dwc3_gadget_ep_cmd_params params;
		struct dwc3_trb	*trb;
		dma_addr_t trb_dma;
		u32 cmd;

		memset(&params, 0, sizeof(params));
		trb = &dep->trb_pool[0];
		trb_dma = dwc3_trb_dma_offset(dep, trb);

		params.param0 = upper_32_bits(trb_dma);
		params.param1 = lower_32_bits(trb_dma);

		cmd = DWC3_DEPCMD_STARTTRANSFER;

		ret = dwc3_send_gadget_ep_cmd(dep, cmd, &params);
		if (ret < 0)
			return ret;
	}

out:
	trace_dwc3_gadget_ep_enable(dep);

	return 0;
}

static void dwc3_stop_active_transfer(struct dwc3_ep *dep, bool force,
		bool interrupt);
static void dwc3_remove_requests(struct dwc3 *dwc, struct dwc3_ep *dep)
{
	struct dwc3_request		*req;

	dwc3_stop_active_transfer(dep, true, false);

	/* - giveback all requests to gadget driver */
	while (!list_empty(&dep->started_list)) {
		req = next_request(&dep->started_list);

		dwc3_gadget_giveback(dep, req, -ESHUTDOWN);
	}

	while (!list_empty(&dep->pending_list)) {
		req = next_request(&dep->pending_list);

		dwc3_gadget_giveback(dep, req, -ESHUTDOWN);
	}

	while (!list_empty(&dep->cancelled_list)) {
		req = next_request(&dep->cancelled_list);

		dwc3_gadget_giveback(dep, req, -ESHUTDOWN);
	}
}

/**
 * __dwc3_gadget_ep_disable - disables a hw endpoint
 * @dep: the endpoint to disable
 *
 * This function undoes what __dwc3_gadget_ep_enable did and also removes
 * requests which are currently being processed by the hardware and those which
 * are not yet scheduled.
 *
 * Caller should take care of locking.
 */
static int __dwc3_gadget_ep_disable(struct dwc3_ep *dep)
{
	struct dwc3		*dwc = dep->dwc;
	u32			reg;

	trace_dwc3_gadget_ep_disable(dep);

	dwc3_remove_requests(dwc, dep);

	/* make sure HW endpoint isn't stalled */
	if (dep->flags & DWC3_EP_STALL)
		__dwc3_gadget_ep_set_halt(dep, 0, false);

	reg = dwc3_readl(dwc->regs, DWC3_DALEPENA);
	reg &= ~DWC3_DALEPENA_EP(dep->number);
	dwc3_writel(dwc->regs, DWC3_DALEPENA, reg);

	dep->stream_capable = false;
	dep->type = 0;
	dep->flags &= DWC3_EP_END_TRANSFER_PENDING;

	/* Clear out the ep descriptors for non-ep0 */
	if (dep->number > 1) {
		dep->endpoint.comp_desc = NULL;
		dep->endpoint.desc = NULL;
	}

	return 0;
}

/* -------------------------------------------------------------------------- */

static int dwc3_gadget_ep0_enable(struct usb_ep *ep,
		const struct usb_endpoint_descriptor *desc)
{
	return -EINVAL;
}

static int dwc3_gadget_ep0_disable(struct usb_ep *ep)
{
	return -EINVAL;
}

/* -------------------------------------------------------------------------- */

static int dwc3_gadget_ep_enable(struct usb_ep *ep,
		const struct usb_endpoint_descriptor *desc)
{
	struct dwc3_ep			*dep;
	struct dwc3			*dwc;
	unsigned long			flags;
	int				ret;

	if (!ep || !desc || desc->bDescriptorType != USB_DT_ENDPOINT) {
		pr_debug("dwc3: invalid parameters\n");
		return -EINVAL;
	}

	if (!desc->wMaxPacketSize) {
		pr_debug("dwc3: missing wMaxPacketSize\n");
		return -EINVAL;
	}

	dep = to_dwc3_ep(ep);
	dwc = dep->dwc;
#if IS_ENABLED(DWC3_GADGET_IRQ_ORG)
	if (dev_WARN_ONCE(dwc->dev, dep->flags & DWC3_EP_ENABLED,
					"%s is already enabled\n",
					dep->name))
#else
	if (dep->flags & DWC3_EP_ENABLED)
#endif
		return 0;

	spin_lock_irqsave(&dwc->lock, flags);
	ret = __dwc3_gadget_ep_enable(dep, DWC3_DEPCFG_ACTION_INIT);
	spin_unlock_irqrestore(&dwc->lock, flags);

	return ret;
}

static int dwc3_gadget_ep_disable(struct usb_ep *ep)
{
	struct dwc3_ep			*dep;
	struct dwc3			*dwc;
	unsigned long			flags;
	int				ret;

	if (!ep) {
		pr_debug("dwc3: invalid parameters\n");
		return -EINVAL;
	}

	dep = to_dwc3_ep(ep);
	dwc = dep->dwc;
#if IS_ENABLED(DWC3_GADGET_IRQ_ORG)
	if (dev_WARN_ONCE(dwc->dev, !(dep->flags & DWC3_EP_ENABLED),
					"%s is already disabled\n",
					dep->name))
#else
	if (!(dep->flags & DWC3_EP_ENABLED))
#endif
		return 0;

	spin_lock_irqsave(&dwc->lock, flags);
	ret = __dwc3_gadget_ep_disable(dep);
	spin_unlock_irqrestore(&dwc->lock, flags);

	return ret;
}

static struct usb_request *dwc3_gadget_ep_alloc_request(struct usb_ep *ep,
		gfp_t gfp_flags)
{
	struct dwc3_request		*req;
	struct dwc3_ep			*dep = to_dwc3_ep(ep);

	req = kzalloc(sizeof(*req), gfp_flags);
	if (!req)
		return NULL;

	req->direction	= dep->direction;
	req->epnum	= dep->number;
	req->dep	= dep;

	trace_dwc3_alloc_request(req);

	return &req->request;
}

static void dwc3_gadget_ep_free_request(struct usb_ep *ep,
		struct usb_request *request)
{
	struct dwc3_request		*req = to_dwc3_request(request);
	struct dwc3_ep			*dep = to_dwc3_ep(ep);
	struct dwc3				*dwc = dep->dwc;
	unsigned long			flags;

	trace_dwc3_free_request(req);

	spin_lock_irqsave(&dwc->lock, flags);
	if (req->list.next != LIST_POISON1) {
		if (req->list.next != NULL)
			list_del(&req->list);
	}
	spin_unlock_irqrestore(&dwc->lock, flags);

	kfree(req);
}

/**
 * dwc3_ep_prev_trb - returns the previous TRB in the ring
 * @dep: The endpoint with the TRB ring
 * @index: The index of the current TRB in the ring
 *
 * Returns the TRB prior to the one pointed to by the index. If the
 * index is 0, we will wrap backwards, skip the link TRB, and return
 * the one just before that.
 */
static struct dwc3_trb *dwc3_ep_prev_trb(struct dwc3_ep *dep, u8 index)
{
	u8 tmp = index;

	if (!tmp)
		tmp = DWC3_TRB_NUM - 1;

	return &dep->trb_pool[tmp - 1];
}

static u32 dwc3_calc_trbs_left(struct dwc3_ep *dep)
{
	u8			trbs_left;

	/*
	 * If the enqueue & dequeue are equal then the TRB ring is either full
	 * or empty. It's considered full when there are DWC3_TRB_NUM-1 of TRBs
	 * pending to be processed by the driver.
	 */
	if (dep->trb_enqueue == dep->trb_dequeue) {
		/*
		 * If there is any request remained in the started_list at
		 * this point, that means there is no TRB available.
		 */
		if (!list_empty(&dep->started_list))
			return 0;

		return DWC3_TRB_NUM - 1;
	}

	trbs_left = dep->trb_dequeue - dep->trb_enqueue;
	trbs_left &= (DWC3_TRB_NUM - 1);

	if (dep->trb_dequeue < dep->trb_enqueue)
		trbs_left--;

	return trbs_left;
}

static void __dwc3_prepare_one_trb(struct dwc3_ep *dep, struct dwc3_trb *trb,
		dma_addr_t dma, unsigned length, unsigned chain, unsigned node,
		unsigned stream_id, unsigned short_not_ok, unsigned no_interrupt)
{
	struct dwc3		*dwc = dep->dwc;
	struct usb_gadget	*gadget = &dwc->gadget;
	enum usb_device_speed	speed = gadget->speed;

	trb->size = DWC3_TRB_SIZE_LENGTH(length);
	trb->bpl = lower_32_bits(dma);
	trb->bph = upper_32_bits(dma);

	switch (usb_endpoint_type(dep->endpoint.desc)) {
	case USB_ENDPOINT_XFER_CONTROL:
		trb->ctrl = DWC3_TRBCTL_CONTROL_SETUP;
		break;

	case USB_ENDPOINT_XFER_ISOC:
		if (!node) {
			trb->ctrl = DWC3_TRBCTL_ISOCHRONOUS_FIRST;

			/*
			 * USB Specification 2.0 Section 5.9.2 states that: "If
			 * there is only a single transaction in the microframe,
			 * only a DATA0 data packet PID is used.  If there are
			 * two transactions per microframe, DATA1 is used for
			 * the first transaction data packet and DATA0 is used
			 * for the second transaction data packet.  If there are
			 * three transactions per microframe, DATA2 is used for
			 * the first transaction data packet, DATA1 is used for
			 * the second, and DATA0 is used for the third."
			 *
			 * IOW, we should satisfy the following cases:
			 *
			 * 1) length <= maxpacket
			 *	- DATA0
			 *
			 * 2) maxpacket < length <= (2 * maxpacket)
			 *	- DATA1, DATA0
			 *
			 * 3) (2 * maxpacket) < length <= (3 * maxpacket)
			 *	- DATA2, DATA1, DATA0
			 */
			if (speed == USB_SPEED_HIGH) {
				struct usb_ep *ep = &dep->endpoint;
				unsigned int mult = 2;
				unsigned int maxp = usb_endpoint_maxp(ep->desc);

				if (length <= (2 * maxp))
					mult--;

				if (length <= maxp)
					mult--;

				trb->size |= DWC3_TRB_SIZE_PCM1(mult);
			}
		} else {
			trb->ctrl = DWC3_TRBCTL_ISOCHRONOUS;
		}

		if (!no_interrupt && !chain)
			trb->ctrl |= DWC3_TRB_CTRL_ISP_IMI;
		break;

	case USB_ENDPOINT_XFER_BULK:
	case USB_ENDPOINT_XFER_INT:
		trb->ctrl = DWC3_TRBCTL_NORMAL;
		break;
	default:
		/*
		 * This is only possible with faulty memory because we
		 * checked it already :)
		 */
#if IS_ENABLED(DWC3_GADGET_IRQ_ORG)
		dev_WARN(dwc->dev, "Unknown endpoint type %d\n",
				usb_endpoint_type(dep->endpoint.desc));
#endif
		break;
	}

	/*
	 * Enable Continue on Short Packet
	 * when endpoint is not a stream capable
	 */
	if (usb_endpoint_dir_out(dep->endpoint.desc)) {
		if (!dep->stream_capable)
			trb->ctrl |= DWC3_TRB_CTRL_CSP;

		if (short_not_ok)
			trb->ctrl |= DWC3_TRB_CTRL_ISP_IMI;
	}

	if ((!no_interrupt && !chain) ||
			(dwc3_calc_trbs_left(dep) == 1))
		trb->ctrl |= DWC3_TRB_CTRL_IOC;

	if (chain)
		trb->ctrl |= DWC3_TRB_CTRL_CHN;

	if (usb_endpoint_xfer_bulk(dep->endpoint.desc) && dep->stream_capable)
		trb->ctrl |= DWC3_TRB_CTRL_SID_SOFN(stream_id);

	/*
	 * As per data book 4.2.3.2TRB Control Bit Rules section
	 *
	 * The controller autonomously checks the HWO field of a TRB to determine if the
	 * entire TRB is valid. Therefore, software must ensure that the rest of the TRB
	 * is valid before setting the HWO field to '1'. In most systems, this means that
	 * software must update the fourth DWORD of a TRB last.
	 *
	 * However there is a possibility of CPU re-ordering here which can cause
	 * controller to observe the HWO bit set prematurely.
	 * Add a write memory barrier to prevent CPU re-ordering.
	 */
	wmb();
	trb->ctrl |= DWC3_TRB_CTRL_HWO;

	dwc3_ep_inc_enq(dep);

	trace_dwc3_prepare_trb(dep, trb);
}

/**
 * dwc3_prepare_one_trb - setup one TRB from one request
 * @dep: endpoint for which this request is prepared
 * @req: dwc3_request pointer
 * @trb_length: buffer size of the TRB
 * @chain: should this TRB be chained to the next?
 * @node: only for isochronous endpoints. First TRB needs different type.
 */
static void dwc3_prepare_one_trb(struct dwc3_ep *dep,
		struct dwc3_request *req, unsigned int trb_length,
		unsigned chain, unsigned node)
{
	struct dwc3_trb		*trb;
	dma_addr_t		dma;
	unsigned		stream_id = req->request.stream_id;
	unsigned		short_not_ok = req->request.short_not_ok;
	unsigned		no_interrupt = req->request.no_interrupt;

	if (req->request.num_sgs > 0)
		dma = sg_dma_address(req->start_sg);
	else
		dma = req->request.dma;

	trb = &dep->trb_pool[dep->trb_enqueue];

	if (!req->trb) {
		dwc3_gadget_move_started_request(req);
		req->trb = trb;
		req->trb_dma = dwc3_trb_dma_offset(dep, trb);
	}

	req->num_trbs++;

	__dwc3_prepare_one_trb(dep, trb, dma, trb_length, chain, node,
			stream_id, short_not_ok, no_interrupt);
}

static void dwc3_prepare_one_trb_sg(struct dwc3_ep *dep,
		struct dwc3_request *req)
{
	struct scatterlist *sg = req->start_sg;
	struct scatterlist *s;
	int		i;
	unsigned int length = req->request.length;
	unsigned int maxp = usb_endpoint_maxp(dep->endpoint.desc);
	unsigned int rem = length % maxp;
	unsigned int remaining = req->request.num_mapped_sgs
		- req->num_queued_sgs;

	/*
	 * If we resume preparing the request, then get the remaining length of
	 * the request and resume where we left off.
	 */
	for_each_sg(req->request.sg, s, req->num_queued_sgs, i)
		length -= sg_dma_len(s);

	for_each_sg(sg, s, remaining, i) {
		unsigned int trb_length;
		unsigned chain = true;

		trb_length = min_t(unsigned int, length, sg_dma_len(s));

		length -= trb_length;

		/*
		 * IOMMU driver is coalescing the list of sgs which shares a
		 * page boundary into one and giving it to USB driver. With
		 * this the number of sgs mapped is not equal to the number of
		 * sgs passed. So mark the chain bit to false if it isthe last
		 * mapped sg.
		 */
		if ((i == remaining - 1) || !length)
			chain = false;

		if (rem && usb_endpoint_dir_out(dep->endpoint.desc) && !chain) {
			struct dwc3	*dwc = dep->dwc;
			struct dwc3_trb	*trb;

			req->needs_extra_trb = true;

			/* prepare normal TRB */
			dwc3_prepare_one_trb(dep, req, trb_length, true, i);

			/* Now prepare one extra TRB to align transfer size */
			trb = &dep->trb_pool[dep->trb_enqueue];
			req->num_trbs++;
			__dwc3_prepare_one_trb(dep, trb, dwc->bounce_addr,
					maxp - rem, false, 1,
					req->request.stream_id,
					req->request.short_not_ok,
					req->request.no_interrupt);
		} else if (req->request.zero && req->request.length &&
			   !usb_endpoint_xfer_isoc(dep->endpoint.desc) &&
			   !rem && !chain) {
			struct dwc3	*dwc = dep->dwc;
			struct dwc3_trb	*trb;

			req->needs_extra_trb = true;

			/* Prepare normal TRB */
			dwc3_prepare_one_trb(dep, req, trb_length, true, i);

			/* Prepare one extra TRB to handle ZLP */
			trb = &dep->trb_pool[dep->trb_enqueue];
			req->num_trbs++;
			__dwc3_prepare_one_trb(dep, trb, dwc->bounce_addr, 0,
					       !req->direction, 1,
					       req->request.stream_id,
					       req->request.short_not_ok,
					       req->request.no_interrupt);

			/* Prepare one more TRB to handle MPS alignment */
			if (!req->direction) {
				trb = &dep->trb_pool[dep->trb_enqueue];
				req->num_trbs++;
				__dwc3_prepare_one_trb(dep, trb, dwc->bounce_addr, maxp,
						       false, 1, req->request.stream_id,
						       req->request.short_not_ok,
						       req->request.no_interrupt);
			}
		} else {
			dwc3_prepare_one_trb(dep, req, trb_length, chain, i);
		}

		/*
		 * There can be a situation where all sgs in sglist are not
		 * queued because of insufficient trb number. To handle this
		 * case, update start_sg to next sg to be queued, so that
		 * we have free trbs we can continue queuing from where we
		 * previously stopped
		 */
		if (chain)
			req->start_sg = sg_next(s);

		req->num_queued_sgs++;
		req->num_pending_sgs--;

		/*
		 * The number of pending SG entries may not correspond to the
		 * number of mapped SG entries. If all the data are queued, then
		 * don't include unused SG entries.
		 */
		if (length == 0) {
			req->num_pending_sgs = 0;
			break;
		}

		if (!dwc3_calc_trbs_left(dep))
			break;
	}
}

static void dwc3_prepare_one_trb_linear(struct dwc3_ep *dep,
		struct dwc3_request *req)
{
	unsigned int length = req->request.length;
	unsigned int maxp = usb_endpoint_maxp(dep->endpoint.desc);
	unsigned int rem = length % maxp;

	if ((!length || rem) && usb_endpoint_dir_out(dep->endpoint.desc)) {
		struct dwc3	*dwc = dep->dwc;
		struct dwc3_trb	*trb;

		req->needs_extra_trb = true;

		/* prepare normal TRB */
		dwc3_prepare_one_trb(dep, req, length, true, 0);

		/* Now prepare one extra TRB to align transfer size */
		trb = &dep->trb_pool[dep->trb_enqueue];
		req->num_trbs++;
		__dwc3_prepare_one_trb(dep, trb, dwc->bounce_addr, maxp - rem,
				false, 1, req->request.stream_id,
				req->request.short_not_ok,
				req->request.no_interrupt);
	} else if (req->request.zero && req->request.length &&
		   !usb_endpoint_xfer_isoc(dep->endpoint.desc) &&
		   (IS_ALIGNED(req->request.length, maxp))) {
		struct dwc3	*dwc = dep->dwc;
		struct dwc3_trb	*trb;

		req->needs_extra_trb = true;

		/* prepare normal TRB */
		dwc3_prepare_one_trb(dep, req, length, true, 0);

		/* Prepare one extra TRB to handle ZLP */
		trb = &dep->trb_pool[dep->trb_enqueue];
		req->num_trbs++;
		__dwc3_prepare_one_trb(dep, trb, dwc->bounce_addr, 0,
				!req->direction, 1, req->request.stream_id,
				req->request.short_not_ok,
				req->request.no_interrupt);

		/* Prepare one more TRB to handle MPS alignment for OUT */
		if (!req->direction) {
			trb = &dep->trb_pool[dep->trb_enqueue];
			req->num_trbs++;
			__dwc3_prepare_one_trb(dep, trb, dwc->bounce_addr, maxp,
					       false, 1, req->request.stream_id,
					       req->request.short_not_ok,
					       req->request.no_interrupt);
		}
	} else {
		dwc3_prepare_one_trb(dep, req, length, false, 0);
	}
}

static int dwc3_dump_request(struct dwc3_request *req)
{
	pr_info("%s: start to dump dwc3_request!\n", __func__);
	pr_info("list->next: 0x%016llx, list->prev: 0x%016llx\n",
		(unsigned long long)req->list.next, (unsigned long long)req->list.prev);
	if (req->sg)
		pr_info("sg: 0x%016llx\n", (unsigned long long)req->sg);
	if (req->start_sg)
		pr_info("start_sg: 0x%016llx\n", (unsigned long long)req->start_sg);
	pr_info("num_pending_sgs: 0x%08x, num_queued_sgs: 0x%08x remaining: 0x%08x\n",
		req->num_pending_sgs, req->num_queued_sgs, req->remaining);
	pr_info("epnum: 0x%08x\n", req->epnum);
	if (req->trb)
		pr_info("req->trb: 0x%016llx\n", (unsigned long long)req->trb);
	pr_info("trb_dma: 0x%016llx\n", (unsigned long long)req->trb_dma);
	pr_info("num_trbs: 0x%08x\n", req->num_trbs);
	pr_info("needs_extra_trb: 0x%08x\n", req->needs_extra_trb);

	pr_info("%s: start to dump usb_request!\n", __func__);
	pr_info("buf: 0x%016llx\n", (unsigned long long)req->request.buf);
	pr_info("length: 0x%08x\n", req->request.length);
	pr_info("dma: 0x%016llx\n", (unsigned long long)req->request.dma);
	if (req->request.sg)
		pr_info("sg: 0x%016llx\n", (unsigned long long)req->request.sg);
	pr_info("num_sgs: 0x%08x\n", req->request.num_sgs);
	pr_info("num_mapped_sgs: 0x%08x\n", req->request.num_mapped_sgs);
	pr_info("stream_id: 0x%08x\n", req->request.stream_id);
	pr_info("list->next: 0x%016llx, list->prev:0x%016llx\n",
		(unsigned long long)req->request.list.next,
		(unsigned long long)req->request.list.prev);
	pr_info("status: %d\n", req->request.status);
	pr_info("actual: 0x%08x\n", req->request.actual);

	dump_stack();
	return 0;
}
/*
 * dwc3_prepare_trbs - setup TRBs from requests
 * @dep: endpoint for which requests are being prepared
 *
 * The function goes through the requests list and sets up TRBs for the
 * transfers. The function returns once there are no more TRBs available or
 * it runs out of requests.
 */
static void dwc3_prepare_trbs(struct dwc3_ep *dep)
{
	struct dwc3_request	*req, *n;

	BUILD_BUG_ON_NOT_POWER_OF_2(DWC3_TRB_NUM);

	/*
	 * We can get in a situation where there's a request in the started list
	 * but there weren't enough TRBs to fully kick it in the first time
	 * around, so it has been waiting for more TRBs to be freed up.
	 *
	 * In that case, we should check if we have a request with pending_sgs
	 * in the started list and prepare TRBs for that request first,
	 * otherwise we will prepare TRBs completely out of order and that will
	 * break things.
	 */
	list_for_each_entry(req, &dep->started_list, list) {
		if (req->num_pending_sgs > 0) {
			dwc3_dump_request(req);
			dwc3_prepare_one_trb_sg(dep, req);
		}

		if (!dwc3_calc_trbs_left(dep))
			return;
	}

	list_for_each_entry_safe(req, n, &dep->pending_list, list) {
		struct dwc3	*dwc = dep->dwc;
		int		ret;

		ret = usb_gadget_map_request_by_dev(dwc->sysdev, &req->request,
						    dep->direction);
		if (ret)
			return;

		req->sg			= req->request.sg;
		req->start_sg		= req->sg;
		req->num_queued_sgs	= 0;
		req->num_pending_sgs	= req->request.num_mapped_sgs;

		if (req->num_pending_sgs > 0) {
			dwc3_dump_request(req);
			dwc3_prepare_one_trb_sg(dep, req);
		} else
			dwc3_prepare_one_trb_linear(dep, req);

		if (!dwc3_calc_trbs_left(dep))
			return;
	}
}

static void dwc3_gadget_ep_cleanup_cancelled_requests(struct dwc3_ep *dep);

static int __dwc3_gadget_kick_transfer(struct dwc3_ep *dep)
{
	struct dwc3_gadget_ep_cmd_params params;
	struct dwc3_request		*req;
	int				starting;
	int				ret;
	u32				cmd;

	if (!dwc3_calc_trbs_left(dep))
		return 0;

	starting = !(dep->flags & DWC3_EP_TRANSFER_STARTED);

	dwc3_prepare_trbs(dep);
	req = next_request(&dep->started_list);
	if (!req) {
		dep->flags |= DWC3_EP_PENDING_REQUEST;
		return 0;
	}

	memset(&params, 0, sizeof(params));

	if (starting) {
		params.param0 = upper_32_bits(req->trb_dma);
		params.param1 = lower_32_bits(req->trb_dma);
		cmd = DWC3_DEPCMD_STARTTRANSFER;

		if (usb_endpoint_xfer_isoc(dep->endpoint.desc))
			cmd |= DWC3_DEPCMD_PARAM(dep->frame_number);
	} else {
		cmd = DWC3_DEPCMD_UPDATETRANSFER |
			DWC3_DEPCMD_PARAM(dep->resource_index);
	}

	ret = dwc3_send_gadget_ep_cmd(dep, cmd, &params);
	if (ret < 0) {
		struct dwc3_request *tmp;

		if (ret == -EAGAIN)
			return ret;

		dwc3_stop_active_transfer(dep, true, true);

		list_for_each_entry_safe(req, tmp, &dep->started_list, list)
			dwc3_gadget_move_cancelled_request(req);

		/* If ep isn't started, then there's no end transfer pending */
		if (!(dep->flags & DWC3_EP_END_TRANSFER_PENDING))
			dwc3_gadget_ep_cleanup_cancelled_requests(dep);

		return ret;
	}

	return 0;
}

static int __dwc3_gadget_get_frame(struct dwc3 *dwc)
{
	u32			reg;

	reg = dwc3_readl(dwc->regs, DWC3_DSTS);
	return DWC3_DSTS_SOFFN(reg);
}

static void __dwc3_gadget_start_isoc(struct dwc3_ep *dep)
{
	if (list_empty(&dep->pending_list)) {
		dev_info(dep->dwc->dev, "%s: ran out of requests\n",
				dep->name);
		dep->flags |= DWC3_EP_PENDING_REQUEST;
		return;
	}

	dep->frame_number = DWC3_ALIGN_FRAME(dep);
	__dwc3_gadget_kick_transfer(dep);
}

static int __dwc3_gadget_ep_queue(struct dwc3_ep *dep, struct dwc3_request *req)
{
	struct dwc3		*dwc = dep->dwc;

	if (!dep->endpoint.desc) {
		dev_err(dwc->dev, "%s: can't queue to disabled endpoint\n",
				dep->name);
		return -ESHUTDOWN;
	}

#if IS_ENABLED(DWC3_GADGET_IRQ_ORG)
	if (WARN(req->dep != dep, "request %pK belongs to '%s'\n",
				&req->request, req->dep->name))
#else
	if (req->dep != dep)
#endif
		return -EINVAL;

	pm_runtime_get(dwc->dev);

	req->request.actual	= 0;
	req->request.status	= -EINPROGRESS;

	trace_dwc3_ep_queue(req);

	list_add_tail(&req->list, &dep->pending_list);

	/* prevent starting transfer if controller is stopped */
	if (!dwc->pullups_connected) {
		dev_dbg(dwc->dev, "queue request while udc is stopped");
		return 0;
	}

	/*
	 * NOTICE: Isochronous endpoints should NEVER be prestarted. We must
	 * wait for a XferNotReady event so we will know what's the current
	 * (micro-)frame number.
	 *
	 * Without this trick, we are very, very likely gonna get Bus Expiry
	 * errors which will force us issue EndTransfer command.
	 */
	if (usb_endpoint_xfer_isoc(dep->endpoint.desc)) {
		if (!(dep->flags & DWC3_EP_PENDING_REQUEST) &&
				!(dep->flags & DWC3_EP_TRANSFER_STARTED))
			return 0;

		if ((dep->flags & DWC3_EP_PENDING_REQUEST)) {
			if (!(dep->flags & DWC3_EP_TRANSFER_STARTED)) {
				__dwc3_gadget_start_isoc(dep);
				return 0;
			}
		}
	}

	__dwc3_gadget_kick_transfer(dep);

	return 0;
}

static int dwc3_gadget_ep_queue(struct usb_ep *ep, struct usb_request *request,
	gfp_t gfp_flags)
{
	struct dwc3_request		*req = to_dwc3_request(request);
	struct dwc3_ep			*dep = to_dwc3_ep(ep);
	struct dwc3			*dwc = dep->dwc;

	unsigned long			flags;

	int				ret;

	spin_lock_irqsave(&dwc->lock, flags);
	ret = __dwc3_gadget_ep_queue(dep, req);
	spin_unlock_irqrestore(&dwc->lock, flags);

	return ret;
}

static void dwc3_gadget_ep_skip_trbs(struct dwc3_ep *dep, struct dwc3_request *req)
{
	int i;

	/*
	 * If request was already started, this means we had to
	 * stop the transfer. With that we also need to ignore
	 * all TRBs used by the request, however TRBs can only
	 * be modified after completion of END_TRANSFER
	 * command. So what we do here is that we wait for
	 * END_TRANSFER completion and only after that, we jump
	 * over TRBs by clearing HWO and incrementing dequeue
	 * pointer.
	 */
	for (i = 0; i < req->num_trbs; i++) {
		struct dwc3_trb *trb;

		trb = &dep->trb_pool[dep->trb_dequeue];
		trb->ctrl &= ~DWC3_TRB_CTRL_HWO;
		dwc3_ep_inc_deq(dep);
	}

	req->num_trbs = 0;
}

static void dwc3_gadget_ep_cleanup_cancelled_requests(struct dwc3_ep *dep)
{
	struct dwc3_request		*req;
	struct dwc3_request		*tmp;

	list_for_each_entry_safe(req, tmp, &dep->cancelled_list, list) {
		dwc3_gadget_ep_skip_trbs(dep, req);
		dwc3_gadget_giveback(dep, req, -ECONNRESET);
	}
}

static int dwc3_gadget_ep_dequeue(struct usb_ep *ep,
		struct usb_request *request)
{
	struct dwc3_request		*req = to_dwc3_request(request);
	struct dwc3_request		*r = NULL;

	struct dwc3_ep			*dep = to_dwc3_ep(ep);
	struct dwc3			*dwc = dep->dwc;

	unsigned long			flags;
	int				ret = 0;

	trace_dwc3_ep_dequeue(req);

	spin_lock_irqsave(&dwc->lock, flags);

	list_for_each_entry(r, &dep->pending_list, list) {
		if (r == req)
			break;
	}

	if (r != req) {
		list_for_each_entry(r, &dep->started_list, list) {
			if (r == req)
				break;
		}
		if (r == req) {
			/* wait until it is processed */
			dwc3_stop_active_transfer(dep, true, true);

			if (!r->trb)
				goto out0;

			dwc3_gadget_move_cancelled_request(req);
			if (dep->flags & DWC3_EP_TRANSFER_STARTED)
				goto out0;
			else
				goto out1;
		}
		dev_err(dwc->dev, "request %pK was not queued to %s\n",
				request, ep->name);
		ret = -EINVAL;
		goto out0;
	}

out1:
	dwc3_gadget_ep_skip_trbs(dep, req);
	dwc3_gadget_giveback(dep, req, -ECONNRESET);

out0:
	spin_unlock_irqrestore(&dwc->lock, flags);

	return ret;
}

int __dwc3_gadget_ep_set_halt(struct dwc3_ep *dep, int value, int protocol)
{
	struct dwc3_gadget_ep_cmd_params	params;
	struct dwc3				*dwc = dep->dwc;
	int					ret;

	if (dep->endpoint.desc == NULL)
		return -EINVAL;

	if (usb_endpoint_xfer_isoc(dep->endpoint.desc)) {
		dev_err(dwc->dev, "%s is of Isochronous type\n", dep->name);
		return -EINVAL;
	}

	memset(&params, 0x00, sizeof(params));

	if (value) {
		struct dwc3_trb *trb;

		unsigned transfer_in_flight;
		unsigned started;

		if (dep->number > 1)
			trb = dwc3_ep_prev_trb(dep, dep->trb_enqueue);
		else
			trb = &dwc->ep0_trb[dep->trb_enqueue];

		transfer_in_flight = trb->ctrl & DWC3_TRB_CTRL_HWO;
		started = !list_empty(&dep->started_list);

		if (!protocol && ((dep->direction && transfer_in_flight) ||
				(!dep->direction && started))) {
			return -EAGAIN;
		}

		ret = dwc3_send_gadget_ep_cmd(dep, DWC3_DEPCMD_SETSTALL,
				&params);
		if (ret)
			dev_err(dwc->dev, "failed to set STALL on %s\n",
					dep->name);
		else
			dep->flags |= DWC3_EP_STALL;
	} else {

		ret = dwc3_send_clear_stall_ep_cmd(dep);
		if (ret)
			dev_err(dwc->dev, "failed to clear STALL on %s\n",
					dep->name);
		else
			dep->flags &= ~(DWC3_EP_STALL | DWC3_EP_WEDGE);
	}

	return ret;
}

static int dwc3_gadget_ep_set_halt(struct usb_ep *ep, int value)
{
	struct dwc3_ep			*dep = to_dwc3_ep(ep);
	struct dwc3			*dwc = dep->dwc;

	unsigned long			flags;

	int				ret;

	spin_lock_irqsave(&dwc->lock, flags);
	ret = __dwc3_gadget_ep_set_halt(dep, value, false);
	spin_unlock_irqrestore(&dwc->lock, flags);

	return ret;
}

static int dwc3_gadget_ep_set_wedge(struct usb_ep *ep)
{
	struct dwc3_ep			*dep = to_dwc3_ep(ep);
	struct dwc3			*dwc = dep->dwc;
	unsigned long			flags;
	int				ret;

	spin_lock_irqsave(&dwc->lock, flags);
	dep->flags |= DWC3_EP_WEDGE;

	if (dep->number == 0 || dep->number == 1)
		ret = __dwc3_gadget_ep0_set_halt(ep, 1);
	else
		ret = __dwc3_gadget_ep_set_halt(dep, 1, false);
	spin_unlock_irqrestore(&dwc->lock, flags);

	return ret;
}

/* -------------------------------------------------------------------------- */

static struct usb_endpoint_descriptor dwc3_gadget_ep0_desc = {
	.bLength	= USB_DT_ENDPOINT_SIZE,
	.bDescriptorType = USB_DT_ENDPOINT,
	.bmAttributes	= USB_ENDPOINT_XFER_CONTROL,
};

static const struct usb_ep_ops dwc3_gadget_ep0_ops = {
	.enable		= dwc3_gadget_ep0_enable,
	.disable	= dwc3_gadget_ep0_disable,
	.alloc_request	= dwc3_gadget_ep_alloc_request,
	.free_request	= dwc3_gadget_ep_free_request,
	.queue		= dwc3_gadget_ep0_queue,
	.dequeue	= dwc3_gadget_ep_dequeue,
	.set_halt	= dwc3_gadget_ep0_set_halt,
	.set_wedge	= dwc3_gadget_ep_set_wedge,
};

static const struct usb_ep_ops dwc3_gadget_ep_ops = {
	.enable		= dwc3_gadget_ep_enable,
	.disable	= dwc3_gadget_ep_disable,
	.alloc_request	= dwc3_gadget_ep_alloc_request,
	.free_request	= dwc3_gadget_ep_free_request,
	.queue		= dwc3_gadget_ep_queue,
	.dequeue	= dwc3_gadget_ep_dequeue,
	.set_halt	= dwc3_gadget_ep_set_halt,
	.set_wedge	= dwc3_gadget_ep_set_wedge,
};

/* -------------------------------------------------------------------------- */

static int dwc3_gadget_get_frame(struct usb_gadget *g)
{
	struct dwc3		*dwc = gadget_to_dwc(g);

	return __dwc3_gadget_get_frame(dwc);
}

static int __dwc3_gadget_wakeup(struct dwc3 *dwc)
{
	int			retries;

	int			ret;
	u32			reg;

	u8			link_state;

	/*
	 * According to the Databook Remote wakeup request should
	 * be issued only when the device is in early suspend state.
	 *
	 * We can check that via USB Link State bits in DSTS register.
	 */
	reg = dwc3_readl(dwc->regs, DWC3_DSTS);

	link_state = DWC3_DSTS_USBLNKST(reg);

	switch (link_state) {
	case DWC3_LINK_STATE_RESET:
	case DWC3_LINK_STATE_RX_DET:	/* in HS, means Early Suspend */
	case DWC3_LINK_STATE_U3:	/* in HS, means SUSPEND */
	case DWC3_LINK_STATE_U2:	/* in HS, means Sleep (L1) */
	case DWC3_LINK_STATE_U1:
	case DWC3_LINK_STATE_RESUME:
		break;
	default:
		return -EINVAL;
	}

	ret = dwc3_gadget_set_link_state(dwc, DWC3_LINK_STATE_RECOV);
	if (ret < 0) {
		dev_err(dwc->dev, "failed to put link in Recovery\n");
		return ret;
	}

	/* Recent versions do this automatically */
	if (dwc->revision < DWC3_REVISION_194A) {
		/* write zeroes to Link Change Request */
		reg = dwc3_readl(dwc->regs, DWC3_DCTL);
		reg &= ~DWC3_DCTL_ULSTCHNGREQ_MASK;
		dwc3_writel(dwc->regs, DWC3_DCTL, reg);
	}

	/* poll until Link State changes to ON */
	retries = 20000;

	while (retries--) {
		reg = dwc3_readl(dwc->regs, DWC3_DSTS);

		/* in HS, means ON */
		if (DWC3_DSTS_USBLNKST(reg) == DWC3_LINK_STATE_U0)
			break;
	}

	if (DWC3_DSTS_USBLNKST(reg) != DWC3_LINK_STATE_U0) {
		dev_err(dwc->dev, "failed to send remote wakeup\n");
		return -EINVAL;
	}

	return 0;
}

static int dwc3_gadget_wakeup(struct usb_gadget *g)
{
	struct dwc3		*dwc = gadget_to_dwc(g);
	unsigned long		flags;
	int			ret;

	spin_lock_irqsave(&dwc->lock, flags);
	ret = __dwc3_gadget_wakeup(dwc);
	spin_unlock_irqrestore(&dwc->lock, flags);

	return ret;
}

static int dwc3_gadget_set_selfpowered(struct usb_gadget *g,
		int is_selfpowered)
{
	struct dwc3		*dwc = gadget_to_dwc(g);
	unsigned long		flags;

	spin_lock_irqsave(&dwc->lock, flags);
	g->is_selfpowered = !!is_selfpowered;
	spin_unlock_irqrestore(&dwc->lock, flags);

	return 0;
}

static int dwc3_udc_init(struct dwc3 *dwc)
{
	struct dwc3_ep		*dep;
	u32			reg;
	int			ret = 0;

	reg = dwc3_readl(dwc->regs, DWC3_DCFG);
	reg &= ~(DWC3_DCFG_SPEED_MASK);

	/**
	 * WORKAROUND: DWC3 revision < 2.20a have an issue
	 * which would cause metastability state on Run/Stop
	 * bit if we try to force the IP to USB2-only mode.
	 *
	 * Because of that, we cannot configure the IP to any
	 * speed other than the SuperSpeed
	 *
	 * Refers to:
	 *
	 * STAR#9000525659: Clock Domain Crossing on DCTL in
	 * USB 2.0 Mode
	 */
	if (dwc->revision < DWC3_REVISION_220A) {
		reg |= DWC3_DCFG_SUPERSPEED;
	} else {
		switch (dwc->maximum_speed) {
		case USB_SPEED_LOW:
			reg |= DWC3_DSTS_LOWSPEED;
			break;
		case USB_SPEED_FULL:
			reg |= DWC3_DSTS_FULLSPEED1;
			break;
		case USB_SPEED_HIGH:
			reg |= DWC3_DSTS_HIGHSPEED;
			break;
		case USB_SPEED_SUPER:
			reg |= DWC3_DSTS_SUPERSPEED;
			break;
		case USB_SPEED_SUPER_PLUS:
			reg |= DWC3_DSTS_SUPERSPEED_PLUS;
			break;
		case USB_SPEED_UNKNOWN: /* FALTHROUGH */
		default:
			reg |= DWC3_DSTS_HIGHSPEED;
		}
	}
	dwc3_writel(dwc->regs, DWC3_DCFG, reg);

	/* Start with SuperSpeed Default */
	dwc3_gadget_ep0_desc.wMaxPacketSize = cpu_to_le16(512);

	dep = dwc->eps[0];
	ret = __dwc3_gadget_ep_enable(dep, DWC3_DEPCFG_ACTION_INIT);
	if (ret) {
		dev_err(dwc->dev, "failed to enable %s\n", dep->name);
		goto err0;
	}

	dep = dwc->eps[1];
	ret = __dwc3_gadget_ep_enable(dep, DWC3_DEPCFG_ACTION_INIT);
	if (ret) {
		dev_err(dwc->dev, "failed to enable %s\n", dep->name);
		goto err1;
	}

	/* begin to receive SETUP packets */
	dwc->ep0state = EP0_SETUP_PHASE;
	dwc3_ep0_out_start(dwc);

	return 0;

err1:
	__dwc3_gadget_ep_disable(dwc->eps[0]);

err0:
	return ret;
}

static void dwc3_gadget_enable_irq(struct dwc3 *dwc)
{
	u32			reg;

	/* Enable all but Start and End of Frame IRQs */
	reg = (DWC3_DEVTEN_VNDRDEVTSTRCVEDEN |
			DWC3_DEVTEN_WKUPEVTEN |
			DWC3_DEVTEN_ULSTCNGEN |
			DWC3_DEVTEN_CONNECTDONEEN |
			DWC3_DEVTEN_USBRSTEN |
			DWC3_DEVTEN_DISCONNEVTEN);

	dwc3_writel(dwc->regs, DWC3_DEVTEN, reg);
}

static void dwc3_gadget_disable_irq(struct dwc3 *dwc)
{
	/* mask all interrupts */
	dwc3_writel(dwc->regs, DWC3_DEVTEN, 0x00);
}

static int dwc3_gadget_run_stop(struct dwc3 *dwc, int is_on, int suspend)
{
	u32			reg;
	u32			timeout = 1000;
	int			retries = 1000;
	int			ret = 0;

	if (pm_runtime_suspended(dwc->dev))
		return 0;

	reg = dwc3_readl(dwc->regs, DWC3_DCTL);
	if (is_on) {
		ret = dwc3_udc_init(dwc);
		if (ret) {
			dev_err(dwc->dev, "failed to reinitialize udc\n");
			return ret;
		}

		dwc3_gadget_enable_irq(dwc);

		if (dwc->revision <= DWC3_REVISION_187A) {
			reg &= ~DWC3_DCTL_TRGTULST_MASK;
			reg |= DWC3_DCTL_TRGTULST_RX_DET;
		}

		if (dwc->revision >= DWC3_REVISION_194A)
			reg &= ~DWC3_DCTL_KEEP_CONNECT;

		reg |= DWC3_DCTL_RUN_STOP;

		if (dwc->has_hibernation)
			reg |= DWC3_DCTL_KEEP_CONNECT;

		dwc->pullups_connected = true;
	} else {
		dwc3_gadget_link_state_print(dwc, "STOP");
		dwc3_gadget_disable_irq(dwc);
		reg = dwc3_readl(dwc->regs, DWC3_DCTL);
		reg &= ~DWC3_DCTL_ULSTCHNGREQ_MASK;
		reg |= DWC3_DCTL_ULSTCHNGREQ(0x5);
		dwc3_writel(dwc->regs, DWC3_DCTL, reg);

		reg &= ~DWC3_DCTL_RUN_STOP;

		if (dwc->has_hibernation && !suspend)
			reg &= ~DWC3_DCTL_KEEP_CONNECT;

		dwc->pullups_connected = false;
#if defined(CONFIG_USB_ANDROID_SAMSUNG_COMPOSITE) && defined(CONFIG_SEC_FACTORY)
		cancel_delayed_work(&dwc->usb_link_state_check_work);
#endif
	}

	dwc3_writel(dwc->regs, DWC3_DCTL, reg);

	do {
		reg = dwc3_readl(dwc->regs, DWC3_DSTS);
		if (is_on) {
			if (!(reg & DWC3_DSTS_DEVCTRLHLT))
				break;
		} else {
			if (reg & DWC3_DSTS_DEVCTRLHLT)
				break;
		}
		timeout--;
		if (!timeout) {
			if (is_on) {
				reg = dwc3_readl(dwc->regs, DWC3_DCTL);
				reg |= DWC3_DCTL_CSFTRST;
				dwc3_writel(dwc->regs, DWC3_DCTL, reg);
				dev_err(dwc->dev,
					"gadget run/stop timeout, DCTL : 0x%x\n",
					reg);
				reg = dwc3_readl(dwc->regs, DWC3_DSTS);
				dev_err(dwc->dev,
					"gadget run/stop timeout, DSTS : 0x%x\n",
					reg);
				do {
					reg = dwc3_readl(dwc->regs, DWC3_DCTL);
					if (!(reg & DWC3_DCTL_CSFTRST)) {
						dev_info(dwc->dev,
							"gadget run/stop DCTL softreset, DCTL : 0x%x\n",
							reg);
						goto good;
					}
					udelay(1);

				} while (--retries);

				return -ETIMEDOUT;
			}

			/* Do nothing in DCTL stop timeout */
			dev_err(dwc->dev,
				"gadget DCTL stop timeout, DSTS: 0x%x\n",
				reg);
			goto good;
		}
		udelay(1);
	} while (1);
good:
	return ret;
}

static int dwc3_gadget_run_stop_vbus(struct dwc3 *dwc, int is_on, int suspend)
{
	u32			reg;
	u32			timeout = 1000;
	int			retries = 1000;
	int			ret = 0;

	if (pm_runtime_suspended(dwc->dev))
		return 0;

	reg = dwc3_readl(dwc->regs, DWC3_DCTL);
	if (is_on) {
		dwc3_event_buffers_setup(dwc);
		ret = dwc3_udc_init(dwc);
		if (ret) {
			dev_err(dwc->dev, "failed to reinitialize udc\n");
			return ret;
		}

		dwc3_gadget_enable_irq(dwc);

		reg = dwc3_readl(dwc->regs, DWC3_DCTL);

		if (dwc->revision <= DWC3_REVISION_187A) {
			reg &= ~DWC3_DCTL_TRGTULST_MASK;
			reg |= DWC3_DCTL_TRGTULST_RX_DET;
		}

		if (dwc->revision >= DWC3_REVISION_194A)
			reg &= ~DWC3_DCTL_KEEP_CONNECT;

		reg |= DWC3_DCTL_RUN_STOP;

		if (dwc->has_hibernation)
			reg |= DWC3_DCTL_KEEP_CONNECT;

		dwc->pullups_connected = true;
	} else {
		dwc3_gadget_link_state_print(dwc, "STOP_VBUS");
		dwc3_gadget_disable_irq(dwc);
		dwc3_event_buffers_cleanup(dwc);
		__dwc3_gadget_ep_disable(dwc->eps[1]);
		__dwc3_gadget_ep_disable(dwc->eps[0]);

		reg = dwc3_readl(dwc->regs, DWC3_DCTL);
		reg &= ~DWC3_DCTL_RUN_STOP;

		if (dwc->has_hibernation && !suspend)
			reg &= ~DWC3_DCTL_KEEP_CONNECT;

		dwc->pullups_connected = false;
#if defined(CONFIG_USB_ANDROID_SAMSUNG_COMPOSITE) && defined(CONFIG_SEC_FACTORY)
		cancel_delayed_work(&dwc->usb_link_state_check_work);
#endif
	}

	dwc3_writel(dwc->regs, DWC3_DCTL, reg);

	do {
		reg = dwc3_readl(dwc->regs, DWC3_DSTS);
		if (is_on) {
			if (!(reg & DWC3_DSTS_DEVCTRLHLT))
				break;
		} else {
			if (reg & DWC3_DSTS_DEVCTRLHLT)
				break;
		}
		timeout--;
		if (!timeout) {
			if (is_on) {
				reg = dwc3_readl(dwc->regs, DWC3_DCTL);
				reg |= DWC3_DCTL_CSFTRST;
				dwc3_writel(dwc->regs, DWC3_DCTL, reg);
				dev_err(dwc->dev,
					"gadget run/stop timeout, DCTL : 0x%x\n",
							reg);
				reg = dwc3_readl(dwc->regs, DWC3_DSTS);
				dev_err(dwc->dev,
					"gadget run/stop timeout, DSTS : 0x%x\n",
							reg);
				do {
					reg = dwc3_readl(dwc->regs, DWC3_DCTL);
					if (!(reg & DWC3_DCTL_CSFTRST)) {
						dev_info(dwc->dev,
							"gadget run/stop DCTL softreset, DCTL : 0x%x\n",
									reg);
						goto good;
					}
					udelay(1);

				} while (--retries);

				return -ETIMEDOUT;
			}

			/* Do nothing in DCTL stop timeout */
			dev_err(dwc->dev,
			"gadget DCTL stop timeout - vbus, DSTS: 0x%x\n",
					reg);
			if (!dwc->vbus_state)
				dwc3_soft_reset(dwc);
			goto good;
		}
		udelay(1);
	} while (1);
good:
	return ret;
}

static int dwc3_gadget_vbus_session(struct usb_gadget *g, int is_active)
{
	struct dwc3 *dwc = gadget_to_dwc(g);
	unsigned long flags;
	int ret = 0;

	if (!dwc->dotg)
		return -EPERM;

	is_active = !!is_active;

	pr_info("usb: %s: is_active = %d, softconnect = %d, vbus_session = %d\n",
			__func__, is_active, dwc->softconnect, dwc->vbus_session);

	spin_lock_irqsave(&dwc->lock, flags);

	if (dwc->vbus_session == is_active) {
		dev_info(dwc->dev, "%s: already processed\n", __func__);
		spin_unlock_irqrestore(&dwc->lock, flags);
		return 0;
	}

	/* Mark that the vbus was powered */
	dwc->vbus_session = is_active;

	/*
	 * Check if upper level usb_gadget_driver was already registerd with
	 * this udc controller driver (if dwc3_gadget_start was called).
	 * removed checking dwc->softconnect in vbus to resolve that
	 * run_stop isn't called permanantely when pm_runtime check
	 * is implemented in gadget_pullup and gadget_set_speed
	 */
	if (dwc->gadget_driver) {
		if (dwc->vbus_session) {
			/*
			 * Both vbus was activated by otg and pullup was
			 * signaled by the gadget driver.
			 * In this point, dwc->softconnect should be one
			 * thus set dwc->softconnect even if setting it here
			 * is conceptually wrong.
			 */
			dwc->softconnect = dwc->vbus_session;
			dwc->max_cnt_link_info = DWC3_LINK_STATE_INFO_LIMIT;
			ret = dwc3_gadget_run_stop_vbus(dwc, 1, false);
#ifdef CONFIG_USB_NOTIFY_PROC_LOG
			if (ret == 0)
				store_usblog_notify(NOTIFY_USBSTATE,
							(void *)"USB_STATE=VBUS:EN:SUCCESS", NULL);
			else
				store_usblog_notify(NOTIFY_USBSTATE,
							(void *)"USB_STATE=VBUS:EN:FAIL", NULL);
#endif
		} else {
#ifdef CONFIG_USB_ANDROID_SAMSUNG_COMPOSITE
			dwc3_gadget_cable_connect(dwc, false);
			dwc->start_config_issued = false;
			dwc->gadget.speed = USB_SPEED_UNKNOWN;
			dwc->gadget.state = USB_STATE_NOTATTACHED;
			dwc->vbus_current = 0;
			dwc->setup_packet_pending = false;
#endif
			ret = dwc3_gadget_run_stop_vbus(dwc, 0, false);
#ifdef CONFIG_USB_NOTIFY_PROC_LOG
			if (ret == 0)
				store_usblog_notify(NOTIFY_USBSTATE,
							(void *)"USB_STATE=VBUS:DIS:SUCCESS", NULL);
			else
				store_usblog_notify(NOTIFY_USBSTATE,
							(void *)"USB_STATE=VBUS:DIS:FAIL", NULL);
#endif
#ifdef CONFIG_USB_ANDROID_SAMSUNG_COMPOSITE
			dwc3_disconnect_gadget(dwc);
			printk("usb: %s : link state = %d\n", __func__, dwc3_gadget_get_link_state(dwc));
#endif
		}
	}

	spin_unlock_irqrestore(&dwc->lock, flags);

	if (ret)
		dev_err(dwc->dev, "dwc3 gadget run/stop error:%d\n", ret);

	if (dwc->rst_err_noti) {
		dwc->event_state = RELEASE;
		dwc->rst_err_noti = false;
		schedule_delayed_work(&dwc->usb_event_work, msecs_to_jiffies(0));
	}
	dwc->rst_err_cnt = 0;
	acc_dev_status = 0;

	return 0;
}

static int dwc3_gadget_pullup(struct usb_gadget *g, int is_on)
{
	struct dwc3		*dwc = gadget_to_dwc(g);
	unsigned long		flags;
	int			ret;

#ifdef CONFIG_USB_TYPEC_MANAGER_NOTIFIER
	if(is_on)
		set_usb_enable_state();
#endif
	is_on = !!is_on;

	spin_lock_irqsave(&dwc->lock, flags);

	pr_info("usb: %s: pullup = %d, vbus = %d\n",
			__func__, is_on, dwc->vbus_session);
	if (is_on == dwc->softconnect) {
		dev_info(dwc->dev, "pullup is already %s\n",
				is_on ? "on" : "off");
		spin_unlock_irqrestore(&dwc->lock, flags);
		return 0;
	}

	dwc->softconnect = is_on;

	if (dwc->dotg && !dwc->vbus_session) {
		spin_unlock_irqrestore(&dwc->lock, flags);
		/* Need to wait for vbus_session(on) from otg driver */
		return 0;
	}

	if (dwc->is_not_vbus_pad) {
		if (is_on) {
			phy_set(dwc->usb2_generic_phy, SET_DPPULLUP_ENABLE, NULL);
			phy_set(dwc->usb3_generic_phy, SET_DPPULLUP_ENABLE, NULL);
			dwc->max_cnt_link_info = DWC3_LINK_STATE_INFO_LIMIT;
		} else {
			phy_set(dwc->usb2_generic_phy, SET_DPPULLUP_DISABLE, NULL);
			phy_set(dwc->usb3_generic_phy, SET_DPPULLUP_DISABLE, NULL);
		}
	}

	ret = dwc3_gadget_run_stop(dwc, is_on, false);
#ifdef CONFIG_USB_NOTIFY_PROC_LOG
	if (ret == 0) {
		if (is_on)
			store_usblog_notify(NOTIFY_USBSTATE,
						(void *)"USB_STATE=PULLUP:EN:SUCCESS", NULL);
		else
			store_usblog_notify(NOTIFY_USBSTATE,
						(void *)"USB_STATE=PULLUP:DIS:SUCCESS", NULL);
	} else {
		if (is_on)
			store_usblog_notify(NOTIFY_USBSTATE,
						(void *)"USB_STATE=PULLUP:EN:FAIL", NULL);
		else
			store_usblog_notify(NOTIFY_USBSTATE,
						(void *)"USB_STATE=PULLUP:DIS:FAIL", NULL);
	}
#endif
	spin_unlock_irqrestore(&dwc->lock, flags);

	if (!is_on)
		msleep(50);

	return ret;
}

static irqreturn_t dwc3_interrupt(int irq, void *_dwc);
#if IS_ENABLED(DWC3_GADGET_IRQ_ORG)
static irqreturn_t dwc3_thread_interrupt(int irq, void *_dwc);
#endif

/**
 * dwc3_gadget_setup_nump - calculate and initialize NUMP field of %DWC3_DCFG
 * @dwc: pointer to our context structure
 *
 * The following looks like complex but it's actually very simple. In order to
 * calculate the number of packets we can burst at once on OUT transfers, we're
 * gonna use RxFIFO size.
 *
 * To calculate RxFIFO size we need two numbers:
 * MDWIDTH = size, in bits, of the internal memory bus
 * RAM2_DEPTH = depth, in MDWIDTH, of internal RAM2 (where RxFIFO sits)
 *
 * Given these two numbers, the formula is simple:
 *
 * RxFIFO Size = (RAM2_DEPTH * MDWIDTH / 8) - 24 - 16;
 *
 * 24 bytes is for 3x SETUP packets
 * 16 bytes is a clock domain crossing tolerance
 *
 * Given RxFIFO Size, NUMP = RxFIFOSize / 1024;
 */
static void dwc3_gadget_setup_nump(struct dwc3 *dwc)
{
	u32 ram2_depth;
	u32 mdwidth;
	u32 nump;
	u32 reg;

	ram2_depth = DWC3_GHWPARAMS7_RAM2_DEPTH(dwc->hwparams.hwparams7);
	mdwidth = DWC3_GHWPARAMS0_MDWIDTH(dwc->hwparams.hwparams0);

	nump = ((ram2_depth * mdwidth / 8) - 24 - 16) / 1024;
	nump = min_t(u32, nump, 16);

	/* update NumP */
	reg = dwc3_readl(dwc->regs, DWC3_DCFG);
	reg &= ~DWC3_DCFG_NUMP_MASK;
	reg |= nump << DWC3_DCFG_NUMP_SHIFT;
	dwc3_writel(dwc->regs, DWC3_DCFG, reg);
}

static int __dwc3_gadget_start(struct dwc3 *dwc)
{
	struct dwc3_ep		*dep;
	int			ret = 0;
	u32			reg;

	dwc3_event_buffers_setup(dwc);

	/*
	 * Use IMOD if enabled via dwc->imod_interval. Otherwise, if
	 * the core supports IMOD, disable it.
	 */
	if (dwc->imod_interval) {
		dwc3_writel(dwc->regs, DWC3_DEV_IMOD(0), dwc->imod_interval);
		dwc3_writel(dwc->regs, DWC3_GEVNTCOUNT(0), DWC3_GEVNTCOUNT_EHB);
	} else if (dwc3_has_imod(dwc)) {
		dwc3_writel(dwc->regs, DWC3_DEV_IMOD(0), 0);
	}

	/*
	 * We are telling dwc3 that we want to use DCFG.NUMP as ACK TP's NUMP
	 * field instead of letting dwc3 itself calculate that automatically.
	 *
	 * This way, we maximize the chances that we'll be able to get several
	 * bursts of data without going through any sort of endpoint throttling.
	 */
	reg = dwc3_readl(dwc->regs, DWC3_GRXTHRCFG);
	if (dwc3_is_usb31(dwc))
		reg &= ~DWC31_GRXTHRCFG_PKTCNTSEL;
	else
		reg &= ~DWC3_GRXTHRCFG_PKTCNTSEL;

	dwc3_writel(dwc->regs, DWC3_GRXTHRCFG, reg);

	dwc3_gadget_setup_nump(dwc);

	/* Start with SuperSpeed Default */
	dwc3_gadget_ep0_desc.wMaxPacketSize = cpu_to_le16(512);

	dep = dwc->eps[0];
	ret = __dwc3_gadget_ep_enable(dep, DWC3_DEPCFG_ACTION_INIT);
	if (ret) {
		dev_err(dwc->dev, "failed to enable %s\n", dep->name);
		goto err0;
	}

	dep = dwc->eps[1];
	ret = __dwc3_gadget_ep_enable(dep, DWC3_DEPCFG_ACTION_INIT);
	if (ret) {
		dev_err(dwc->dev, "failed to enable %s\n", dep->name);
		goto err1;
	}

	/* begin to receive SETUP packets */
	dwc->ep0state = EP0_SETUP_PHASE;
	dwc->link_state = DWC3_LINK_STATE_SS_DIS;
	dwc->delayed_status = false;
	dwc3_ep0_out_start(dwc);

	dwc3_gadget_enable_irq(dwc);

	return 0;

err1:
	__dwc3_gadget_ep_disable(dwc->eps[0]);

err0:
	return ret;
}

static int dwc3_gadget_start(struct usb_gadget *g,
		struct usb_gadget_driver *driver)
{
	struct dwc3		*dwc = gadget_to_dwc(g);
	unsigned long		flags;
	int			ret = 0;
	int			irq;
	struct dwc3_otg *dotg = dwc->dotg;
	struct otg_fsm	*fsm = &dotg->fsm;

	mutex_lock(&fsm->lock);
	irq = dwc->irq_gadget;
#if IS_ENABLED(DWC3_GADGET_IRQ_ORG)
	ret = request_threaded_irq(irq, dwc3_interrupt, dwc3_thread_interrupt,
			IRQF_SHARED, "dwc3", dwc->ev_buf);
#else
	ret = devm_request_irq(dwc->dev, irq, dwc3_interrupt,
			IRQF_SHARED, "dwc3", dwc->ev_buf);
#endif
	if (ret) {
		dev_err(dwc->dev, "failed to request irq #%d --> %d\n",
				irq, ret);
		goto err0;
	}

	spin_lock_irqsave(&dwc->lock, flags);
	if (dwc->gadget_driver) {
		dev_err(dwc->dev, "%s is already bound to %s\n",
				dwc->gadget.name,
				dwc->gadget_driver->driver.name);
		ret = -EBUSY;
		goto err1;
	}

	dwc->gadget_driver	= driver;

	/* Modifying Kernel 4.14 change -
	 * executing ep_enable here makes conflict
	 * with dwc3_udc_init in dwc3_gadget_run_stop
	 * if (pm_runtime_active(dwc->dev))
	 *      __dwc3_gadget_start(dwc);
	 */

	spin_unlock_irqrestore(&dwc->lock, flags);
	mutex_unlock(&fsm->lock);

#ifdef CONFIG_ARGOS
	if (!zalloc_cpumask_var(&affinity_cpu_mask, GFP_KERNEL))
		return -ENOMEM;
	if (!zalloc_cpumask_var(&default_cpu_mask, GFP_KERNEL))
		return -ENOMEM;

	cpumask_copy(default_cpu_mask, get_default_cpu_mask());
	cpumask_or(affinity_cpu_mask, affinity_cpu_mask, cpumask_of(3));
	argos_irq_affinity_setup_label(irq, "USB", affinity_cpu_mask, default_cpu_mask);
#endif
	return 0;

err1:
	spin_unlock_irqrestore(&dwc->lock, flags);
	free_irq(irq, dwc);

err0:
	mutex_unlock(&fsm->lock);
	return ret;
}

static void __dwc3_gadget_stop(struct dwc3 *dwc)
{
	dwc3_gadget_disable_irq(dwc);
	__dwc3_gadget_ep_disable(dwc->eps[1]);
	__dwc3_gadget_ep_disable(dwc->eps[0]);
}

static int dwc3_gadget_stop(struct usb_gadget *g)
{
	struct dwc3		*dwc = gadget_to_dwc(g);
	unsigned long		flags;
	struct dwc3_otg *dotg = dwc->dotg;
	struct otg_fsm  *fsm = &dotg->fsm;

	mutex_lock(&fsm->lock);
	spin_lock_irqsave(&dwc->lock, flags);

	if (pm_runtime_suspended(dwc->dev))
		goto out;

	__dwc3_gadget_stop(dwc);

out:
	dwc->gadget_driver	= NULL;
	spin_unlock_irqrestore(&dwc->lock, flags);
	mutex_unlock(&fsm->lock);

	free_irq(dwc->irq_gadget, dwc->ev_buf);

	return 0;
}

static void dwc3_gadget_set_speed(struct usb_gadget *g,
				  enum usb_device_speed speed)
{
	struct dwc3		*dwc = gadget_to_dwc(g);
	unsigned long		flags;
	u32			reg;

	if (pm_runtime_suspended(dwc->dev))
		return;
	spin_lock_irqsave(&dwc->lock, flags);
	reg = dwc3_readl(dwc->regs, DWC3_DCFG);
	reg &= ~(DWC3_DCFG_SPEED_MASK);

	/*
	 * WORKAROUND: DWC3 revision < 2.20a have an issue
	 * which would cause metastability state on Run/Stop
	 * bit if we try to force the IP to USB2-only mode.
	 *
	 * Because of that, we cannot configure the IP to any
	 * speed other than the SuperSpeed
	 *
	 * Refers to:
	 *
	 * STAR#9000525659: Clock Domain Crossing on DCTL in
	 * USB 2.0 Mode
	 */
	if (dwc->revision < DWC3_REVISION_220A &&
	    !dwc->dis_metastability_quirk) {
		reg |= DWC3_DCFG_SUPERSPEED;
	} else {
		switch (speed) {
		case USB_SPEED_LOW:
			reg |= DWC3_DCFG_LOWSPEED;
			break;
		case USB_SPEED_FULL:
			reg |= DWC3_DCFG_FULLSPEED;
			break;
		case USB_SPEED_HIGH:
			reg |= DWC3_DCFG_HIGHSPEED;
			break;
		case USB_SPEED_SUPER:
			reg |= DWC3_DCFG_SUPERSPEED;
			break;
		case USB_SPEED_SUPER_PLUS:
			if (dwc3_is_usb31(dwc))
				reg |= DWC3_DCFG_SUPERSPEED_PLUS;
			else
				reg |= DWC3_DCFG_SUPERSPEED;
			break;
		default:
			dev_err(dwc->dev, "invalid speed (%d)\n", speed);

			if (dwc->revision & DWC3_REVISION_IS_DWC31)
				reg |= DWC3_DCFG_SUPERSPEED_PLUS;
			else
				reg |= DWC3_DCFG_SUPERSPEED;
		}
	}
	dwc3_writel(dwc->regs, DWC3_DCFG, reg);

	spin_unlock_irqrestore(&dwc->lock, flags);
}

static const struct usb_gadget_ops dwc3_gadget_ops = {
	.get_frame		= dwc3_gadget_get_frame,
	.wakeup			= dwc3_gadget_wakeup,
	.set_selfpowered	= dwc3_gadget_set_selfpowered,
	.vbus_session		= dwc3_gadget_vbus_session,
	.pullup			= dwc3_gadget_pullup,
	.udc_start		= dwc3_gadget_start,
	.udc_stop		= dwc3_gadget_stop,
	.udc_set_speed		= dwc3_gadget_set_speed,
};

/* -------------------------------------------------------------------------- */

static int dwc3_gadget_init_control_endpoint(struct dwc3_ep *dep)
{
	struct dwc3 *dwc = dep->dwc;

	usb_ep_set_maxpacket_limit(&dep->endpoint, 512);
	dep->endpoint.maxburst = 1;
	dep->endpoint.ops = &dwc3_gadget_ep0_ops;
	if (!dep->direction)
		dwc->gadget.ep0 = &dep->endpoint;

	dep->endpoint.caps.type_control = true;

	return 0;
}

static int dwc3_gadget_init_in_endpoint(struct dwc3_ep *dep)
{
	struct dwc3 *dwc = dep->dwc;
	int mdwidth;
	int size;

	mdwidth = DWC3_MDWIDTH(dwc->hwparams.hwparams0);
	/* MDWIDTH is represented in bits, we need it in bytes */
	mdwidth /= 8;

	size = dwc3_readl(dwc->regs, DWC3_GTXFIFOSIZ(dep->number >> 1));
	if (dwc3_is_usb31(dwc))
		size = DWC31_GTXFIFOSIZ_TXFDEF(size);
	else
		size = DWC3_GTXFIFOSIZ_TXFDEF(size);

	/* FIFO Depth is in MDWDITH bytes. Multiply */
	size *= mdwidth;

	/*
	 * To meet performance requirement, a minimum TxFIFO size of 3x
	 * MaxPacketSize is recommended for endpoints that support burst and a
	 * minimum TxFIFO size of 2x MaxPacketSize for endpoints that don't
	 * support burst. Use those numbers and we can calculate the max packet
	 * limit as below.
	 */
	if (dwc->maximum_speed >= USB_SPEED_SUPER)
		size /= 3;
	else
		size /= 2;

	usb_ep_set_maxpacket_limit(&dep->endpoint, size);

	dep->endpoint.max_streams = 15;
	dep->endpoint.ops = &dwc3_gadget_ep_ops;
	list_add_tail(&dep->endpoint.ep_list,
			&dwc->gadget.ep_list);
	dep->endpoint.caps.type_iso = true;
	dep->endpoint.caps.type_bulk = true;
	dep->endpoint.caps.type_int = true;

	return dwc3_alloc_trb_pool(dep);
}

static int dwc3_gadget_init_out_endpoint(struct dwc3_ep *dep)
{
	struct dwc3 *dwc = dep->dwc;
	int mdwidth;
	int size;

	mdwidth = DWC3_MDWIDTH(dwc->hwparams.hwparams0);

	/* MDWIDTH is represented in bits, convert to bytes */
	mdwidth /= 8;

	/* All OUT endpoints share a single RxFIFO space */
	size = dwc3_readl(dwc->regs, DWC3_GRXFIFOSIZ(0));
	if (dwc3_is_usb31(dwc))
		size = DWC31_GRXFIFOSIZ_RXFDEP(size);
	else
		size = DWC3_GRXFIFOSIZ_RXFDEP(size);

	/* FIFO depth is in MDWDITH bytes */
	size *= mdwidth;

	/*
	 * To meet performance requirement, a minimum recommended RxFIFO size
	 * is defined as follow:
	 * RxFIFO size >= (3 x MaxPacketSize) +
	 * (3 x 8 bytes setup packets size) + (16 bytes clock crossing margin)
	 *
	 * Then calculate the max packet limit as below.
	 */
	size -= (3 * 8) + 16;
	if (size < 0)
		size = 0;
	else
		size /= 3;

	usb_ep_set_maxpacket_limit(&dep->endpoint, size);
	dep->endpoint.max_streams = 15;
	dep->endpoint.ops = &dwc3_gadget_ep_ops;
	list_add_tail(&dep->endpoint.ep_list,
			&dwc->gadget.ep_list);
	dep->endpoint.caps.type_iso = true;
	dep->endpoint.caps.type_bulk = true;
	dep->endpoint.caps.type_int = true;

	return dwc3_alloc_trb_pool(dep);
}

static int dwc3_gadget_init_endpoint(struct dwc3 *dwc, u8 epnum)
{
	struct dwc3_ep			*dep;
	bool				direction = epnum & 1;
	int				ret;
	u8				num = epnum >> 1;

	dep = kzalloc(sizeof(*dep), GFP_KERNEL);
	if (!dep)
		return -ENOMEM;

	dep->dwc = dwc;
	dep->number = epnum;
	dep->direction = direction;
	dep->regs = dwc->regs + DWC3_DEP_BASE(epnum);
	dwc->eps[epnum] = dep;

	snprintf(dep->name, sizeof(dep->name), "ep%u%s", num,
			direction ? "in" : "out");

	dep->endpoint.name = dep->name;

	if (!(dep->number > 1)) {
		dep->endpoint.desc = &dwc3_gadget_ep0_desc;
		dep->endpoint.comp_desc = NULL;
	}

	spin_lock_init(&dep->lock);

	if (num == 0)
		ret = dwc3_gadget_init_control_endpoint(dep);
	else if (direction)
		ret = dwc3_gadget_init_in_endpoint(dep);
	else
		ret = dwc3_gadget_init_out_endpoint(dep);

	if (ret)
		return ret;

	dep->endpoint.caps.dir_in = direction;
	dep->endpoint.caps.dir_out = !direction;

	INIT_LIST_HEAD(&dep->pending_list);
	INIT_LIST_HEAD(&dep->started_list);
	INIT_LIST_HEAD(&dep->cancelled_list);

	dwc3_debugfs_create_endpoint_dir(dep);

	return 0;
}

static int dwc3_gadget_init_endpoints(struct dwc3 *dwc, u8 total)
{
	u8				epnum;

	INIT_LIST_HEAD(&dwc->gadget.ep_list);

	for (epnum = 0; epnum < total; epnum++) {
		int			ret;

		ret = dwc3_gadget_init_endpoint(dwc, epnum);
		if (ret)
			return ret;
	}

	return 0;
}

static void dwc3_gadget_free_endpoints(struct dwc3 *dwc)
{
	struct dwc3_ep			*dep;
	u8				epnum;

	for (epnum = 0; epnum < DWC3_ENDPOINTS_NUM; epnum++) {
		dep = dwc->eps[epnum];
		if (!dep)
			continue;
		/*
		 * Physical endpoints 0 and 1 are special; they form the
		 * bi-directional USB endpoint 0.
		 *
		 * For those two physical endpoints, we don't allocate a TRB
		 * pool nor do we add them the endpoints list. Due to that, we
		 * shouldn't do these two operations otherwise we would end up
		 * with all sorts of bugs when removing dwc3.ko.
		 */
		if (epnum != 0 && epnum != 1) {
			dwc3_free_trb_pool(dep);
			list_del(&dep->endpoint.ep_list);
		}

		debugfs_remove_recursive(debugfs_lookup(dep->name, dwc->root));
		kfree(dep);
	}
}

/* -------------------------------------------------------------------------- */

static int dwc3_gadget_ep_reclaim_completed_trb(struct dwc3_ep *dep,
		struct dwc3_request *req, struct dwc3_trb *trb,
		const struct dwc3_event_depevt *event, int status, int chain)
{
	unsigned int		count;

	dwc3_ep_inc_deq(dep);

	trace_dwc3_complete_trb(dep, trb);
	req->num_trbs--;

	/*
	 * If we're in the middle of series of chained TRBs and we
	 * receive a short transfer along the way, DWC3 will skip
	 * through all TRBs including the last TRB in the chain (the
	 * where CHN bit is zero. DWC3 will also avoid clearing HWO
	 * bit and SW has to do it manually.
	 *
	 * We're going to do that here to avoid problems of HW trying
	 * to use bogus TRBs for transfers.
	 */
	if (chain && (trb->ctrl & DWC3_TRB_CTRL_HWO))
		trb->ctrl &= ~DWC3_TRB_CTRL_HWO;

	/*
	 * If we're dealing with unaligned size OUT transfer, we will be left
	 * with one TRB pending in the ring. We need to manually clear HWO bit
	 * from that TRB.
	 */

	if (req->needs_extra_trb && !(trb->ctrl & DWC3_TRB_CTRL_CHN)) {
		trb->ctrl &= ~DWC3_TRB_CTRL_HWO;
		return 1;
	}

	count = trb->size & DWC3_TRB_SIZE_MASK;
	req->remaining += count;

	if ((trb->ctrl & DWC3_TRB_CTRL_HWO) && status != -ESHUTDOWN)
		return 1;

	if (event->status & DEPEVT_STATUS_SHORT && !chain)
		return 1;

	if ((trb->ctrl & DWC3_TRB_CTRL_ISP_IMI) &&
	    DWC3_TRB_SIZE_TRBSTS(trb->size) == DWC3_TRBSTS_MISSED_ISOC)
		return 1;

	if ((trb->ctrl & DWC3_TRB_CTRL_IOC) ||
	    (trb->ctrl & DWC3_TRB_CTRL_LST))
		return 1;

	return 0;
}

static int dwc3_gadget_ep_reclaim_trb_sg(struct dwc3_ep *dep,
		struct dwc3_request *req, const struct dwc3_event_depevt *event,
		int status)
{
	struct dwc3_trb *trb = &dep->trb_pool[dep->trb_dequeue];
	struct scatterlist *sg = req->sg;
	struct scatterlist *s;
	unsigned int num_queued = req->num_queued_sgs;
	unsigned int i;
	int ret = 0;

	for_each_sg(sg, s, num_queued, i) {
		trb = &dep->trb_pool[dep->trb_dequeue];

		req->sg = sg_next(s);
		req->num_queued_sgs--;

		ret = dwc3_gadget_ep_reclaim_completed_trb(dep, req,
				trb, event, status, true);
		if (ret)
			break;
	}

	return ret;
}

static int dwc3_gadget_ep_reclaim_trb_linear(struct dwc3_ep *dep,
		struct dwc3_request *req, const struct dwc3_event_depevt *event,
		int status)
{
	struct dwc3_trb *trb = &dep->trb_pool[dep->trb_dequeue];

	return dwc3_gadget_ep_reclaim_completed_trb(dep, req, trb,
			event, status, false);
}

static bool dwc3_gadget_ep_request_completed(struct dwc3_request *req)
{
	return req->num_pending_sgs == 0 && req->num_queued_sgs == 0;
}

static int dwc3_gadget_ep_cleanup_completed_request(struct dwc3_ep *dep,
		const struct dwc3_event_depevt *event,
		struct dwc3_request *req, int status)
{
	int request_status;
	int ret;

	if (req->request.num_mapped_sgs)
		ret = dwc3_gadget_ep_reclaim_trb_sg(dep, req, event,
				status);
	else
		ret = dwc3_gadget_ep_reclaim_trb_linear(dep, req, event,
				status);

	req->request.actual = req->request.length - req->remaining;

	if (!dwc3_gadget_ep_request_completed(req))
		goto out;

	if (req->needs_extra_trb) {
		unsigned int maxp = usb_endpoint_maxp(dep->endpoint.desc);

		ret = dwc3_gadget_ep_reclaim_trb_linear(dep, req, event,
				status);

		/* Reclaim MPS padding TRB for ZLP */
		if (!req->direction && req->request.zero && req->request.length &&
		    !usb_endpoint_xfer_isoc(dep->endpoint.desc) &&
		    (IS_ALIGNED(req->request.length, maxp)))
			ret = dwc3_gadget_ep_reclaim_trb_linear(dep, req, event, status);

		req->needs_extra_trb = false;
	}

	/*
	 * The event status only reflects the status of the TRB with IOC set.
	 * For the requests that don't set interrupt on completion, the driver
	 * needs to check and return the status of the completed TRBs associated
	 * with the request. Use the status of the last TRB of the request.
	 */
	if (req->request.no_interrupt) {
		struct dwc3_trb *trb;

		trb = dwc3_ep_prev_trb(dep, dep->trb_dequeue);
		switch (DWC3_TRB_SIZE_TRBSTS(trb->size)) {
		case DWC3_TRBSTS_MISSED_ISOC:
			/* Isoc endpoint only */
			request_status = -EXDEV;
			break;
		case DWC3_TRB_STS_XFER_IN_PROG:
			/* Applicable when End Transfer with ForceRM=0 */
		case DWC3_TRBSTS_SETUP_PENDING:
			/* Control endpoint only */
		case DWC3_TRBSTS_OK:
		default:
			request_status = 0;
			break;
		}
	} else {
		request_status = status;
	}

	dwc3_gadget_giveback(dep, req, request_status);

out:
	return ret;
}

static void dwc3_gadget_ep_cleanup_completed_requests(struct dwc3_ep *dep,
		const struct dwc3_event_depevt *event, int status)
{
	struct dwc3_request	*req;
	struct dwc3_request	*tmp;

	list_for_each_entry_safe(req, tmp, &dep->started_list, list) {
		int ret;

		ret = dwc3_gadget_ep_cleanup_completed_request(dep, event,
				req, status);
		if (ret)
			break;
	}
}

static bool dwc3_gadget_ep_should_continue(struct dwc3_ep *dep)
{
	struct dwc3_request	*req;

	if (!list_empty(&dep->pending_list))
		return true;

	/*
	 * We only need to check the first entry of the started list. We can
	 * assume the completed requests are removed from the started list.
	 */
	req = next_request(&dep->started_list);
	if (!req)
		return false;

	return !dwc3_gadget_ep_request_completed(req);
}

static void dwc3_gadget_endpoint_frame_from_event(struct dwc3_ep *dep,
		const struct dwc3_event_depevt *event)
{
	dep->frame_number = event->parameters;
}

static void dwc3_gadget_endpoint_transfer_in_progress(struct dwc3_ep *dep,
		const struct dwc3_event_depevt *event)
{
	struct dwc3		*dwc = dep->dwc;
	unsigned		status = 0;
	bool			stop = false;

	dwc3_gadget_endpoint_frame_from_event(dep, event);

	if (event->status & DEPEVT_STATUS_BUSERR)
		status = -ECONNRESET;

	if (event->status & DEPEVT_STATUS_MISSED_ISOC) {
		status = -EXDEV;

		if (list_empty(&dep->started_list))
			stop = true;
	}

	dwc3_gadget_ep_cleanup_completed_requests(dep, event, status);

	if (stop)
		dwc3_stop_active_transfer(dep, true, true);
	else if (dwc3_gadget_ep_should_continue(dep))
		__dwc3_gadget_kick_transfer(dep);

	/*
	 * WORKAROUND: This is the 2nd half of U1/U2 -> U0 workaround.
	 * See dwc3_gadget_linksts_change_interrupt() for 1st half.
	 */
	if (dwc->revision < DWC3_REVISION_183A) {
		u32		reg;
		int		i;

		for (i = 0; i < DWC3_ENDPOINTS_NUM; i++) {
			dep = dwc->eps[i];

			if (!(dep->flags & DWC3_EP_ENABLED))
				continue;

			if (!list_empty(&dep->started_list))
				return;
		}

		reg = dwc3_readl(dwc->regs, DWC3_DCTL);
		reg |= dwc->u1u2;
		dwc3_writel(dwc->regs, DWC3_DCTL, reg);

		dwc->u1u2 = 0;
	}
}

static void dwc3_gadget_endpoint_transfer_not_ready(struct dwc3_ep *dep,
		const struct dwc3_event_depevt *event)
{
	dwc3_gadget_endpoint_frame_from_event(dep, event);
	__dwc3_gadget_start_isoc(dep);
}

static void dwc3_endpoint_interrupt(struct dwc3 *dwc,
		const struct dwc3_event_depevt *event)
{
	struct dwc3_ep		*dep;
	u8			epnum = event->endpoint_number;
	u8			cmd;

	dep = dwc->eps[epnum];

	if (!(dep->flags & DWC3_EP_ENABLED)) {
		if (!(dep->flags & DWC3_EP_END_TRANSFER_PENDING))
			return;

		/* Handle only EPCMDCMPLT when EP disabled */
		if (event->endpoint_event != DWC3_DEPEVT_EPCMDCMPLT)
			return;
	}

	if (epnum == 0 || epnum == 1) {
		dwc3_ep0_interrupt(dwc, event);
		return;
	}

	switch (event->endpoint_event) {
	case DWC3_DEPEVT_XFERINPROGRESS:
		dwc3_gadget_endpoint_transfer_in_progress(dep, event);
		break;
	case DWC3_DEPEVT_XFERNOTREADY:
		dwc3_gadget_endpoint_transfer_not_ready(dep, event);
		break;
	case DWC3_DEPEVT_EPCMDCMPLT:
		cmd = DEPEVT_PARAMETER_CMD(event->parameters);

		if (cmd == DWC3_DEPCMD_ENDTRANSFER) {
			dep->flags &= ~(DWC3_EP_END_TRANSFER_PENDING |
					DWC3_EP_TRANSFER_STARTED);
			dwc3_gadget_ep_cleanup_cancelled_requests(dep);
		}
		break;
	case DWC3_DEPEVT_STREAMEVT:
	case DWC3_DEPEVT_XFERCOMPLETE:
	case DWC3_DEPEVT_RXTXFIFOEVT:
		break;
	}
}

static void dwc3_disconnect_gadget(struct dwc3 *dwc)
{
	if (dwc->gadget_driver && dwc->gadget_driver->disconnect) {
		spin_unlock(&dwc->lock);
		dwc->gadget_driver->disconnect(&dwc->gadget);
		spin_lock(&dwc->lock);
	}
}

static void dwc3_suspend_gadget(struct dwc3 *dwc)
{
	if (dwc->gadget_driver && dwc->gadget_driver->suspend) {
		spin_unlock(&dwc->lock);
		dwc->gadget_driver->suspend(&dwc->gadget);
		spin_lock(&dwc->lock);
	}
}

static void dwc3_resume_gadget(struct dwc3 *dwc)
{
	if (dwc->gadget_driver && dwc->gadget_driver->resume) {
		spin_unlock(&dwc->lock);
		dwc->gadget_driver->resume(&dwc->gadget);
		spin_lock(&dwc->lock);
	}
}

static void dwc3_reset_gadget(struct dwc3 *dwc)
{
	if (!dwc->gadget_driver)
		return;

	if (dwc->gadget.speed != USB_SPEED_UNKNOWN) {
		spin_unlock(&dwc->lock);
		usb_gadget_udc_reset(&dwc->gadget, dwc->gadget_driver);
		spin_lock(&dwc->lock);
	}
}

static void dwc3_stop_active_transfer(struct dwc3_ep *dep, bool force,
	bool interrupt)
{
	struct dwc3 *dwc = dep->dwc;
	struct dwc3_gadget_ep_cmd_params params;
	u32 cmd;
	int ret;

	if ((dep->flags & DWC3_EP_END_TRANSFER_PENDING) ||
	    !dep->resource_index)
		return;

	/*
	 * NOTICE: We are violating what the Databook says about the
	 * EndTransfer command. Ideally we would _always_ wait for the
	 * EndTransfer Command Completion IRQ, but that's causing too
	 * much trouble synchronizing between us and gadget driver.
	 *
	 * We have discussed this with the IP Provider and it was
	 * suggested to giveback all requests here, but give HW some
	 * extra time to synchronize with the interconnect. We're using
	 * an arbitrary 100us delay for that.
	 *
	 * Note also that a similar handling was tested by Synopsys
	 * (thanks a lot Paul) and nothing bad has come out of it.
	 * In short, what we're doing is:
	 *
	 * - Issue EndTransfer WITH CMDIOC bit set
	 * - Wait 100us
	 *
	 * As of IP version 3.10a of the DWC_usb3 IP, the controller
	 * supports a mode to work around the above limitation. The
	 * software can poll the CMDACT bit in the DEPCMD register
	 * after issuing a EndTransfer command. This mode is enabled
	 * by writing GUCTL2[14]. This polling is already done in the
	 * dwc3_send_gadget_ep_cmd() function so if the mode is
	 * enabled, the EndTransfer command will have completed upon
	 * returning from this function and we don't need to delay for
	 * 100us.
	 *
	 * This mode is NOT available on the DWC_usb31 IP.
	 */

	cmd = DWC3_DEPCMD_ENDTRANSFER;
	cmd |= force ? DWC3_DEPCMD_HIPRI_FORCERM : 0;
	cmd |= interrupt ? DWC3_DEPCMD_CMDIOC : 0;
	cmd |= DWC3_DEPCMD_PARAM(dep->resource_index);
	memset(&params, 0, sizeof(params));
	ret = dwc3_send_gadget_ep_cmd(dep, cmd, &params);
	/* WA for MTP failure, Ignore CMDACT timeout such as Kernel 4.4 */
	/*WARN_ON_ONCE(ret);*/
	dep->resource_index = 0;

	if (dwc3_is_usb31(dwc) || dwc->revision < DWC3_REVISION_310A) {
		dep->flags |= DWC3_EP_END_TRANSFER_PENDING;
		udelay(100);
	}
}

static void dwc3_clear_stall_all_ep(struct dwc3 *dwc)
{
	u32 epnum;

	for (epnum = 1; epnum < DWC3_ENDPOINTS_NUM; epnum++) {
		struct dwc3_ep *dep;
		int ret;

		dep = dwc->eps[epnum];
		if (!dep)
			continue;

		if (!(dep->flags & DWC3_EP_STALL))
			continue;

		dep->flags &= ~DWC3_EP_STALL;

		ret = dwc3_send_clear_stall_ep_cmd(dep);
#if IS_ENABLED(DWC3_GADGET_IRQ_ORG)
		WARN_ON_ONCE(ret);
#endif
	}
}

static void dwc3_gadget_disconnect_interrupt(struct dwc3 *dwc)
{
	int			reg;

	reg = dwc3_readl(dwc->regs, DWC3_DCTL);
	reg &= ~DWC3_DCTL_INITU1ENA;
	dwc3_writel(dwc->regs, DWC3_DCTL, reg);

	reg &= ~DWC3_DCTL_INITU2ENA;
	dwc3_writel(dwc->regs, DWC3_DCTL, reg);

	dwc3_disconnect_gadget(dwc);

	dwc->gadget.speed = USB_SPEED_UNKNOWN;
	dwc->setup_packet_pending = false;
	usb_gadget_set_state(&dwc->gadget, USB_STATE_NOTATTACHED);

	complete(&dwc->disconnect);
	dwc->connected = false;
}

static void dwc3_gadget_usb_event_work(struct work_struct *work)
{
	struct dwc3 *dwc = container_of(work, struct dwc3, usb_event_work.work);

	pr_info("%s, event_state: %d\n", __func__, dwc->event_state);

	if (dwc->event_state)
		send_usb_err_uevent(USB_ERR_ABNORMAL_RESET, NOTIFY);
	else
		send_usb_err_uevent(USB_ERR_ABNORMAL_RESET, RELEASE);
}

static void dwc3_gadget_reset_interrupt(struct dwc3 *dwc)
{
	u32			reg;
	ktime_t current_time;

	dwc->connected = true;

	/*
	 * Ideally, dwc3_reset_gadget() would trigger the function
	 * drivers to stop any active transfers through ep disable.
	 * However, for functions which defer ep disable, such as mass
	 * storage, we will need to rely on the call to stop active
	 * transfers here, and avoid allowing of request queuing.
	 */
	dwc->connected = false;

	/*
	 * WORKAROUND: DWC3 revisions <1.88a have an issue which
	 * would cause a missing Disconnect Event if there's a
	 * pending Setup Packet in the FIFO.
	 *
	 * There's no suggested workaround on the official Bug
	 * report, which states that "unless the driver/application
	 * is doing any special handling of a disconnect event,
	 * there is no functional issue".
	 *
	 * Unfortunately, it turns out that we _do_ some special
	 * handling of a disconnect event, namely complete all
	 * pending transfers, notify gadget driver of the
	 * disconnection, and so on.
	 *
	 * Our suggested workaround is to follow the Disconnect
	 * Event steps here, instead, based on a setup_packet_pending
	 * flag. Such flag gets set whenever we have a SETUP_PENDING
	 * status for EP0 TRBs and gets cleared on XferComplete for the
	 * same endpoint.
	 *
	 * Refers to:
	 *
	 * STAR#9000466709: RTL: Device : Disconnect event not
	 * generated if setup packet pending in FIFO
	 */
	if (dwc->revision < DWC3_REVISION_188A) {
		if (dwc->setup_packet_pending)
			dwc3_gadget_disconnect_interrupt(dwc);
	}

	/* after reset -> Default State */
	usb_gadget_set_state(&dwc->gadget, USB_STATE_DEFAULT);

	dwc->vbus_current = USB_CURRENT_UNCONFIGURED;
	schedule_work(&dwc->set_vbus_current_work);

	dwc3_reset_gadget(dwc);

	reg = dwc3_readl(dwc->regs, DWC3_DCTL);
	reg &= ~DWC3_DCTL_TSTCTRL_MASK;
	dwc3_writel(dwc->regs, DWC3_DCTL, reg);
	dwc->test_mode = false;
	dwc3_clear_stall_all_ep(dwc);

	/* Reset device address to zero */
	reg = dwc3_readl(dwc->regs, DWC3_DCFG);
	reg &= ~(DWC3_DCFG_DEVADDR_MASK);
	dwc3_writel(dwc->regs, DWC3_DCFG, reg);

	if (acc_dev_status && (dwc->rst_err_noti == false)) {
		current_time = ktime_to_ms(ktime_get_boottime());

		if ((dwc->rst_err_cnt == 0) && (dwc->gadget.state < USB_STATE_CONFIGURED)) {
			if ((current_time - dwc->rst_time_before) < 1000) {
				dwc->rst_err_cnt++;
				dwc->rst_time_first = dwc->rst_time_before;
			}
		} else {
			if ((current_time - dwc->rst_time_first) < 1000) {
				dwc->rst_err_cnt++;
			} else {
				dwc->rst_err_cnt = 0;
			}
		}

		if (dwc->rst_err_cnt > ERR_RESET_CNT) {
			dwc->event_state = NOTIFY;
			schedule_delayed_work(&dwc->usb_event_work, msecs_to_jiffies(0));
			dwc->rst_err_noti = true;
		}

		pr_info("%s rst_err_cnt: %d, time_current: %lld, time_before: %lld\n",
			__func__, dwc->rst_err_cnt, current_time, dwc->rst_time_before);

		dwc->rst_time_before = current_time;
	}

#ifdef CONFIG_USB_FIX_PHY_PULLUP_ISSUE
	/* This W/A patch made for Lhotse H/W bugs.(Need to remove) */
	if (dwc->is_not_vbus_pad) {
		phy_set(dwc->usb2_generic_phy, SET_DPPULLUP_ENABLE, NULL);
		phy_set(dwc->usb3_generic_phy, SET_DPPULLUP_ENABLE, NULL);
	}
#endif
}

/* Remove Warning - Check later!
static void dwc3_update_ram_clk_sel(struct dwc3 *dwc, u32 speed)
{
	u32 reg;

	reg = dwc3_readl(dwc->regs, DWC3_GCTL);
	reg |= DWC3_GCTL_RAMCLKSEL(DWC3_GCTL_CLK_MASK);
	dwc3_writel(dwc->regs, DWC3_GCTL, reg);
}
*/

static void dwc3_gadget_conndone_interrupt(struct dwc3 *dwc)
{
	struct dwc3_ep		*dep;
	int			ret;
	u32			reg;
	u8			speed;

	reg = dwc3_readl(dwc->regs, DWC3_DSTS);
	speed = reg & DWC3_DSTS_CONNECTSPD;
	dwc->speed = speed;

	/*
	 * RAMClkSel is reset to 0 after USB reset, so it must be reprogrammed
	 * each time on Connect Done.
	 *
	 * Currently we always use the reset value. If any platform
	 * wants to set this to a different value, we need to add a
	 * setting and update GCTL.RAMCLKSEL here.
	 */

	switch (speed) {
	case DWC3_DSTS_SUPERSPEED_PLUS:
		dwc3_gadget_ep0_desc.wMaxPacketSize = cpu_to_le16(512);
		dwc->gadget.ep0->maxpacket = 512;
		dwc->gadget.speed = USB_SPEED_SUPER_PLUS;
		break;
	case DWC3_DSTS_SUPERSPEED:
		/*
		 * WORKAROUND: DWC3 revisions <1.90a have an issue which
		 * would cause a missing USB3 Reset event.
		 *
		 * In such situations, we should force a USB3 Reset
		 * event by calling our dwc3_gadget_reset_interrupt()
		 * routine.
		 *
		 * Refers to:
		 *
		 * STAR#9000483510: RTL: SS : USB3 reset event may
		 * not be generated always when the link enters poll
		 */
		if (dwc->revision < DWC3_REVISION_190A)
			dwc3_gadget_reset_interrupt(dwc);

		dwc3_gadget_ep0_desc.wMaxPacketSize = cpu_to_le16(512);
		dwc->gadget.ep0->maxpacket = 512;
		dwc->gadget.speed = USB_SPEED_SUPER;
		break;
	case DWC3_DSTS_HIGHSPEED:
		dwc3_gadget_ep0_desc.wMaxPacketSize = cpu_to_le16(64);
		dwc->gadget.ep0->maxpacket = 64;
		dwc->gadget.speed = USB_SPEED_HIGH;
		break;
	case DWC3_DSTS_FULLSPEED:
		dwc3_gadget_ep0_desc.wMaxPacketSize = cpu_to_le16(64);
		dwc->gadget.ep0->maxpacket = 64;
		dwc->gadget.speed = USB_SPEED_FULL;
		break;
	case DWC3_DSTS_LOWSPEED:
		dwc3_gadget_ep0_desc.wMaxPacketSize = cpu_to_le16(8);
		dwc->gadget.ep0->maxpacket = 8;
		dwc->gadget.speed = USB_SPEED_LOW;
		break;
	}

#if defined(CONFIG_SOC_EXYNOS9830)
	/*
	 * There is a clock limitation by the USB speed in exynos9830.
	 * USB bus(HSI0_BUS) clock should be more than 100MHz in SS or SSP.
	 * */
	if (dwc->gadget.speed <= USB_SPEED_HIGH)
		dwc3_otg_qos_lock(dwc, -1);
	else
		dwc3_otg_qos_lock(dwc, 1);
#endif

#ifdef CONFIG_USB_TYPEC_MANAGER_NOTIFIER
	set_usb_enumeration_state(dwc->gadget.speed);
#endif

	dwc->eps[1]->endpoint.maxpacket = dwc->gadget.ep0->maxpacket;

	/* Enable USB2 LPM Capability */

	if ((dwc->revision > DWC3_REVISION_194A) &&
	    (speed != DWC3_DSTS_SUPERSPEED) &&
	    (speed != DWC3_DSTS_SUPERSPEED_PLUS)) {
		reg = dwc3_readl(dwc->regs, DWC3_DCFG);
		reg |= DWC3_DCFG_LPM_CAP;
		dwc3_writel(dwc->regs, DWC3_DCFG, reg);

		reg = dwc3_readl(dwc->regs, DWC3_DCTL);
		reg &= ~(DWC3_DCTL_HIRD_THRES_MASK | DWC3_DCTL_L1_HIBER_EN);

		reg |= DWC3_DCTL_HIRD_THRES(dwc->hird_threshold);

		/*
		 * When dwc3 revisions >= 2.40a, LPM Erratum is enabled and
		 * DCFG.LPMCap is set, core responses with an ACK and the
		 * BESL value in the LPM token is less than or equal to LPM
		 * NYET threshold.
		 */
#if IS_ENABLED(DWC3_GADGET_IRQ_ORG)
		WARN_ONCE(dwc->revision < DWC3_REVISION_240A
				&& dwc->has_lpm_erratum,
				"LPM Erratum not available on dwc3 revisions < 2.40a\n");
#endif

		if (dwc->has_lpm_erratum && dwc->revision >= DWC3_REVISION_240A)
			reg |= DWC3_DCTL_LPM_ERRATA(dwc->lpm_nyet_threshold);

		dwc3_writel(dwc->regs, DWC3_DCTL, reg);
	} else {
		reg = dwc3_readl(dwc->regs, DWC3_DCTL);
		reg &= ~DWC3_DCTL_HIRD_THRES_MASK;
		dwc3_writel(dwc->regs, DWC3_DCTL, reg);
	}

	dep = dwc->eps[0];
	ret = __dwc3_gadget_ep_enable(dep, DWC3_DEPCFG_ACTION_MODIFY);
	if (ret) {
		dev_err(dwc->dev, "failed to enable %s\n", dep->name);
		return;
	}

	dep = dwc->eps[1];
	ret = __dwc3_gadget_ep_enable(dep, DWC3_DEPCFG_ACTION_MODIFY);
	if (ret) {
		dev_err(dwc->dev, "failed to enable %s\n", dep->name);
		return;
	}

	/*
	 * Configure PHY via GUSB3PIPECTLn if required.
	 *
	 * Update GTXFIFOSIZn
	 *
	 * In both cases reset values should be sufficient.
	 */

#ifdef CONFIG_USB_FIX_PHY_PULLUP_ISSUE
	/* This W/A patch made for Lhotse H/W bugs.(Need to remove) */
	/**
	 * In case there is not a resistance to detect VBUS,
	 * DP/DM controls by S/W are needed at this point.
	 */
	if (dwc->is_not_vbus_pad && !(speed & DWC3_DCFG_FULLSPEED1)) {
		phy_set(dwc->usb2_generic_phy, SET_DPPULLUP_DISABLE, NULL);
		phy_set(dwc->usb3_generic_phy, SET_DPPULLUP_DISABLE, NULL);
	}
#endif
}

static void dwc3_gadget_wakeup_interrupt(struct dwc3 *dwc)
{
#ifdef CONFIG_USB_FIX_PHY_PULLUP_ISSUE
	/* This W/A patch made for Lhotse H/W bugs.(Need to remove) */
	u8 speed;
	u32 reg;

	reg = dwc3_readl(dwc->regs, DWC3_DSTS);
	speed = reg & DWC3_DSTS_CONNECTSPD;

	if (dwc->is_not_vbus_pad && !(speed & DWC3_DCFG_FULLSPEED1)) {
		phy_set(dwc->usb2_generic_phy, SET_DPPULLUP_DISABLE, NULL);
		phy_set(dwc->usb3_generic_phy, SET_DPPULLUP_DISABLE, NULL);
	}
#endif

	/*
	 * TODO take core out of low power mode when that's
	 * implemented.
	 */

	if (dwc->gadget_driver && dwc->gadget_driver->resume) {
		spin_unlock(&dwc->lock);
		dwc->gadget_driver->resume(&dwc->gadget);
		spin_lock(&dwc->lock);
	}
}

static void dwc3_gadget_linksts_change_interrupt(struct dwc3 *dwc,
		unsigned int evtinfo)
{
	enum dwc3_link_state	next = evtinfo & DWC3_LINK_STATE_MASK;
	unsigned int		pwropt;

	/*
	 * WORKAROUND: DWC3 < 2.50a have an issue when configured without
	 * Hibernation mode enabled which would show up when device detects
	 * host-initiated U3 exit.
	 *
	 * In that case, device will generate a Link State Change Interrupt
	 * from U3 to RESUME which is only necessary if Hibernation is
	 * configured in.
	 *
	 * There are no functional changes due to such spurious event and we
	 * just need to ignore it.
	 *
	 * Refers to:
	 *
	 * STAR#9000570034 RTL: SS Resume event generated in non-Hibernation
	 * operational mode
	 */
	pwropt = DWC3_GHWPARAMS1_EN_PWROPT(dwc->hwparams.hwparams1);
	if ((dwc->revision < DWC3_REVISION_250A) &&
			(pwropt != DWC3_GHWPARAMS1_EN_PWROPT_HIB)) {
		if ((dwc->link_state == DWC3_LINK_STATE_U3) &&
				(next == DWC3_LINK_STATE_RESUME)) {
			return;
		}
	}

	/*
	 * WORKAROUND: DWC3 Revisions <1.83a have an issue which, depending
	 * on the link partner, the USB session might do multiple entry/exit
	 * of low power states before a transfer takes place.
	 *
	 * Due to this problem, we might experience lower throughput. The
	 * suggested workaround is to disable DCTL[12:9] bits if we're
	 * transitioning from U1/U2 to U0 and enable those bits again
	 * after a transfer completes and there are no pending transfers
	 * on any of the enabled endpoints.
	 *
	 * This is the first half of that workaround.
	 *
	 * Refers to:
	 *
	 * STAR#9000446952: RTL: Device SS : if U1/U2 ->U0 takes >128us
	 * core send LGO_Ux entering U0
	 */
	if (dwc->revision < DWC3_REVISION_183A) {
		if (next == DWC3_LINK_STATE_U0) {
			u32	u1u2;
			u32	reg;

			switch (dwc->link_state) {
			case DWC3_LINK_STATE_U1:
			case DWC3_LINK_STATE_U2:
				reg = dwc3_readl(dwc->regs, DWC3_DCTL);
				u1u2 = reg & (DWC3_DCTL_INITU2ENA
						| DWC3_DCTL_ACCEPTU2ENA
						| DWC3_DCTL_INITU1ENA
						| DWC3_DCTL_ACCEPTU1ENA);

				if (!dwc->u1u2)
					dwc->u1u2 = reg & u1u2;

				reg &= ~u1u2;

				dwc3_writel(dwc->regs, DWC3_DCTL, reg);
				break;
			default:
				/* do nothing */
				break;
			}
		}
	}

	if(dwc->max_cnt_link_info) {
		printk("usb: %s : evtinfo = 0x%x link state = %d\n", __func__, evtinfo, next);
		dwc->max_cnt_link_info--;
	}

	if (dwc->linkstate_ai >= DWC3_LINK_STATE_LAST_INFO_MEM)
		dwc->linkstate_ai = 0;
	dwc->linkstate_record[dwc->linkstate_ai++] = next;

	switch (next) {
	case DWC3_LINK_STATE_U0:
#ifdef CONFIG_USB_FIX_PHY_PULLUP_ISSUE
		/* This W/A patch made for Lhotse H/W bugs.(Need to remove) */
		if (dwc->is_not_vbus_pad) {
			phy_set(dwc->usb2_generic_phy, SET_DPPULLUP_ENABLE, NULL);
			phy_set(dwc->usb3_generic_phy, SET_DPPULLUP_ENABLE, NULL);
		}
#endif
#if defined(CONFIG_USB_ANDROID_SAMSUNG_COMPOSITE) && defined(CONFIG_SEC_FACTORY)
		cancel_delayed_work(&dwc->usb_link_state_check_work);
#endif

		if (dwc->vbus_current == USB_CURRENT_SUSPENDED) {
			if (dwc->gadget.state == USB_STATE_CONFIGURED) {
				if (dwc->gadget.speed >= USB_SPEED_SUPER)
					dwc->vbus_current = USB_CURRENT_SUPER_SPEED;
				else
					dwc->vbus_current = USB_CURRENT_HIGH_SPEED;
			} else
				dwc->vbus_current = USB_CURRENT_UNCONFIGURED;
			schedule_work(&dwc->set_vbus_current_work);
		}
		break;
	case DWC3_LINK_STATE_U1:
		if (dwc->speed == USB_SPEED_SUPER)
			dwc3_suspend_gadget(dwc);
		break;
	case DWC3_LINK_STATE_U3:
#ifdef CONFIG_ENABLE_USB_SUSPEND_STATE
		printk("usb: sending usb u3 suspend state\n");
		dwc->vbus_current = USB_CURRENT_SUSPENDED;
		schedule_work(&dwc->set_vbus_current_work);
#else
		if (dwc->gadget.state == USB_STATE_CONFIGURED) {
			dwc->vbus_current = USB_CURRENT_UNCONFIGURED;
			schedule_work(&dwc->set_vbus_current_work);
		}
#endif
		dwc3_suspend_gadget(dwc);
		break;
	case DWC3_LINK_STATE_U2:
		dwc3_suspend_gadget(dwc);
		break;
#ifdef CONFIG_USB_FIX_PHY_PULLUP_ISSUE
	/* This W/A patch made for Lhotse H/W bugs.(Need to remove) */
	case DWC3_LINK_STATE_RX_DET:	/* Early Suspend in HS */
		if (dwc->is_not_vbus_pad) {
			phy_set(dwc->usb2_generic_phy, SET_DPPULLUP_ENABLE, NULL);
			phy_set(dwc->usb3_generic_phy, SET_DPPULLUP_ENABLE, NULL);
		}
		break;
#endif
	case DWC3_LINK_STATE_RESUME:
#ifdef CONFIG_USB_FIX_PHY_PULLUP_ISSUE
		/* This W/A patch made for Lhotse H/W bugs.(Need to remove) */
		if (dwc->is_not_vbus_pad) {
			phy_set(dwc->usb2_generic_phy, SET_DPPULLUP_ENABLE, NULL);
			phy_set(dwc->usb3_generic_phy, SET_DPPULLUP_ENABLE, NULL);
		}
#endif
		dwc3_resume_gadget(dwc);
		if (dwc->vbus_current == USB_CURRENT_SUSPENDED) {
			if (dwc->gadget.state == USB_STATE_CONFIGURED) {
				if (dwc->gadget.speed >= USB_SPEED_SUPER)
					dwc->vbus_current = USB_CURRENT_SUPER_SPEED;
				else
					dwc->vbus_current = USB_CURRENT_HIGH_SPEED;
			} else
				dwc->vbus_current = USB_CURRENT_UNCONFIGURED;
			schedule_work(&dwc->set_vbus_current_work);
		}
		break;
#if defined(CONFIG_USB_ANDROID_SAMSUNG_COMPOSITE) && defined(CONFIG_SEC_FACTORY)
	case DWC3_LINK_STATE_POLL:
		schedule_delayed_work(&dwc->usb_link_state_check_work,
				msecs_to_jiffies(2000));
		break;
#endif
	default:
		/* do nothing */
		break;
	}

	dwc->link_state = next;
}

static void dwc3_gadget_suspend_interrupt(struct dwc3 *dwc,
					  unsigned int evtinfo)
{
	enum dwc3_link_state next = evtinfo & DWC3_LINK_STATE_MASK;

	/* WA for Lhotse U3 */
	if (dwc->gadget.speed >= USB_SPEED_SUPER)
		phy_ilbk(dwc->usb3_generic_phy);

	if (dwc->link_state != next && next == DWC3_LINK_STATE_U3)
		dwc3_suspend_gadget(dwc);

	dwc->link_state = next;
}

static void dwc3_gadget_hibernation_interrupt(struct dwc3 *dwc,
		unsigned int evtinfo)
{
	unsigned int is_ss = evtinfo & BIT(4);

	/*
	 * WORKAROUND: DWC3 revison 2.20a with hibernation support
	 * have a known issue which can cause USB CV TD.9.23 to fail
	 * randomly.
	 *
	 * Because of this issue, core could generate bogus hibernation
	 * events which SW needs to ignore.
	 *
	 * Refers to:
	 *
	 * STAR#9000546576: Device Mode Hibernation: Issue in USB 2.0
	 * Device Fallback from SuperSpeed
	 */
	if (is_ss ^ (dwc->speed == USB_SPEED_SUPER))
		return;

	/* enter hibernation here */
}

static void dwc3_gadget_interrupt(struct dwc3 *dwc,
		const struct dwc3_event_devt *event)
{
	switch (event->type) {
	case DWC3_DEVICE_EVENT_DISCONNECT:
#ifdef CONFIG_USB_ANDROID_SAMSUNG_COMPOSITE
		dwc3_gadget_cable_connect(dwc, false);
#endif
		pr_info("usb: %s DISCONNECT\n", __func__);
		dwc3_gadget_disconnect_interrupt(dwc);
		break;
	case DWC3_DEVICE_EVENT_RESET:
		pr_info("usb: %s RESET\n", __func__);
		dwc3_gadget_link_state_print(dwc, "RESET");
		dwc3_gadget_reset_interrupt(dwc);
#ifdef CONFIG_USB_NOTIFY_PROC_LOG
		if (dwc->gadget.speed == USB_SPEED_FULL)
			store_usblog_notify(NOTIFY_USBSTATE,
						(void *)"USB_STATE=RESET:FULL", NULL);
		else if (dwc->gadget.speed == USB_SPEED_HIGH)
			store_usblog_notify(NOTIFY_USBSTATE,
				(void *)"USB_STATE=RESET:HIGH", NULL);
		else if (dwc->gadget.speed == USB_SPEED_SUPER)
			store_usblog_notify(NOTIFY_USBSTATE,
				(void *)"USB_STATE=RESET:SUPER", NULL);
#endif
		break;
	case DWC3_DEVICE_EVENT_CONNECT_DONE:
#ifdef CONFIG_USB_ANDROID_SAMSUNG_COMPOSITE
		dwc3_gadget_cable_connect(dwc, true);
#endif
		dwc3_gadget_conndone_interrupt(dwc);
		break;
	case DWC3_DEVICE_EVENT_WAKEUP:
		dwc3_gadget_wakeup_interrupt(dwc);
		break;
	case DWC3_DEVICE_EVENT_HIBER_REQ:
#if IS_ENABLED(DWC3_GADGET_IRQ_ORG)
		if (dev_WARN_ONCE(dwc->dev, !dwc->has_hibernation,
					"unexpected hibernation event\n"))
#else
		if (!dwc->has_hibernation)
#endif
			break;

		dwc3_gadget_hibernation_interrupt(dwc, event->event_info);
		break;
	case DWC3_DEVICE_EVENT_LINK_STATUS_CHANGE:
		dwc3_gadget_linksts_change_interrupt(dwc, event->event_info);
		break;
	case DWC3_DEVICE_EVENT_EOPF:
		/* It changed to be suspend event for version 2.30a and above */
		if (dwc->revision >= DWC3_REVISION_230A) {
			/*
			 * Ignore suspend event until the gadget enters into
			 * USB_STATE_CONFIGURED state.
			 */
			if (dwc->gadget.state >= USB_STATE_CONFIGURED)
				dwc3_gadget_suspend_interrupt(dwc,
						event->event_info);
		}
		break;
	case DWC3_DEVICE_EVENT_SOF:
	case DWC3_DEVICE_EVENT_ERRATIC_ERROR:
	case DWC3_DEVICE_EVENT_CMD_CMPL:
	case DWC3_DEVICE_EVENT_OVERFLOW:
		break;
	default:
#if IS_ENABLED(DWC3_GADGET_IRQ_ORG)
		dev_WARN(dwc->dev, "UNKNOWN IRQ %d\n", event->type);
#endif
		break;
	}
}

static void dwc3_process_event_entry(struct dwc3 *dwc,
		const union dwc3_event *event)
{
	trace_dwc3_event(event->raw, dwc);

	if (!event->type.is_devspec)
		dwc3_endpoint_interrupt(dwc, &event->depevt);
	else if (event->type.type == DWC3_EVENT_TYPE_DEV)
		dwc3_gadget_interrupt(dwc, &event->devt);
	else
		dev_err(dwc->dev, "UNKNOWN IRQ type %d\n", event->raw);
}

static irqreturn_t dwc3_process_event_buf(struct dwc3_event_buffer *evt)
{
	struct dwc3 *dwc = evt->dwc;
	irqreturn_t ret = IRQ_NONE;
	int left;
	u32 reg;

#if IS_ENABLED(DWC3_GADGET_IRQ_ORG)
	left = evt->count;

	if (!(evt->flags & DWC3_EVENT_PENDING))
		return IRQ_NONE;
#else
	reg = dwc3_readl(dwc->regs, DWC3_GEVNTCOUNT(0));
	reg &= DWC3_GEVNTCOUNT_MASK;
	evt->count = reg;
	left = evt->count;
#endif

	while (left > 0) {
		union dwc3_event event;

		event.raw = *(u32 *) (evt->buf + evt->lpos);

		dwc3_process_event_entry(dwc, &event);

		/*
		 * FIXME we wrap around correctly to the next entry as
		 * almost all entries are 4 bytes in size. There is one
		 * entry which has 12 bytes which is a regular entry
		 * followed by 8 bytes data. ATM I don't know how
		 * things are organized if we get next to the a
		 * boundary so I worry about that once we try to handle
		 * that.
		 */
		evt->lpos = (evt->lpos + 4) % DWC3_EVENT_BUFFERS_SIZE;
		left -= 4;

		dwc3_writel(dwc->regs, DWC3_GEVNTCOUNT(0), 4);
	}

	evt->count = 0;
<<<<<<< HEAD
#if IS_ENABLED(DWC3_GADGET_IRQ_ORG)
	evt->flags &= ~DWC3_EVENT_PENDING;
#endif
=======
>>>>>>> dc261c32
	ret = IRQ_HANDLED;

#if IS_ENABLED(DWC3_GADGET_IRQ_ORG)
	/* Unmask interrupt */
	reg = dwc3_readl(dwc->regs, DWC3_GEVNTSIZ(0));
	reg &= ~DWC3_GEVNTSIZ_INTMASK;
	dwc3_writel(dwc->regs, DWC3_GEVNTSIZ(0), reg);
#endif

	if (dwc->imod_interval) {
		dwc3_writel(dwc->regs, DWC3_GEVNTCOUNT(0), DWC3_GEVNTCOUNT_EHB);
		dwc3_writel(dwc->regs, DWC3_DEV_IMOD(0), dwc->imod_interval);
	}

	/* Keep the clearing of DWC3_EVENT_PENDING at the end */
	evt->flags &= ~DWC3_EVENT_PENDING;

	return ret;
}

#if IS_ENABLED(DWC3_GADGET_IRQ_ORG)
static irqreturn_t dwc3_thread_interrupt(int irq, void *_evt)
{
	struct dwc3_event_buffer *evt = _evt;
	struct dwc3 *dwc = evt->dwc;
	unsigned long flags;
	irqreturn_t ret = IRQ_NONE;

	local_bh_disable();
	spin_lock_irqsave(&dwc->lock, flags);
	ret = dwc3_process_event_buf(evt);
	spin_unlock_irqrestore(&dwc->lock, flags);
	local_bh_enable();

	return ret;
}

static irqreturn_t dwc3_check_event_buf(struct dwc3_event_buffer *evt)
{
	struct dwc3 *dwc = evt->dwc;
	u32 amount;
	u32 count;
	u32 reg;

	if (pm_runtime_suspended(dwc->dev)) {
		pm_runtime_get(dwc->dev);
		disable_irq_nosync(dwc->irq_gadget);
		dwc->pending_events = true;
		return IRQ_HANDLED;
	}

	/*
	 * With PCIe legacy interrupt, test shows that top-half irq handler can
	 * be called again after HW interrupt deassertion. Check if bottom-half
	 * irq event handler completes before caching new event to prevent
	 * losing events.
	 */
	if (evt->flags & DWC3_EVENT_PENDING)
		return IRQ_HANDLED;

	count = dwc3_readl(dwc->regs, DWC3_GEVNTCOUNT(0));
	count &= DWC3_GEVNTCOUNT_MASK;
	if (!count)
		return IRQ_NONE;

	evt->count = count;
	evt->flags |= DWC3_EVENT_PENDING;

	/* Mask interrupt */
	reg = dwc3_readl(dwc->regs, DWC3_GEVNTSIZ(0));
	reg |= DWC3_GEVNTSIZ_INTMASK;
	dwc3_writel(dwc->regs, DWC3_GEVNTSIZ(0), reg);

	amount = min(count, evt->length - evt->lpos);
	memcpy(evt->cache + evt->lpos, evt->buf + evt->lpos, amount);

	if (amount < count)
		memcpy(evt->cache, evt->buf, count - amount);

	dwc3_writel(dwc->regs, DWC3_GEVNTCOUNT(0), count);

	return IRQ_WAKE_THREAD;
}
#endif

static irqreturn_t dwc3_interrupt(int irq, void *_evt)
{
	struct dwc3_event_buffer	*evt = _evt;
	irqreturn_t			ret = IRQ_NONE;
	struct dwc3 *dwc = evt->dwc;

	spin_lock(&dwc->lock);

#if IS_ENABLED(DWC3_GADGET_IRQ_ORG)
	irqreturn_t status;

	status = dwc3_check_event_buf(evt);
	if (status == IRQ_WAKE_THREAD)
		ret = status;
#else
	ret |= dwc3_process_event_buf(evt);
#endif

	spin_unlock(&dwc->lock);

	return ret;
}

static int dwc3_gadget_get_irq(struct dwc3 *dwc)
{
	struct platform_device *dwc3_pdev = to_platform_device(dwc->dev);
	int irq;

	irq = platform_get_irq_byname(dwc3_pdev, "peripheral");
	if (irq > 0)
		goto out;

	if (irq == -EPROBE_DEFER)
		goto out;

	irq = platform_get_irq_byname(dwc3_pdev, "dwc_usb3");
	if (irq > 0)
		goto out;

	if (irq == -EPROBE_DEFER)
		goto out;

	irq = platform_get_irq(dwc3_pdev, 0);
	if (irq > 0)
		goto out;

	if (irq != -EPROBE_DEFER)
		dev_err(dwc->dev, "missing peripheral IRQ\n");

	if (!irq)
		irq = -EINVAL;

out:
	return irq;
}

/**
 * dwc3_gadget_init - initializes gadget related registers
 * @dwc: pointer to our controller context structure
 *
 * Returns 0 on success otherwise negative errno.
 */
int dwc3_gadget_init(struct dwc3 *dwc)
{
	int ret;
	int irq;

	irq = dwc3_gadget_get_irq(dwc);
	if (irq < 0) {
		ret = irq;
		goto err0;
	}

	dwc->irq_gadget = irq;
	INIT_DELAYED_WORK(&dwc->usb_event_work, dwc3_gadget_usb_event_work);

	dwc->ep0_trb = dma_alloc_coherent(dwc->sysdev,
					  sizeof(*dwc->ep0_trb) * 2,
					  &dwc->ep0_trb_addr, GFP_KERNEL);
	if (!dwc->ep0_trb) {
		dev_err(dwc->dev, "failed to allocate ep0 trb\n");
		ret = -ENOMEM;
		goto err0;
	}

	dwc->setup_buf = kzalloc(DWC3_EP0_SETUP_SIZE, GFP_KERNEL);
	if (!dwc->setup_buf) {
		ret = -ENOMEM;
		goto err1;
	}

	dwc->bounce = dma_alloc_coherent(dwc->sysdev, DWC3_BOUNCE_SIZE,
			&dwc->bounce_addr, GFP_KERNEL);
	if (!dwc->bounce) {
		ret = -ENOMEM;
		goto err2;
	}

	init_completion(&dwc->ep0_in_setup);

	dwc->gadget.ops			= &dwc3_gadget_ops;
	dwc->gadget.speed		= USB_SPEED_UNKNOWN;
	dwc->gadget.sg_supported	= true;
	dwc->gadget.name		= "dwc3-gadget";

	/*
	 * FIXME We might be setting max_speed to <SUPER, however versions
	 * <2.20a of dwc3 have an issue with metastability (documented
	 * elsewhere in this driver) which tells us we can't set max speed to
	 * anything lower than SUPER.
	 *
	 * Because gadget.max_speed is only used by composite.c and function
	 * drivers (i.e. it won't go into dwc3's registers) we are allowing this
	 * to happen so we avoid sending SuperSpeed Capability descriptor
	 * together with our BOS descriptor as that could confuse host into
	 * thinking we can handle super speed.
	 *
	 * Note that, in fact, we won't even support GetBOS requests when speed
	 * is less than super speed because we don't have means, yet, to tell
	 * composite.c that we are USB 2.0 + LPM ECN.
	 */
	if (dwc->revision < DWC3_REVISION_220A &&
	    !dwc->dis_metastability_quirk)
		dev_info(dwc->dev, "changing max_speed on rev %08x\n",
				dwc->revision);

	dwc->gadget.max_speed		= dwc->maximum_speed;

	/*
	 * REVISIT: Here we should clear all pending IRQs to be
	 * sure we're starting from a well known location.
	 */

	ret = dwc3_gadget_init_endpoints(dwc, dwc->num_eps);
	if (ret)
		goto err3;

	ret = usb_add_gadget_udc(dwc->dev, &dwc->gadget);
	if (ret) {
		dev_err(dwc->dev, "failed to register udc\n");
		goto err4;
	}

	if (dwc->dotg) {
		ret = otg_set_peripheral(&dwc->dotg->otg, &dwc->gadget);
		if (ret) {
			dev_err(dwc->dev, "failed to set otg peripheral\n");
			goto err4;
		}
	}

#ifdef CONFIG_USB_TYPEC_MANAGER_NOTIFIER
	probe_typec_manager_gadget_ops(&manager_dwc3_gadget_ops);
#endif
	/* Kernel minor update - 4.19.36
	dwc3_gadget_set_speed(&dwc->gadget, dwc->maximum_speed);
	*/

	return 0;

err4:
	usb_del_gadget_udc(&dwc->gadget);
	dwc3_gadget_free_endpoints(dwc);

err3:
	dma_free_coherent(dwc->sysdev, DWC3_BOUNCE_SIZE, dwc->bounce,
			dwc->bounce_addr);

err2:
	kfree(dwc->setup_buf);

err1:
	dma_free_coherent(dwc->sysdev, sizeof(*dwc->ep0_trb) * 2,
			dwc->ep0_trb, dwc->ep0_trb_addr);

err0:
	return ret;
}

/* -------------------------------------------------------------------------- */

void dwc3_gadget_exit(struct dwc3 *dwc)
{
	if (dwc->dotg)
		otg_set_peripheral(&dwc->dotg->otg, NULL);

	usb_del_gadget_udc(&dwc->gadget);
	dwc3_gadget_free_endpoints(dwc);
	dma_free_coherent(dwc->sysdev, DWC3_BOUNCE_SIZE, dwc->bounce,
			  dwc->bounce_addr);
	kfree(dwc->setup_buf);
	dma_free_coherent(dwc->sysdev, sizeof(*dwc->ep0_trb) * 2,
			  dwc->ep0_trb, dwc->ep0_trb_addr);
}

int dwc3_gadget_suspend(struct dwc3 *dwc)
{
	if (!dwc->gadget_driver)
		return 0;

	dwc3_gadget_run_stop(dwc, false, false);
	dwc3_disconnect_gadget(dwc);
	__dwc3_gadget_stop(dwc);

	return 0;
}

int dwc3_gadget_resume(struct dwc3 *dwc)
{
	int			ret;

	if (!dwc->gadget_driver)
		return 0;

	ret = __dwc3_gadget_start(dwc);
	if (ret < 0)
		goto err0;

	ret = dwc3_gadget_run_stop(dwc, true, false);
	if (ret < 0)
		goto err1;

	return 0;

err1:
	__dwc3_gadget_stop(dwc);

err0:
	return ret;
}

void dwc3_gadget_disconnect_proc(struct dwc3 *dwc)
{
	int			reg;

	reg = dwc3_readl(dwc->regs, DWC3_DCTL);
	reg &= ~DWC3_DCTL_INITU1ENA;
	dwc3_writel(dwc->regs, DWC3_DCTL, reg);

	reg &= ~DWC3_DCTL_INITU2ENA;
	dwc3_writel(dwc->regs, DWC3_DCTL, reg);

	if (dwc->gadget_driver && dwc->gadget_driver->disconnect)
		dwc->gadget_driver->disconnect(&dwc->gadget);

	dwc->start_config_issued = false;

	dwc->gadget.speed = USB_SPEED_UNKNOWN;
	dwc->setup_packet_pending = false;

	complete(&dwc->disconnect);
}

void dwc3_gadget_process_pending_events(struct dwc3 *dwc)
{
	if (dwc->pending_events) {
		dwc3_interrupt(dwc->irq_gadget, dwc->ev_buf);
		dwc->pending_events = false;
		enable_irq(dwc->irq_gadget);
	}
}<|MERGE_RESOLUTION|>--- conflicted
+++ resolved
@@ -4035,12 +4035,6 @@
 	}
 
 	evt->count = 0;
-<<<<<<< HEAD
-#if IS_ENABLED(DWC3_GADGET_IRQ_ORG)
-	evt->flags &= ~DWC3_EVENT_PENDING;
-#endif
-=======
->>>>>>> dc261c32
 	ret = IRQ_HANDLED;
 
 #if IS_ENABLED(DWC3_GADGET_IRQ_ORG)
