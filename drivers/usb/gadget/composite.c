// SPDX-License-Identifier: GPL-2.0+
/*
 * composite.c - infrastructure for Composite USB Gadgets
 *
 * Copyright (C) 2006-2008 David Brownell
 */

/* #define VERBOSE_DEBUG */

#include <linux/kallsyms.h>
#include <linux/kernel.h>
#include <linux/slab.h>
#include <linux/module.h>
#include <linux/device.h>
#include <linux/utsname.h>

#include <linux/usb/composite.h>
#include <linux/usb/otg.h>
#include <asm/unaligned.h>
#include "u_os_desc.h"

/**
 * struct usb_os_string - represents OS String to be reported by a gadget
 * @bLength: total length of the entire descritor, always 0x12
 * @bDescriptorType: USB_DT_STRING
 * @qwSignature: the OS String proper
 * @bMS_VendorCode: code used by the host for subsequent requests
 * @bPad: not used, must be zero
 */
struct usb_os_string {
	__u8	bLength;
	__u8	bDescriptorType;
	__u8	qwSignature[OS_STRING_QW_SIGN_LEN];
	__u8	bMS_VendorCode;
	__u8	bPad;
} __packed;

/*
 * The code in this file is utility code, used to build a gadget driver
 * from one or more "function" drivers, one or more "configuration"
 * objects, and a "usb_composite_driver" by gluing them together along
 * with the relevant device-wide data.
 */

static struct usb_gadget_strings **get_containers_gs(
		struct usb_gadget_string_container *uc)
{
	return (struct usb_gadget_strings **)uc->stash;
}

/**
 * function_descriptors() - get function descriptors for speed
 * @f: the function
 * @speed: the speed
 *
 * Returns the descriptors or NULL if not set.
 */
static struct usb_descriptor_header **
function_descriptors(struct usb_function *f,
		     enum usb_device_speed speed)
{
	struct usb_descriptor_header **descriptors;

	/*
	 * NOTE: we try to help gadget drivers which might not be setting
	 * max_speed appropriately.
	 */

	switch (speed) {
	case USB_SPEED_SUPER_PLUS:
		descriptors = f->ssp_descriptors;
		if (descriptors)
			break;
		/* FALLTHROUGH */
	case USB_SPEED_SUPER:
		descriptors = f->ss_descriptors;
		if (descriptors)
			break;
		/* FALLTHROUGH */
	case USB_SPEED_HIGH:
		descriptors = f->hs_descriptors;
		if (descriptors)
			break;
		/* FALLTHROUGH */
	default:
		descriptors = f->fs_descriptors;
	}

	/*
	 * if we can't find any descriptors at all, then this gadget deserves to
	 * Oops with a NULL pointer dereference
	 */

	return descriptors;
}

/**
 * next_ep_desc() - advance to the next EP descriptor
 * @t: currect pointer within descriptor array
 *
 * Return: next EP descriptor or NULL
 *
 * Iterate over @t until either EP descriptor found or
 * NULL (that indicates end of list) encountered
 */
static struct usb_descriptor_header**
next_ep_desc(struct usb_descriptor_header **t)
{
	for (; *t; t++) {
		if ((*t)->bDescriptorType == USB_DT_ENDPOINT)
			return t;
	}
	return NULL;
}

/*
 * for_each_ep_desc()- iterate over endpoint descriptors in the
 *		descriptors list
 * @start:	pointer within descriptor array.
 * @ep_desc:	endpoint descriptor to use as the loop cursor
 */
#define for_each_ep_desc(start, ep_desc) \
	for (ep_desc = next_ep_desc(start); \
	      ep_desc; ep_desc = next_ep_desc(ep_desc+1))

/**
 * config_ep_by_speed() - configures the given endpoint
 * according to gadget speed.
 * @g: pointer to the gadget
 * @f: usb function
 * @_ep: the endpoint to configure
 *
 * Return: error code, 0 on success
 *
 * This function chooses the right descriptors for a given
 * endpoint according to gadget speed and saves it in the
 * endpoint desc field. If the endpoint already has a descriptor
 * assigned to it - overwrites it with currently corresponding
 * descriptor. The endpoint maxpacket field is updated according
 * to the chosen descriptor.
 * Note: the supplied function should hold all the descriptors
 * for supported speeds
 */
int config_ep_by_speed(struct usb_gadget *g,
			struct usb_function *f,
			struct usb_ep *_ep)
{
	struct usb_endpoint_descriptor *chosen_desc = NULL;
	struct usb_descriptor_header **speed_desc = NULL;

	struct usb_ss_ep_comp_descriptor *comp_desc = NULL;
	int want_comp_desc = 0;

	struct usb_descriptor_header **d_spd; /* cursor for speed desc */

	if (!g || !f || !_ep)
		return -EIO;

	/* select desired speed */
	switch (g->speed) {
	case USB_SPEED_SUPER_PLUS:
		if (gadget_is_superspeed_plus(g)) {
			speed_desc = f->ssp_descriptors;
			want_comp_desc = 1;
			break;
		}
		/* fall through */
	case USB_SPEED_SUPER:
		if (gadget_is_superspeed(g)) {
			speed_desc = f->ss_descriptors;
			want_comp_desc = 1;
			break;
		}
		/* fall through */
	case USB_SPEED_HIGH:
		if (gadget_is_dualspeed(g)) {
			speed_desc = f->hs_descriptors;
			break;
		}
		/* fall through */
	default:
		speed_desc = f->fs_descriptors;
	}
	/* find descriptors */
	for_each_ep_desc(speed_desc, d_spd) {
		chosen_desc = (struct usb_endpoint_descriptor *)*d_spd;
		if (chosen_desc->bEndpointAddress == _ep->address)
			goto ep_found;
	}
	return -EIO;

ep_found:
	/* commit results */
	_ep->maxpacket = usb_endpoint_maxp(chosen_desc);
	_ep->desc = chosen_desc;
	_ep->comp_desc = NULL;
	_ep->maxburst = 0;
	_ep->mult = 1;

	if (g->speed == USB_SPEED_HIGH && (usb_endpoint_xfer_isoc(_ep->desc) ||
				usb_endpoint_xfer_int(_ep->desc)))
		_ep->mult = usb_endpoint_maxp_mult(_ep->desc);

	if (!want_comp_desc)
		return 0;

	/*
	 * Companion descriptor should follow EP descriptor
	 * USB 3.0 spec, #9.6.7
	 */
	comp_desc = (struct usb_ss_ep_comp_descriptor *)*(++d_spd);
	if (!comp_desc ||
	    (comp_desc->bDescriptorType != USB_DT_SS_ENDPOINT_COMP))
		return -EIO;
	_ep->comp_desc = comp_desc;
	if (g->speed >= USB_SPEED_SUPER) {
		switch (usb_endpoint_type(_ep->desc)) {
		case USB_ENDPOINT_XFER_ISOC:
			/* mult: bits 1:0 of bmAttributes */
			_ep->mult = (comp_desc->bmAttributes & 0x3) + 1;
			/* fall through */
		case USB_ENDPOINT_XFER_BULK:
		case USB_ENDPOINT_XFER_INT:
			_ep->maxburst = comp_desc->bMaxBurst + 1;
			break;
		default:
			if (comp_desc->bMaxBurst != 0) {
				struct usb_composite_dev *cdev;

				cdev = get_gadget_data(g);
				ERROR(cdev, "ep0 bMaxBurst must be 0\n");
			}
			_ep->maxburst = 1;
			break;
		}
	}
	return 0;
}
EXPORT_SYMBOL_GPL(config_ep_by_speed);

/**
 * usb_add_function() - add a function to a configuration
 * @config: the configuration
 * @function: the function being added
 * Context: single threaded during gadget setup
 *
 * After initialization, each configuration must have one or more
 * functions added to it.  Adding a function involves calling its @bind()
 * method to allocate resources such as interface and string identifiers
 * and endpoints.
 *
 * This function returns the value of the function's bind(), which is
 * zero for success else a negative errno value.
 */
int usb_add_function(struct usb_configuration *config,
		struct usb_function *function)
{
	int	value = -EINVAL;

	DBG(config->cdev, "adding '%s'/%pK to config '%s'/%pK\n",
			function->name, function,
			config->label, config);

	if (!function->set_alt || !function->disable)
		goto done;

	function->config = config;
	list_add_tail(&function->list, &config->functions);

	if (function->bind_deactivated) {
		value = usb_function_deactivate(function);
		if (value)
			goto done;
	}

	/* REVISIT *require* function->bind? */
	if (function->bind) {
		value = function->bind(config, function);
		if (value < 0) {
			list_del(&function->list);
			function->config = NULL;
		}
	} else
		value = 0;

	/* We allow configurations that don't work at both speeds.
	 * If we run into a lowspeed Linux system, treat it the same
	 * as full speed ... it's the function drivers that will need
	 * to avoid bulk and ISO transfers.
	 */
	if (!config->fullspeed && function->fs_descriptors)
		config->fullspeed = true;
	if (!config->highspeed && function->hs_descriptors)
		config->highspeed = true;
	if (!config->superspeed && function->ss_descriptors)
		config->superspeed = true;
	if (!config->superspeed_plus && function->ssp_descriptors)
		config->superspeed_plus = true;

done:
	if (value)
		DBG(config->cdev, "adding '%s'/%pK --> %d\n",
				function->name, function, value);
	return value;
}
EXPORT_SYMBOL_GPL(usb_add_function);

void usb_remove_function(struct usb_configuration *c, struct usb_function *f)
{
	if (f->disable)
		f->disable(f);

	bitmap_zero(f->endpoints, 32);
	list_del(&f->list);
	if (f->unbind)
		f->unbind(c, f);

	if (f->bind_deactivated)
		usb_function_activate(f);
}
EXPORT_SYMBOL_GPL(usb_remove_function);

/**
 * usb_function_deactivate - prevent function and gadget enumeration
 * @function: the function that isn't yet ready to respond
 *
 * Blocks response of the gadget driver to host enumeration by
 * preventing the data line pullup from being activated.  This is
 * normally called during @bind() processing to change from the
 * initial "ready to respond" state, or when a required resource
 * becomes available.
 *
 * For example, drivers that serve as a passthrough to a userspace
 * daemon can block enumeration unless that daemon (such as an OBEX,
 * MTP, or print server) is ready to handle host requests.
 *
 * Not all systems support software control of their USB peripheral
 * data pullups.
 *
 * Returns zero on success, else negative errno.
 */
int usb_function_deactivate(struct usb_function *function)
{
	struct usb_composite_dev	*cdev = function->config->cdev;
	unsigned long			flags;
	int				status = 0;

	spin_lock_irqsave(&cdev->lock, flags);

	if (cdev->deactivations == 0)
		status = usb_gadget_deactivate(cdev->gadget);
	if (status == 0)
		cdev->deactivations++;

	spin_unlock_irqrestore(&cdev->lock, flags);
	return status;
}
EXPORT_SYMBOL_GPL(usb_function_deactivate);

/**
 * usb_function_activate - allow function and gadget enumeration
 * @function: function on which usb_function_activate() was called
 *
 * Reverses effect of usb_function_deactivate().  If no more functions
 * are delaying their activation, the gadget driver will respond to
 * host enumeration procedures.
 *
 * Returns zero on success, else negative errno.
 */
int usb_function_activate(struct usb_function *function)
{
	struct usb_composite_dev	*cdev = function->config->cdev;
	unsigned long			flags;
	int				status = 0;

	spin_lock_irqsave(&cdev->lock, flags);

	if (WARN_ON(cdev->deactivations == 0))
		status = -EINVAL;
	else {
		cdev->deactivations--;
		if (cdev->deactivations == 0)
			status = usb_gadget_activate(cdev->gadget);
	}

	spin_unlock_irqrestore(&cdev->lock, flags);
	return status;
}
EXPORT_SYMBOL_GPL(usb_function_activate);

/**
 * usb_interface_id() - allocate an unused interface ID
 * @config: configuration associated with the interface
 * @function: function handling the interface
 * Context: single threaded during gadget setup
 *
 * usb_interface_id() is called from usb_function.bind() callbacks to
 * allocate new interface IDs.  The function driver will then store that
 * ID in interface, association, CDC union, and other descriptors.  It
 * will also handle any control requests targeted at that interface,
 * particularly changing its altsetting via set_alt().  There may
 * also be class-specific or vendor-specific requests to handle.
 *
 * All interface identifier should be allocated using this routine, to
 * ensure that for example different functions don't wrongly assign
 * different meanings to the same identifier.  Note that since interface
 * identifiers are configuration-specific, functions used in more than
 * one configuration (or more than once in a given configuration) need
 * multiple versions of the relevant descriptors.
 *
 * Returns the interface ID which was allocated; or -ENODEV if no
 * more interface IDs can be allocated.
 */
int usb_interface_id(struct usb_configuration *config,
		struct usb_function *function)
{
	unsigned id = config->next_interface_id;

	if (id < MAX_CONFIG_INTERFACES) {
		config->interface[id] = function;
		config->next_interface_id = id + 1;
		return id;
	}
	return -ENODEV;
}
EXPORT_SYMBOL_GPL(usb_interface_id);

static u8 encode_bMaxPower(enum usb_device_speed speed,
		struct usb_configuration *c)
{
	unsigned val;

	if (c->MaxPower)
		val = c->MaxPower;
	else
		val = CONFIG_USB_GADGET_VBUS_DRAW;
	if (!val)
		return 0;
<<<<<<< HEAD
	switch (speed) {
	case USB_SPEED_SUPER:
	case USB_SPEED_SUPER_PLUS:
		return (u8)(val / 8);
	default:
		/* only SuperSpeed and faster support > 500mA */
		return DIV_ROUND_UP(min(val, 500U), 2);
	}
=======
	if (speed < USB_SPEED_SUPER)
		return min(val, 500U) / 2;
	else
		/*
		 * USB 3.x supports up to 900mA, but since 900 isn't divisible
		 * by 8 the integral division will effectively cap to 896mA.
		 */
		return min(val, 900U) / 8;
>>>>>>> ca0a95ff
}

static int config_buf(struct usb_configuration *config,
		enum usb_device_speed speed, void *buf, u8 type)
{
	struct usb_config_descriptor	*c = buf;
	void				*next = buf + USB_DT_CONFIG_SIZE;
	int				len;
	struct usb_function		*f;
	int				status;

	len = USB_COMP_EP0_BUFSIZ - USB_DT_CONFIG_SIZE;
	/* write the config descriptor */
	c = buf;
	c->bLength = USB_DT_CONFIG_SIZE;
	c->bDescriptorType = type;
	/* wTotalLength is written later */
	c->bNumInterfaces = config->next_interface_id;
	c->bConfigurationValue = config->bConfigurationValue;
	c->iConfiguration = config->iConfiguration;

	c->bmAttributes = USB_CONFIG_ATT_ONE | config->bmAttributes;
	c->bMaxPower = encode_bMaxPower(speed, config);
#ifdef CONFIG_USB_ANDROID_SAMSUNG_COMPOSITE
	if (config->cdev->gadget->is_selfpowered) {
		pr_info("usb: %s self_powered\n", __func__);
		c->bmAttributes |= USB_CONFIG_ATT_SELFPOWER;
		c->bMaxPower = 0;
	}
#endif
	/* There may be e.g. OTG descriptors */
	if (config->descriptors) {
		status = usb_descriptor_fillbuf(next, len,
				config->descriptors);
		if (status < 0)
			return status;
		len -= status;
		next += status;
	}

	/* add each function's descriptors */
	list_for_each_entry(f, &config->functions, list) {
		struct usb_descriptor_header **descriptors;

		descriptors = function_descriptors(f, speed);
		if (!descriptors)
			continue;
		status = usb_descriptor_fillbuf(next, len,
			(const struct usb_descriptor_header **) descriptors);
		if (status < 0)
			return status;

		len -= status;
		next += status;
	}

	len = next - buf;
	c->wTotalLength = cpu_to_le16(len);
	return len;
}

static int config_desc(struct usb_composite_dev *cdev, unsigned w_value)
{
	struct usb_gadget		*gadget = cdev->gadget;
	struct usb_configuration	*c;
	struct list_head		*pos;
	u8				type = w_value >> 8;
	enum usb_device_speed		speed = USB_SPEED_UNKNOWN;
#if defined(CONFIG_USB_NOTIFY_LAYER)
	int power_role, pd_contract;
	struct otg_notify *o_notify = get_otg_notify();
#endif

	if (gadget->speed >= USB_SPEED_SUPER)
		speed = gadget->speed;
	else if (gadget_is_dualspeed(gadget)) {
		int	hs = 0;
		if (gadget->speed == USB_SPEED_HIGH)
			hs = 1;
		if (type == USB_DT_OTHER_SPEED_CONFIG)
			hs = !hs;
		if (hs)
			speed = USB_SPEED_HIGH;

	}

	/* This is a lookup by config *INDEX* */
	w_value &= 0xff;
	pos = &cdev->configs;
	c = cdev->os_desc_config;
	if (c)
		goto check_config;

	while ((pos = pos->next) !=  &cdev->configs) {
		c = list_entry(pos, typeof(*c), list);

		/* skip OS Descriptors config which is handled separately */
		if (c == cdev->os_desc_config)
			continue;

check_config:
		/* ignore configs that won't work at this speed */
		switch (speed) {
		case USB_SPEED_SUPER_PLUS:
			if (!c->superspeed_plus)
				continue;
			break;
		case USB_SPEED_SUPER:
			if (!c->superspeed)
				continue;
			break;
		case USB_SPEED_HIGH:
			if (!c->highspeed)
				continue;
			break;
		default:
			if (!c->fullspeed)
				continue;
		}

		if (w_value == 0) {
#if defined(CONFIG_USB_NOTIFY_LAYER)
			if (o_notify == NULL)
				return config_buf(c, speed, cdev->req->buf, type);

			power_role = get_typec_status(o_notify, NOTIFY_EVENT_POWER_SOURCE);
			pd_contract = get_typec_status(o_notify, NOTIFY_EVENT_PD_CONTRACT);

			/* sink == 0, source == 1 */
			if (!power_role && pd_contract)
				usb_gadget_set_selfpowered(gadget);
			else
				usb_gadget_clear_selfpowered(gadget);
#endif
			return config_buf(c, speed, cdev->req->buf, type);
		}
		w_value--;
	}
	return -EINVAL;
}

static int count_configs(struct usb_composite_dev *cdev, unsigned type)
{
	struct usb_gadget		*gadget = cdev->gadget;
	struct usb_configuration	*c;
	unsigned			count = 0;
	int				hs = 0;
	int				ss = 0;
	int				ssp = 0;

	if (gadget_is_dualspeed(gadget)) {
		if (gadget->speed == USB_SPEED_HIGH)
			hs = 1;
		if (gadget->speed == USB_SPEED_SUPER)
			ss = 1;
		if (gadget->speed == USB_SPEED_SUPER_PLUS)
			ssp = 1;
		if (type == USB_DT_DEVICE_QUALIFIER)
			hs = !hs;
	}
	list_for_each_entry(c, &cdev->configs, list) {
		/* ignore configs that won't work at this speed */
		if (ssp) {
			if (!c->superspeed_plus)
				continue;
		} else if (ss) {
			if (!c->superspeed)
				continue;
		} else if (hs) {
			if (!c->highspeed)
				continue;
		} else {
			if (!c->fullspeed)
				continue;
		}
		count++;
	}
	return count;
}

/**
 * bos_desc() - prepares the BOS descriptor.
 * @cdev: pointer to usb_composite device to generate the bos
 *	descriptor for
 *
 * This function generates the BOS (Binary Device Object)
 * descriptor and its device capabilities descriptors. The BOS
 * descriptor should be supported by a SuperSpeed device.
 */
static int bos_desc(struct usb_composite_dev *cdev)
{
	struct usb_ext_cap_descriptor	*usb_ext;
	struct usb_dcd_config_params	dcd_config_params;
	struct usb_bos_descriptor	*bos = cdev->req->buf;

	bos->bLength = USB_DT_BOS_SIZE;
	bos->bDescriptorType = USB_DT_BOS;

	bos->wTotalLength = cpu_to_le16(USB_DT_BOS_SIZE);
	bos->bNumDeviceCaps = 0;

	/*
	 * A SuperSpeed device shall include the USB2.0 extension descriptor
	 * and shall support LPM when operating in USB2.0 HS mode.
	 */
	usb_ext = cdev->req->buf + le16_to_cpu(bos->wTotalLength);
	bos->bNumDeviceCaps++;
	le16_add_cpu(&bos->wTotalLength, USB_DT_USB_EXT_CAP_SIZE);
	usb_ext->bLength = USB_DT_USB_EXT_CAP_SIZE;
	usb_ext->bDescriptorType = USB_DT_DEVICE_CAPABILITY;
	usb_ext->bDevCapabilityType = USB_CAP_TYPE_EXT;
	usb_ext->bmAttributes = cpu_to_le32(USB_LPM_SUPPORT | USB_BESL_SUPPORT);

	/*
	 * The Superspeed USB Capability descriptor shall be implemented by all
	 * SuperSpeed devices.
	 */
	if (gadget_is_superspeed(cdev->gadget)) {
		struct usb_ss_cap_descriptor *ss_cap;

		ss_cap = cdev->req->buf + le16_to_cpu(bos->wTotalLength);
		bos->bNumDeviceCaps++;
		le16_add_cpu(&bos->wTotalLength, USB_DT_USB_SS_CAP_SIZE);
		ss_cap->bLength = USB_DT_USB_SS_CAP_SIZE;
		ss_cap->bDescriptorType = USB_DT_DEVICE_CAPABILITY;
		ss_cap->bDevCapabilityType = USB_SS_CAP_TYPE;
		ss_cap->bmAttributes = 0; /* LTM is not supported yet */
		ss_cap->wSpeedSupported = cpu_to_le16(USB_LOW_SPEED_OPERATION |
						      USB_FULL_SPEED_OPERATION |
						      USB_HIGH_SPEED_OPERATION |
						      USB_5GBPS_OPERATION);
		ss_cap->bFunctionalitySupport = USB_LOW_SPEED_OPERATION;

		/* Get Controller configuration */
		if (cdev->gadget->ops->get_config_params) {
			cdev->gadget->ops->get_config_params(
				&dcd_config_params);
		} else {
			dcd_config_params.bU1devExitLat =
				USB_DEFAULT_U1_DEV_EXIT_LAT;
			dcd_config_params.bU2DevExitLat =
				cpu_to_le16(USB_DEFAULT_U2_DEV_EXIT_LAT);
		}
		ss_cap->bU1devExitLat = dcd_config_params.bU1devExitLat;
		ss_cap->bU2DevExitLat = dcd_config_params.bU2DevExitLat;
	}

	/* The SuperSpeedPlus USB Device Capability descriptor */
	if (gadget_is_superspeed_plus(cdev->gadget)) {
		struct usb_ssp_cap_descriptor *ssp_cap;

		ssp_cap = cdev->req->buf + le16_to_cpu(bos->wTotalLength);
		bos->bNumDeviceCaps++;

		/*
		 * Report typical values.
		 */

		le16_add_cpu(&bos->wTotalLength, USB_DT_USB_SSP_CAP_SIZE(1));
		ssp_cap->bLength = USB_DT_USB_SSP_CAP_SIZE(1);
		ssp_cap->bDescriptorType = USB_DT_DEVICE_CAPABILITY;
		ssp_cap->bDevCapabilityType = USB_SSP_CAP_TYPE;
		ssp_cap->bReserved = 0;
		ssp_cap->wReserved = 0;

		/* SSAC = 1 (2 attributes) */
		ssp_cap->bmAttributes = cpu_to_le32(1);

		/* Min RX/TX Lane Count = 1 */
		ssp_cap->wFunctionalitySupport =
			cpu_to_le16((1 << 8) | (1 << 12));

		/*
		 * bmSublinkSpeedAttr[0]:
		 *   ST  = Symmetric, RX
		 *   LSE =  3 (Gbps)
		 *   LP  =  1 (SuperSpeedPlus)
		 *   LSM = 10 (10 Gbps)
		 */
		ssp_cap->bmSublinkSpeedAttr[0] =
			cpu_to_le32((3 << 4) | (1 << 14) | (0xa << 16));
		/*
		 * bmSublinkSpeedAttr[1] =
		 *   ST  = Symmetric, TX
		 *   LSE =  3 (Gbps)
		 *   LP  =  1 (SuperSpeedPlus)
		 *   LSM = 10 (10 Gbps)
		 */
		ssp_cap->bmSublinkSpeedAttr[1] =
			cpu_to_le32((3 << 4) | (1 << 14) |
				    (0xa << 16) | (1 << 7));
	}

	return le16_to_cpu(bos->wTotalLength);
}

static void device_qual(struct usb_composite_dev *cdev)
{
	struct usb_qualifier_descriptor	*qual = cdev->req->buf;

	qual->bLength = sizeof(*qual);
	qual->bDescriptorType = USB_DT_DEVICE_QUALIFIER;
	/* POLICY: same bcdUSB and device type info at both speeds */
	qual->bcdUSB = cdev->desc.bcdUSB;
	qual->bDeviceClass = cdev->desc.bDeviceClass;
	qual->bDeviceSubClass = cdev->desc.bDeviceSubClass;
	qual->bDeviceProtocol = cdev->desc.bDeviceProtocol;
	/* ASSUME same EP0 fifo size at both speeds */
	qual->bMaxPacketSize0 = cdev->gadget->ep0->maxpacket;
	qual->bNumConfigurations = count_configs(cdev, USB_DT_DEVICE_QUALIFIER);
	qual->bRESERVED = 0;
}

/*-------------------------------------------------------------------------*/

static void reset_config(struct usb_composite_dev *cdev)
{
	struct usb_function		*f;

	DBG(cdev, "reset config\n");

	list_for_each_entry(f, &cdev->config->functions, list) {
		if (f->disable)
			f->disable(f);

		bitmap_zero(f->endpoints, 32);
	}
	cdev->config = NULL;
	cdev->delayed_status = 0;
}

static int set_config(struct usb_composite_dev *cdev,
		const struct usb_ctrlrequest *ctrl, unsigned number)
{
	struct usb_gadget	*gadget = cdev->gadget;
	struct usb_configuration *c = NULL;
	int			result = -EINVAL;
	unsigned		power = gadget_is_otg(gadget) ? 8 : 100;
	int			tmp;

	/*
	 * ignore if SET_CONFIGURATION
	 * is sent again for same config value.
	 */
	if (cdev->config && (cdev->config->bConfigurationValue == number)) {
		DBG(cdev, "already in the same config with value %d\n",
				number);
		return 0;
	}

	if (number) {
		list_for_each_entry(c, &cdev->configs, list) {
			if (c->bConfigurationValue == number) {
				/*
				 * We disable the FDs of the previous
				 * configuration only if the new configuration
				 * is a valid one
				 */
				if (cdev->config)
					reset_config(cdev);
				result = 0;
				break;
			}
		}
		if (result < 0)
			goto done;
	} else { /* Zero configuration value - need to reset the config */
		if (cdev->config)
			reset_config(cdev);
		result = 0;
	}

	INFO(cdev, "%s config #%d: %s\n",
	     usb_speed_string(gadget->speed),
	     number, c ? c->label : "unconfigured");

	if (!c)
		goto done;

	usb_gadget_set_state(gadget, USB_STATE_CONFIGURED);
	cdev->config = c;

	/* Initialize all interfaces by setting them to altsetting zero. */
	for (tmp = 0; tmp < MAX_CONFIG_INTERFACES; tmp++) {
		struct usb_function	*f = c->interface[tmp];
		struct usb_descriptor_header **descriptors;

		if (!f)
			break;

		/*
		 * Record which endpoints are used by the function. This is used
		 * to dispatch control requests targeted at that endpoint to the
		 * function's setup callback instead of the current
		 * configuration's setup callback.
		 */
		descriptors = function_descriptors(f, gadget->speed);

		for (; *descriptors; ++descriptors) {
			struct usb_endpoint_descriptor *ep;
			int addr;

			if ((*descriptors)->bDescriptorType != USB_DT_ENDPOINT)
				continue;

			ep = (struct usb_endpoint_descriptor *)*descriptors;
			addr = ((ep->bEndpointAddress & 0x80) >> 3)
			     |  (ep->bEndpointAddress & 0x0f);
			set_bit(addr, f->endpoints);
		}

		result = f->set_alt(f, tmp, 0);
		if (result < 0) {
			DBG(cdev, "interface %d (%s/%pK) alt 0 --> %d\n",
					tmp, f->name, f, result);

			reset_config(cdev);
			goto done;
		}

		if (result == USB_GADGET_DELAYED_STATUS) {
			DBG(cdev,
			 "%s: interface %d (%s) requested delayed status\n",
					__func__, tmp, f->name);
			cdev->delayed_status++;
			DBG(cdev, "delayed_status count %d\n",
					cdev->delayed_status);
		}
	}

	/* when we return, be sure our power usage is valid */
	power = c->MaxPower ? c->MaxPower : CONFIG_USB_GADGET_VBUS_DRAW;
	if (gadget->speed < USB_SPEED_SUPER)
		power = min(power, 500U);
	else
		power = min(power, 900U);
done:
	usb_gadget_vbus_draw(gadget, power);
	if (result >= 0 && cdev->delayed_status)
		result = USB_GADGET_DELAYED_STATUS;
	return result;
}

int usb_add_config_only(struct usb_composite_dev *cdev,
		struct usb_configuration *config)
{
	struct usb_configuration *c;

	if (!config->bConfigurationValue)
		return -EINVAL;

	/* Prevent duplicate configuration identifiers */
	list_for_each_entry(c, &cdev->configs, list) {
		if (c->bConfigurationValue == config->bConfigurationValue)
			return -EBUSY;
	}

	config->cdev = cdev;
	list_add_tail(&config->list, &cdev->configs);

	INIT_LIST_HEAD(&config->functions);
	config->next_interface_id = 0;
	memset(config->interface, 0, sizeof(config->interface));

	return 0;
}
EXPORT_SYMBOL_GPL(usb_add_config_only);

/**
 * usb_add_config() - add a configuration to a device.
 * @cdev: wraps the USB gadget
 * @config: the configuration, with bConfigurationValue assigned
 * @bind: the configuration's bind function
 * Context: single threaded during gadget setup
 *
 * One of the main tasks of a composite @bind() routine is to
 * add each of the configurations it supports, using this routine.
 *
 * This function returns the value of the configuration's @bind(), which
 * is zero for success else a negative errno value.  Binding configurations
 * assigns global resources including string IDs, and per-configuration
 * resources such as interface IDs and endpoints.
 */
int usb_add_config(struct usb_composite_dev *cdev,
		struct usb_configuration *config,
		int (*bind)(struct usb_configuration *))
{
	int				status = -EINVAL;

	if (!bind)
		goto done;

	DBG(cdev, "adding config #%u '%s'/%pK\n",
			config->bConfigurationValue,
			config->label, config);

	status = usb_add_config_only(cdev, config);
	if (status)
		goto done;

	status = bind(config);
	if (status < 0) {
		while (!list_empty(&config->functions)) {
			struct usb_function		*f;

			f = list_first_entry(&config->functions,
					struct usb_function, list);
			list_del(&f->list);
			if (f->unbind) {
				DBG(cdev, "unbind function '%s'/%pK\n",
					f->name, f);
				f->unbind(config, f);
				/* may free memory for "f" */
			}
		}
		list_del(&config->list);
		config->cdev = NULL;
	} else {
		unsigned	i;

		DBG(cdev, "cfg %d/%pK speeds:%s%s%s%s\n",
			config->bConfigurationValue, config,
			config->superspeed_plus ? " superplus" : "",
			config->superspeed ? " super" : "",
			config->highspeed ? " high" : "",
			config->fullspeed
				? (gadget_is_dualspeed(cdev->gadget)
					? " full"
					: " full/low")
				: "");

		for (i = 0; i < MAX_CONFIG_INTERFACES; i++) {
			struct usb_function	*f = config->interface[i];

			if (!f)
				continue;
			DBG(cdev, "  interface %d = %s/%pK\n",
				i, f->name, f);
		}
	}

	/* set_alt(), or next bind(), sets up ep->claimed as needed */
	usb_ep_autoconfig_reset(cdev->gadget);

done:
	if (status)
		DBG(cdev, "added config '%s'/%u --> %d\n", config->label,
				config->bConfigurationValue, status);
	return status;
}
EXPORT_SYMBOL_GPL(usb_add_config);

static void remove_config(struct usb_composite_dev *cdev,
			      struct usb_configuration *config)
{
	while (!list_empty(&config->functions)) {
		struct usb_function		*f;

		printk(KERN_DEBUG"usb: %s, \n", __func__);
		f = list_first_entry(&config->functions,
				struct usb_function, list);

		usb_remove_function(config, f);
	}
#ifdef CONFIG_USB_ANDROID_SAMSUNG_COMPOSITE
	if (config->cdev) {
#endif
	list_del(&config->list);
#ifdef CONFIG_USB_ANDROID_SAMSUNG_COMPOSITE
	}
#endif
	if (config->unbind) {
		DBG(cdev, "unbind config '%s'/%pK\n", config->label, config);
		config->unbind(config);
			/* may free memory for "c" */
	}
}

/**
 * usb_remove_config() - remove a configuration from a device.
 * @cdev: wraps the USB gadget
 * @config: the configuration
 *
 * Drivers must call usb_gadget_disconnect before calling this function
 * to disconnect the device from the host and make sure the host will not
 * try to enumerate the device while we are changing the config list.
 */
void usb_remove_config(struct usb_composite_dev *cdev,
		      struct usb_configuration *config)
{
	unsigned long flags;

	printk(KERN_DEBUG "usb: %s cdev->config=%pK, config=%pK\n",
			__func__, cdev->config, config);
	spin_lock_irqsave(&cdev->lock, flags);

	if (cdev->config == config)
		reset_config(cdev);

	spin_unlock_irqrestore(&cdev->lock, flags);

	remove_config(cdev, config);
}

/*-------------------------------------------------------------------------*/

/* We support strings in multiple languages ... string descriptor zero
 * says which languages are supported.  The typical case will be that
 * only one language (probably English) is used, with i18n handled on
 * the host side.
 */

static void collect_langs(struct usb_gadget_strings **sp, __le16 *buf)
{
	const struct usb_gadget_strings	*s;
	__le16				language;
	__le16				*tmp;

	while (*sp) {
		s = *sp;
		language = cpu_to_le16(s->language);
		for (tmp = buf; *tmp && tmp < &buf[126]; tmp++) {
			if (*tmp == language)
				goto repeat;
		}
		*tmp++ = language;
repeat:
		sp++;
	}
}

static int lookup_string(
	struct usb_gadget_strings	**sp,
	void				*buf,
	u16				language,
	int				id
)
{
	struct usb_gadget_strings	*s;
	int				value;

	while (*sp) {
		s = *sp++;
		if (s->language != language)
			continue;
		value = usb_gadget_get_string(s, id, buf);
		if (value > 0)
			return value;
	}
	return -EINVAL;
}

static int get_string(struct usb_composite_dev *cdev,
		void *buf, u16 language, int id)
{
	struct usb_composite_driver	*composite = cdev->driver;
	struct usb_gadget_string_container *uc;
	struct usb_configuration	*c;
	struct usb_function		*f;
	int				len;

	/* Yes, not only is USB's i18n support probably more than most
	 * folk will ever care about ... also, it's all supported here.
	 * (Except for UTF8 support for Unicode's "Astral Planes".)
	 */

	/* 0 == report all available language codes */
	if (id == 0) {
		struct usb_string_descriptor	*s = buf;
		struct usb_gadget_strings	**sp;

		memset(s, 0, 256);
		s->bDescriptorType = USB_DT_STRING;

		sp = composite->strings;
		if (sp)
			collect_langs(sp, s->wData);

		list_for_each_entry(c, &cdev->configs, list) {
			sp = c->strings;
			if (sp)
				collect_langs(sp, s->wData);

			list_for_each_entry(f, &c->functions, list) {
				sp = f->strings;
				if (sp)
					collect_langs(sp, s->wData);
			}
		}
		list_for_each_entry(uc, &cdev->gstrings, list) {
			struct usb_gadget_strings **sp;

			sp = get_containers_gs(uc);
			collect_langs(sp, s->wData);
		}

		for (len = 0; len <= 126 && s->wData[len]; len++)
			continue;
		if (!len)
			return -EINVAL;

		s->bLength = 2 * (len + 1);
		return s->bLength;
	}

	if (cdev->use_os_string && language == 0 && id == OS_STRING_IDX) {
		struct usb_os_string *b = buf;
		b->bLength = sizeof(*b);
		b->bDescriptorType = USB_DT_STRING;
		compiletime_assert(
			sizeof(b->qwSignature) == sizeof(cdev->qw_sign),
			"qwSignature size must be equal to qw_sign");
		memcpy(&b->qwSignature, cdev->qw_sign, sizeof(b->qwSignature));
		b->bMS_VendorCode = cdev->b_vendor_code;
		b->bPad = 0;
		return sizeof(*b);
	}

	list_for_each_entry(uc, &cdev->gstrings, list) {
		struct usb_gadget_strings **sp;

		sp = get_containers_gs(uc);
		len = lookup_string(sp, buf, language, id);
		if (len > 0)
			return len;
	}

	/* String IDs are device-scoped, so we look up each string
	 * table we're told about.  These lookups are infrequent;
	 * simpler-is-better here.
	 */
	if (composite->strings) {
		len = lookup_string(composite->strings, buf, language, id);
		if (len > 0)
			return len;
	}
	list_for_each_entry(c, &cdev->configs, list) {
		if (c->strings) {
			len = lookup_string(c->strings, buf, language, id);
			if (len > 0)
				return len;
		}
		list_for_each_entry(f, &c->functions, list) {
			if (!f->strings)
				continue;
			len = lookup_string(f->strings, buf, language, id);
			if (len > 0)
				return len;
		}
	}
	return -EINVAL;
}

/**
 * usb_string_id() - allocate an unused string ID
 * @cdev: the device whose string descriptor IDs are being allocated
 * Context: single threaded during gadget setup
 *
 * @usb_string_id() is called from bind() callbacks to allocate
 * string IDs.  Drivers for functions, configurations, or gadgets will
 * then store that ID in the appropriate descriptors and string table.
 *
 * All string identifier should be allocated using this,
 * @usb_string_ids_tab() or @usb_string_ids_n() routine, to ensure
 * that for example different functions don't wrongly assign different
 * meanings to the same identifier.
 */
int usb_string_id(struct usb_composite_dev *cdev)
{
	if (cdev->next_string_id < 254) {
		/* string id 0 is reserved by USB spec for list of
		 * supported languages */
		/* 255 reserved as well? -- mina86 */
		cdev->next_string_id++;
		printk(KERN_DEBUG "usb: %s cdev(0x%pK)->next_string_id=%d\n",
			__func__, cdev, cdev->next_string_id);
		return cdev->next_string_id;
	}
	printk(KERN_DEBUG "usb: %s error cdev(0x%pK)->next_string_id=%d\n",
		__func__, cdev, cdev->next_string_id);
	return -ENODEV;
}
EXPORT_SYMBOL_GPL(usb_string_id);

/**
 * usb_string_ids() - allocate unused string IDs in batch
 * @cdev: the device whose string descriptor IDs are being allocated
 * @str: an array of usb_string objects to assign numbers to
 * Context: single threaded during gadget setup
 *
 * @usb_string_ids() is called from bind() callbacks to allocate
 * string IDs.  Drivers for functions, configurations, or gadgets will
 * then copy IDs from the string table to the appropriate descriptors
 * and string table for other languages.
 *
 * All string identifier should be allocated using this,
 * @usb_string_id() or @usb_string_ids_n() routine, to ensure that for
 * example different functions don't wrongly assign different meanings
 * to the same identifier.
 */
int usb_string_ids_tab(struct usb_composite_dev *cdev, struct usb_string *str)
{
	int next = cdev->next_string_id;

	printk(KERN_DEBUG "usb: %s --cdev(0x%pK)->next_string_id=%d\n",
		__func__, cdev, cdev->next_string_id);
	for (; str->s; ++str) {
		if (unlikely(next >= 254))
			return -ENODEV;
		str->id = ++next;
	}

	cdev->next_string_id = next;

	return 0;
}
EXPORT_SYMBOL_GPL(usb_string_ids_tab);

static struct usb_gadget_string_container *copy_gadget_strings(
		struct usb_gadget_strings **sp, unsigned n_gstrings,
		unsigned n_strings)
{
	struct usb_gadget_string_container *uc;
	struct usb_gadget_strings **gs_array;
	struct usb_gadget_strings *gs;
	struct usb_string *s;
	unsigned mem;
	unsigned n_gs;
	unsigned n_s;
	void *stash;

	mem = sizeof(*uc);
	mem += sizeof(void *) * (n_gstrings + 1);
	mem += sizeof(struct usb_gadget_strings) * n_gstrings;
	mem += sizeof(struct usb_string) * (n_strings + 1) * (n_gstrings);
	uc = kmalloc(mem, GFP_KERNEL);
	if (!uc)
		return ERR_PTR(-ENOMEM);
	gs_array = get_containers_gs(uc);
	stash = uc->stash;
	stash += sizeof(void *) * (n_gstrings + 1);
	for (n_gs = 0; n_gs < n_gstrings; n_gs++) {
		struct usb_string *org_s;

		gs_array[n_gs] = stash;
		gs = gs_array[n_gs];
		stash += sizeof(struct usb_gadget_strings);
		gs->language = sp[n_gs]->language;
		gs->strings = stash;
		org_s = sp[n_gs]->strings;

		for (n_s = 0; n_s < n_strings; n_s++) {
			s = stash;
			stash += sizeof(struct usb_string);
			if (org_s->s)
				s->s = org_s->s;
			else
				s->s = "";
			org_s++;
		}
		s = stash;
		s->s = NULL;
		stash += sizeof(struct usb_string);

	}
	gs_array[n_gs] = NULL;
	return uc;
}

/**
 * usb_gstrings_attach() - attach gadget strings to a cdev and assign ids
 * @cdev: the device whose string descriptor IDs are being allocated
 * and attached.
 * @sp: an array of usb_gadget_strings to attach.
 * @n_strings: number of entries in each usb_strings array (sp[]->strings)
 *
 * This function will create a deep copy of usb_gadget_strings and usb_string
 * and attach it to the cdev. The actual string (usb_string.s) will not be
 * copied but only a referenced will be made. The struct usb_gadget_strings
 * array may contain multiple languages and should be NULL terminated.
 * The ->language pointer of each struct usb_gadget_strings has to contain the
 * same amount of entries.
 * For instance: sp[0] is en-US, sp[1] is es-ES. It is expected that the first
 * usb_string entry of es-ES contains the translation of the first usb_string
 * entry of en-US. Therefore both entries become the same id assign.
 */
struct usb_string *usb_gstrings_attach(struct usb_composite_dev *cdev,
		struct usb_gadget_strings **sp, unsigned n_strings)
{
	struct usb_gadget_string_container *uc;
	struct usb_gadget_strings **n_gs;
	unsigned n_gstrings = 0;
	unsigned i;
	int ret;

	for (i = 0; sp[i]; i++)
		n_gstrings++;

	if (!n_gstrings)
		return ERR_PTR(-EINVAL);

	uc = copy_gadget_strings(sp, n_gstrings, n_strings);
	if (IS_ERR(uc))
		return ERR_CAST(uc);

	n_gs = get_containers_gs(uc);
	ret = usb_string_ids_tab(cdev, n_gs[0]->strings);
	if (ret)
		goto err;

	for (i = 1; i < n_gstrings; i++) {
		struct usb_string *m_s;
		struct usb_string *s;
		unsigned n;

		m_s = n_gs[0]->strings;
		s = n_gs[i]->strings;
		for (n = 0; n < n_strings; n++) {
			s->id = m_s->id;
			s++;
			m_s++;
		}
	}
	list_add_tail(&uc->list, &cdev->gstrings);
	return n_gs[0]->strings;
err:
	kfree(uc);
	return ERR_PTR(ret);
}
EXPORT_SYMBOL_GPL(usb_gstrings_attach);

/**
 * usb_string_ids_n() - allocate unused string IDs in batch
 * @c: the device whose string descriptor IDs are being allocated
 * @n: number of string IDs to allocate
 * Context: single threaded during gadget setup
 *
 * Returns the first requested ID.  This ID and next @n-1 IDs are now
 * valid IDs.  At least provided that @n is non-zero because if it
 * is, returns last requested ID which is now very useful information.
 *
 * @usb_string_ids_n() is called from bind() callbacks to allocate
 * string IDs.  Drivers for functions, configurations, or gadgets will
 * then store that ID in the appropriate descriptors and string table.
 *
 * All string identifier should be allocated using this,
 * @usb_string_id() or @usb_string_ids_n() routine, to ensure that for
 * example different functions don't wrongly assign different meanings
 * to the same identifier.
 */
int usb_string_ids_n(struct usb_composite_dev *c, unsigned n)
{
	unsigned next = c->next_string_id;
	printk(KERN_DEBUG "usb: %s --cdev(0x%pK)->next_string_id=%d\n",
		__func__, c, c->next_string_id);
	if (unlikely(n > 254 || (unsigned)next + n > 254))
		return -ENODEV;
	c->next_string_id += n;
	return next + 1;
}
EXPORT_SYMBOL_GPL(usb_string_ids_n);

/*-------------------------------------------------------------------------*/

static void composite_setup_complete(struct usb_ep *ep, struct usb_request *req)
{
	struct usb_composite_dev *cdev;

	if (req->status || req->actual != req->length)
		DBG((struct usb_composite_dev *) ep->driver_data,
				"setup complete --> %d, %d/%d\n",
				req->status, req->actual, req->length);

	/*
	 * REVIST The same ep0 requests are shared with function drivers
	 * so they don't have to maintain the same ->complete() stubs.
	 *
	 * Because of that, we need to check for the validity of ->context
	 * here, even though we know we've set it to something useful.
	 */
	if (!req->context)
		return;

	cdev = req->context;

	if (cdev->req == req)
		cdev->setup_pending = false;
	else if (cdev->os_desc_req == req)
		cdev->os_desc_pending = false;
	else
		WARN(1, "unknown request %pK\n", req);
}

static int composite_ep0_queue(struct usb_composite_dev *cdev,
		struct usb_request *req, gfp_t gfp_flags)
{
	int ret;

	ret = usb_ep_queue(cdev->gadget->ep0, req, gfp_flags);
	if (ret == 0) {
		if (cdev->req == req)
			cdev->setup_pending = true;
		else if (cdev->os_desc_req == req)
			cdev->os_desc_pending = true;
		else
			WARN(1, "unknown request %pK\n", req);
	}

	return ret;
}

static int count_ext_compat(struct usb_configuration *c)
{
	int i, res;

	res = 0;
	for (i = 0; i < c->next_interface_id; ++i) {
		struct usb_function *f;
		int j;

		f = c->interface[i];
		for (j = 0; j < f->os_desc_n; ++j) {
			struct usb_os_desc *d;

			if (i != f->os_desc_table[j].if_id)
				continue;
			d = f->os_desc_table[j].os_desc;
			if (d && d->ext_compat_id)
				++res;
		}
	}
	BUG_ON(res > 255);
	return res;
}

static int fill_ext_compat(struct usb_configuration *c, u8 *buf)
{
	int i, count;

	count = 16;
	buf += 16;
	for (i = 0; i < c->next_interface_id; ++i) {
		struct usb_function *f;
		int j;

		f = c->interface[i];
		for (j = 0; j < f->os_desc_n; ++j) {
			struct usb_os_desc *d;

			if (i != f->os_desc_table[j].if_id)
				continue;
			d = f->os_desc_table[j].os_desc;
			if (d && d->ext_compat_id) {
				*buf++ = i;
				*buf++ = 0x01;
				memcpy(buf, d->ext_compat_id, 16);
				buf += 22;
			} else {
				++buf;
				*buf = 0x01;
				buf += 23;
			}
			count += 24;
			if (count + 24 >= USB_COMP_EP0_OS_DESC_BUFSIZ)
				return count;
		}
	}

	return count;
}

static int count_ext_prop(struct usb_configuration *c, int interface)
{
	struct usb_function *f;
	int j;

	f = c->interface[interface];
	for (j = 0; j < f->os_desc_n; ++j) {
		struct usb_os_desc *d;

		if (interface != f->os_desc_table[j].if_id)
			continue;
		d = f->os_desc_table[j].os_desc;
		if (d && d->ext_compat_id)
			return d->ext_prop_count;
	}
	return 0;
}

static int len_ext_prop(struct usb_configuration *c, int interface)
{
	struct usb_function *f;
	struct usb_os_desc *d;
	int j, res;

	res = 10; /* header length */
	f = c->interface[interface];
	for (j = 0; j < f->os_desc_n; ++j) {
		if (interface != f->os_desc_table[j].if_id)
			continue;
		d = f->os_desc_table[j].os_desc;
		if (d)
			return min(res + d->ext_prop_len, 4096);
	}
	return res;
}

static int fill_ext_prop(struct usb_configuration *c, int interface, u8 *buf)
{
	struct usb_function *f;
	struct usb_os_desc *d;
	struct usb_os_desc_ext_prop *ext_prop;
	int j, count, n, ret;

	f = c->interface[interface];
	count = 10; /* header length */
	buf += 10;
	for (j = 0; j < f->os_desc_n; ++j) {
		if (interface != f->os_desc_table[j].if_id)
			continue;
		d = f->os_desc_table[j].os_desc;
		if (d)
			list_for_each_entry(ext_prop, &d->ext_prop, entry) {
				n = ext_prop->data_len +
					ext_prop->name_len + 14;
				if (count + n >= USB_COMP_EP0_OS_DESC_BUFSIZ)
					return count;
				usb_ext_prop_put_size(buf, n);
				usb_ext_prop_put_type(buf, ext_prop->type);
				ret = usb_ext_prop_put_name(buf, ext_prop->name,
							    ext_prop->name_len);
				if (ret < 0)
					return ret;
				switch (ext_prop->type) {
				case USB_EXT_PROP_UNICODE:
				case USB_EXT_PROP_UNICODE_ENV:
				case USB_EXT_PROP_UNICODE_LINK:
					usb_ext_prop_put_unicode(buf, ret,
							 ext_prop->data,
							 ext_prop->data_len);
					break;
				case USB_EXT_PROP_BINARY:
					usb_ext_prop_put_binary(buf, ret,
							ext_prop->data,
							ext_prop->data_len);
					break;
				case USB_EXT_PROP_LE32:
					/* not implemented */
				case USB_EXT_PROP_BE32:
					/* not implemented */
				default:
					return -EINVAL;
				}
				buf += n;
				count += n;
			}
	}

	return count;
}

/*
 * The setup() callback implements all the ep0 functionality that's
 * not handled lower down, in hardware or the hardware driver(like
 * device and endpoint feature flags, and their status).  It's all
 * housekeeping for the gadget function we're implementing.  Most of
 * the work is in config and function specific setup.
 */
int
composite_setup(struct usb_gadget *gadget, const struct usb_ctrlrequest *ctrl)
{
	struct usb_composite_dev	*cdev = get_gadget_data(gadget);
	struct usb_request		*req = cdev->req;
	int				value = -EOPNOTSUPP;
	int				status = 0;
	u16				w_index = le16_to_cpu(ctrl->wIndex);
	u8				intf = w_index & 0xFF;
	u16				w_value = le16_to_cpu(ctrl->wValue);
	u16				w_length = le16_to_cpu(ctrl->wLength);
	struct usb_function		*f = NULL;
	u8				endp;

	if (w_length > USB_COMP_EP0_BUFSIZ) {
		if (ctrl->bRequestType & USB_DIR_IN) {
			/* Cast away the const, we are going to overwrite on purpose. */
			__le16 *temp = (__le16 *)&ctrl->wLength;

			*temp = cpu_to_le16(USB_COMP_EP0_BUFSIZ);
			w_length = USB_COMP_EP0_BUFSIZ;
		} else {
			goto done;
		}
	}

	/* partial re-init of the response message; the function or the
	 * gadget might need to intercept e.g. a control-OUT completion
	 * when we delegate to it.
	 */
	req->zero = 0;
	req->context = cdev;
	req->complete = composite_setup_complete;
	req->length = 0;
	gadget->ep0->driver_data = cdev;

	/*
	 * Don't let non-standard requests match any of the cases below
	 * by accident.
	 */
	if ((ctrl->bRequestType & USB_TYPE_MASK) != USB_TYPE_STANDARD)
		goto unknown;

	switch (ctrl->bRequest) {

	/* we handle all standard USB descriptors */
	case USB_REQ_GET_DESCRIPTOR:
		if (ctrl->bRequestType != USB_DIR_IN)
			goto unknown;
		switch (w_value >> 8) {

		case USB_DT_DEVICE:
			cdev->desc.bNumConfigurations =
				count_configs(cdev, USB_DT_DEVICE);
			cdev->desc.bMaxPacketSize0 =
				cdev->gadget->ep0->maxpacket;
			if (gadget_is_superspeed(gadget)) {
				if (gadget->speed >= USB_SPEED_SUPER) {
					cdev->desc.bcdUSB = cpu_to_le16(0x0320);
					cdev->desc.bMaxPacketSize0 = 9;
				} else {
					cdev->desc.bcdUSB = cpu_to_le16(0x0210);
				}
			} else {
				if (gadget->lpm_capable)
					cdev->desc.bcdUSB = cpu_to_le16(0x0201);
				else
					cdev->desc.bcdUSB = cpu_to_le16(0x0200);
			}

			value = min(w_length, (u16) sizeof cdev->desc);
			memcpy(req->buf, &cdev->desc, value);
			printk(KERN_DEBUG "usb: GET_DES\n");
			break;
		case USB_DT_DEVICE_QUALIFIER:
			if (!gadget_is_dualspeed(gadget) ||
			    gadget->speed >= USB_SPEED_SUPER)
				break;
			device_qual(cdev);
			value = min_t(int, w_length,
				sizeof(struct usb_qualifier_descriptor));
			break;
		case USB_DT_OTHER_SPEED_CONFIG:
			if (!gadget_is_dualspeed(gadget) ||
			    gadget->speed >= USB_SPEED_SUPER)
				break;
			/* FALLTHROUGH */
		case USB_DT_CONFIG:
			value = config_desc(cdev, w_value);
			if (value >= 0)
				value = min(w_length, (u16) value);
			break;
		case USB_DT_STRING:
			value = get_string(cdev, req->buf,
					w_index, w_value & 0xff);
			if (value >= 0)
				value = min(w_length, (u16) value);
			break;
		case USB_DT_BOS:
			if (gadget_is_superspeed(gadget) ||
			    gadget->lpm_capable) {
				value = bos_desc(cdev);
				value = min(w_length, (u16) value);
			}
			break;
		case USB_DT_OTG:
			if (gadget_is_otg(gadget)) {
				struct usb_configuration *config;
				int otg_desc_len = 0;

				if (cdev->config)
					config = cdev->config;
				else
					config = list_first_entry(
							&cdev->configs,
						struct usb_configuration, list);
				if (!config)
					goto done;

				if (gadget->otg_caps &&
					(gadget->otg_caps->otg_rev >= 0x0200))
					otg_desc_len += sizeof(
						struct usb_otg20_descriptor);
				else
					otg_desc_len += sizeof(
						struct usb_otg_descriptor);

				value = min_t(int, w_length, otg_desc_len);
				memcpy(req->buf, config->descriptors[0], value);
			}
			break;
		}
		break;

	/* any number of configs can work */
	case USB_REQ_SET_CONFIGURATION:
		if (ctrl->bRequestType != 0)
			goto unknown;
		if (gadget_is_otg(gadget)) {
			if (gadget->a_hnp_support)
				DBG(cdev, "HNP available\n");
			else if (gadget->a_alt_hnp_support)
				DBG(cdev, "HNP on another port\n");
			else
				VDBG(cdev, "HNP inactive\n");
		}
		spin_lock(&cdev->lock);
		value = set_config(cdev, ctrl, w_value);
		spin_unlock(&cdev->lock);
		printk(KERN_DEBUG "usb: SET_CON\n");
		break;
	case USB_REQ_GET_CONFIGURATION:
		if (ctrl->bRequestType != USB_DIR_IN)
			goto unknown;
		printk(KERN_DEBUG "usb: GET_CON\n");
		if (cdev->config)
			*(u8 *)req->buf = cdev->config->bConfigurationValue;
		else
			*(u8 *)req->buf = 0;
		value = min(w_length, (u16) 1);
		break;

	/* function drivers must handle get/set altsetting */
	case USB_REQ_SET_INTERFACE:
		if (ctrl->bRequestType != USB_RECIP_INTERFACE)
			goto unknown;
		if (!cdev->config || intf >= MAX_CONFIG_INTERFACES)
			break;
		f = cdev->config->interface[intf];
		if (!f)
			break;

		/*
		 * If there's no get_alt() method, we know only altsetting zero
		 * works. There is no need to check if set_alt() is not NULL
		 * as we check this in usb_add_function().
		 */
		if (w_value && !f->get_alt)
			break;

		spin_lock(&cdev->lock);
		value = f->set_alt(f, w_index, w_value);
		if (value == USB_GADGET_DELAYED_STATUS) {
			DBG(cdev,
			 "%s: interface %d (%s) requested delayed status\n",
					__func__, intf, f->name);
			cdev->delayed_status++;
			DBG(cdev, "delayed_status count %d\n",
					cdev->delayed_status);
		}
		spin_unlock(&cdev->lock);
		break;
	case USB_REQ_GET_INTERFACE:
		if (ctrl->bRequestType != (USB_DIR_IN|USB_RECIP_INTERFACE))
			goto unknown;
		if (!cdev->config || intf >= MAX_CONFIG_INTERFACES)
			break;
		f = cdev->config->interface[intf];
		if (!f)
			break;
		/* lots of interfaces only need altsetting zero... */
		value = f->get_alt ? f->get_alt(f, w_index) : 0;
		if (value < 0)
			break;
		*((u8 *)req->buf) = value;
		value = min(w_length, (u16) 1);
		break;
	case USB_REQ_GET_STATUS:
		if (gadget_is_otg(gadget) && gadget->hnp_polling_support &&
						(w_index == OTG_STS_SELECTOR)) {
			if (ctrl->bRequestType != (USB_DIR_IN |
							USB_RECIP_DEVICE))
				goto unknown;
			*((u8 *)req->buf) = gadget->host_request_flag;
			value = 1;
			break;
		}

		/*
		 * USB 3.0 additions:
		 * Function driver should handle get_status request. If such cb
		 * wasn't supplied we respond with default value = 0
		 * Note: function driver should supply such cb only for the
		 * first interface of the function
		 */
		if (!gadget_is_superspeed(gadget))
			goto unknown;
		if (ctrl->bRequestType != (USB_DIR_IN | USB_RECIP_INTERFACE))
			goto unknown;
		value = 2;	/* This is the length of the get_status reply */
		put_unaligned_le16(0, req->buf);
		if (!cdev->config || intf >= MAX_CONFIG_INTERFACES)
			break;
		f = cdev->config->interface[intf];
		if (!f)
			break;
		status = f->get_status ? f->get_status(f) : 0;
		if (status < 0)
			break;
		put_unaligned_le16(status & 0x0000ffff, req->buf);
		break;
	/*
	 * Function drivers should handle SetFeature/ClearFeature
	 * (FUNCTION_SUSPEND) request. function_suspend cb should be supplied
	 * only for the first interface of the function
	 */
	case USB_REQ_CLEAR_FEATURE:
	case USB_REQ_SET_FEATURE:
		if (!gadget_is_superspeed(gadget))
			goto unknown;
		if (ctrl->bRequestType != (USB_DIR_OUT | USB_RECIP_INTERFACE))
			goto unknown;
		switch (w_value) {
		case USB_INTRF_FUNC_SUSPEND:
			if (!cdev->config || intf >= MAX_CONFIG_INTERFACES)
				break;
			f = cdev->config->interface[intf];
			if (!f)
				break;
			value = 0;
			if (f->func_suspend)
				value = f->func_suspend(f, w_index >> 8);
			if (value < 0) {
				ERROR(cdev,
				      "func_suspend() returned error %d\n",
				      value);
				value = 0;
			}
			break;
		}
		break;
	default:
unknown:
		/*
		 * OS descriptors handling
		 */
		if (cdev->use_os_string && cdev->os_desc_config &&
		    (ctrl->bRequestType & USB_TYPE_VENDOR) &&
		    ctrl->bRequest == cdev->b_vendor_code) {
			struct usb_configuration	*os_desc_cfg;
			u8				*buf;
			int				interface;
			int				count = 0;

			req = cdev->os_desc_req;
			req->context = cdev;
			req->complete = composite_setup_complete;
			buf = req->buf;
			os_desc_cfg = cdev->os_desc_config;
			w_length = min_t(u16, w_length, USB_COMP_EP0_OS_DESC_BUFSIZ);
			memset(buf, 0, w_length);
			buf[5] = 0x01;
			switch (ctrl->bRequestType & USB_RECIP_MASK) {
			case USB_RECIP_DEVICE:
				if (w_index != 0x4 || (w_value >> 8))
					break;
				buf[6] = w_index;
				/* Number of ext compat interfaces */
				count = count_ext_compat(os_desc_cfg);
				buf[8] = count;
				count *= 24; /* 24 B/ext compat desc */
				count += 16; /* header */
				put_unaligned_le32(count, buf);
				value = w_length;
				if (w_length > 0x10) {
					value = fill_ext_compat(os_desc_cfg, buf);
					value = min_t(u16, w_length, value);
				}
				break;
			case USB_RECIP_INTERFACE:
				if (w_index != 0x5 || (w_value >> 8))
					break;
				interface = w_value & 0xFF;
				if (interface >= MAX_CONFIG_INTERFACES ||
				    !os_desc_cfg->interface[interface])
					break;
				buf[6] = w_index;
				count = count_ext_prop(os_desc_cfg,
					interface);
				put_unaligned_le16(count, buf + 8);
				count = len_ext_prop(os_desc_cfg,
					interface);
				put_unaligned_le32(count, buf);
				value = w_length;
				if (w_length > 0x0A) {
					value = fill_ext_prop(os_desc_cfg,
							      interface, buf);
					if (value >= 0)
						value = min_t(u16, w_length, value);
				}
				break;
			}

			goto check_value;
		}

		VDBG(cdev,
			"non-core control req%02x.%02x v%04x i%04x l%d\n",
			ctrl->bRequestType, ctrl->bRequest,
			w_value, w_index, w_length);

		/* functions always handle their interfaces and endpoints...
		 * punt other recipients (other, WUSB, ...) to the current
		 * configuration code.
		 */
		if (cdev->config) {
			list_for_each_entry(f, &cdev->config->functions, list)
				if (f->req_match &&
				    f->req_match(f, ctrl, false))
					goto try_fun_setup;
		} else {
			struct usb_configuration *c;
			list_for_each_entry(c, &cdev->configs, list)
				list_for_each_entry(f, &c->functions, list)
					if (f->req_match &&
					    f->req_match(f, ctrl, true))
						goto try_fun_setup;
		}
		f = NULL;

		switch (ctrl->bRequestType & USB_RECIP_MASK) {
		case USB_RECIP_INTERFACE:
			if (!cdev->config || intf >= MAX_CONFIG_INTERFACES)
				break;
			f = cdev->config->interface[intf];
			break;

		case USB_RECIP_ENDPOINT:
			if (!cdev->config)
				break;
			endp = ((w_index & 0x80) >> 3) | (w_index & 0x0f);
			list_for_each_entry(f, &cdev->config->functions, list) {
				if (test_bit(endp, f->endpoints))
					break;
			}
			if (&f->list == &cdev->config->functions)
				f = NULL;
			break;
		}
try_fun_setup:
		if (f && f->setup)
			value = f->setup(f, ctrl);
		else {
			struct usb_configuration	*c;

			c = cdev->config;
			if (!c)
				goto done;

			/* try current config's setup */
			if (c->setup) {
				value = c->setup(c, ctrl);
				goto done;
			}

			/* try the only function in the current config */
			if (!list_is_singular(&c->functions))
				goto done;
			f = list_first_entry(&c->functions, struct usb_function,
					     list);
			if (f->setup)
				value = f->setup(f, ctrl);
		}

		goto done;
	}

check_value:
	/* respond with data transfer before status phase? */
	if (value >= 0 && value != USB_GADGET_DELAYED_STATUS) {
		req->length = value;
		req->context = cdev;
		req->zero = value < w_length;
#ifdef CONFIG_USB_ANDROID_SAMSUNG_COMPOSITE
		if (!cdev->cleanup_flag) {
#endif
			value = composite_ep0_queue(cdev, req, GFP_ATOMIC);
			if (value < 0) {
				DBG(cdev, "ep_queue --> %d\n", value);
				req->status = 0;
				composite_setup_complete(gadget->ep0, req);
			}
#ifdef CONFIG_USB_ANDROID_SAMSUNG_COMPOSITE
		} else {
			printk(KERN_DEBUG 
					"usb: %s: queueing during cleanup\n", __func__);
		}
#endif
	} else if (value == USB_GADGET_DELAYED_STATUS && w_length != 0) {
		WARN(cdev,
			"%s: Delayed status not supported for w_length != 0",
			__func__);
	}

done:
	/* device either stalls (value < 0) or reports success */
	return value;
}

void composite_disconnect(struct usb_gadget *gadget)
{
	struct usb_composite_dev	*cdev = get_gadget_data(gadget);
	unsigned long			flags;

	if (cdev == NULL) {
		WARN(1, "%s: Calling disconnect on a Gadget that is \
			 not connected\n", __func__);
		return;
	}

	/* REVISIT:  should we have config and device level
	 * disconnect callbacks?
	 */
	spin_lock_irqsave(&cdev->lock, flags);
	cdev->suspended = 0;
	if (cdev->config)
		reset_config(cdev);
	if (cdev->driver->disconnect)
		cdev->driver->disconnect(cdev);
	spin_unlock_irqrestore(&cdev->lock, flags);
}

/*-------------------------------------------------------------------------*/

static ssize_t suspended_show(struct device *dev, struct device_attribute *attr,
			      char *buf)
{
	struct usb_gadget *gadget = dev_to_usb_gadget(dev);
	struct usb_composite_dev *cdev = get_gadget_data(gadget);

	return sprintf(buf, "%d\n", cdev->suspended);
}
static DEVICE_ATTR_RO(suspended);

static void __composite_unbind(struct usb_gadget *gadget, bool unbind_driver)
{
	struct usb_composite_dev	*cdev = get_gadget_data(gadget);
	struct usb_gadget_strings	*gstr = cdev->driver->strings[0];
	struct usb_string		*dev_str = gstr->strings;

	/* composite_disconnect() must already have been called
	 * by the underlying peripheral controller driver!
	 * so there's no i/o concurrency that could affect the
	 * state protected by cdev->lock.
	 */
	WARN_ON(cdev->config);

	while (!list_empty(&cdev->configs)) {
		struct usb_configuration	*c;
		c = list_first_entry(&cdev->configs,
				struct usb_configuration, list);
		remove_config(cdev, c);
	}
	if (cdev->driver->unbind && unbind_driver)
		cdev->driver->unbind(cdev);

	composite_dev_cleanup(cdev);

	if (dev_str[USB_GADGET_MANUFACTURER_IDX].s == cdev->def_manufacturer)
		dev_str[USB_GADGET_MANUFACTURER_IDX].s = "";

	kfree(cdev->def_manufacturer);
	kfree(cdev);
	set_gadget_data(gadget, NULL);
}

static void composite_unbind(struct usb_gadget *gadget)
{
	__composite_unbind(gadget, true);
}

static void update_unchanged_dev_desc(struct usb_device_descriptor *new,
		const struct usb_device_descriptor *old)
{
	__le16 idVendor;
	__le16 idProduct;
	__le16 bcdDevice;
	u8 iSerialNumber;
	u8 iManufacturer;
	u8 iProduct;

	/*
	 * these variables may have been set in
	 * usb_composite_overwrite_options()
	 */
	idVendor = new->idVendor;
	idProduct = new->idProduct;
	bcdDevice = new->bcdDevice;
	iSerialNumber = new->iSerialNumber;
	iManufacturer = new->iManufacturer;
	iProduct = new->iProduct;

	*new = *old;
	if (idVendor)
		new->idVendor = idVendor;
	if (idProduct)
		new->idProduct = idProduct;
	if (bcdDevice)
		new->bcdDevice = bcdDevice;
	else
		new->bcdDevice = cpu_to_le16(get_default_bcdDevice());
	if (iSerialNumber)
		new->iSerialNumber = iSerialNumber;
	if (iManufacturer)
		new->iManufacturer = iManufacturer;
	if (iProduct)
		new->iProduct = iProduct;
}

int composite_dev_prepare(struct usb_composite_driver *composite,
		struct usb_composite_dev *cdev)
{
	struct usb_gadget *gadget = cdev->gadget;
	int ret = -ENOMEM;

	/* preallocate control response and buffer */
	cdev->req = usb_ep_alloc_request(gadget->ep0, GFP_KERNEL);
	if (!cdev->req)
		return -ENOMEM;

	cdev->req->buf = kzalloc(USB_COMP_EP0_BUFSIZ, GFP_KERNEL);
	if (!cdev->req->buf)
		goto fail;

	ret = device_create_file(&gadget->dev, &dev_attr_suspended);
	if (ret)
		goto fail_dev;

	cdev->req->complete = composite_setup_complete;
	cdev->req->context = cdev;
	gadget->ep0->driver_data = cdev;

	cdev->driver = composite;

	/*
	 * As per USB compliance update, a device that is actively drawing
	 * more than 100mA from USB must report itself as bus-powered in
	 * the GetStatus(DEVICE) call.
	 */
	if (CONFIG_USB_GADGET_VBUS_DRAW <= USB_SELF_POWER_VBUS_MAX_DRAW)
		usb_gadget_set_selfpowered(gadget);

	/* interface and string IDs start at zero via kzalloc.
	 * we force endpoints to start unassigned; few controller
	 * drivers will zero ep->driver_data.
	 */
	usb_ep_autoconfig_reset(gadget);
	return 0;
fail_dev:
	kfree(cdev->req->buf);
fail:
	usb_ep_free_request(gadget->ep0, cdev->req);
	cdev->req = NULL;
	return ret;
}

int composite_os_desc_req_prepare(struct usb_composite_dev *cdev,
				  struct usb_ep *ep0)
{
	int ret = 0;

	cdev->os_desc_req = usb_ep_alloc_request(ep0, GFP_KERNEL);
	if (!cdev->os_desc_req) {
		ret = -ENOMEM;
		goto end;
	}

	cdev->os_desc_req->buf = kmalloc(USB_COMP_EP0_OS_DESC_BUFSIZ,
					 GFP_KERNEL);
	if (!cdev->os_desc_req->buf) {
		ret = -ENOMEM;
		usb_ep_free_request(ep0, cdev->os_desc_req);
		goto end;
	}
	cdev->os_desc_req->context = cdev;
	cdev->os_desc_req->complete = composite_setup_complete;
end:
	return ret;
}

void composite_dev_cleanup(struct usb_composite_dev *cdev)
{
	struct usb_gadget_string_container *uc, *tmp;
	struct usb_ep			   *ep, *tmp_ep;

	list_for_each_entry_safe(uc, tmp, &cdev->gstrings, list) {
		list_del(&uc->list);
		kfree(uc);
	}
#ifdef CONFIG_USB_ANDROID_SAMSUNG_COMPOSITE
	cdev->cleanup_flag = true;
#endif
	if (cdev->os_desc_req) {
		if (cdev->os_desc_pending)
			usb_ep_dequeue(cdev->gadget->ep0, cdev->os_desc_req);

		kfree(cdev->os_desc_req->buf);
		cdev->os_desc_req->buf = NULL;
		usb_ep_free_request(cdev->gadget->ep0, cdev->os_desc_req);
		cdev->os_desc_req = NULL;
	}
	if (cdev->req) {
		if (cdev->setup_pending)
			usb_ep_dequeue(cdev->gadget->ep0, cdev->req);

		kfree(cdev->req->buf);
		cdev->req->buf = NULL;
		usb_ep_free_request(cdev->gadget->ep0, cdev->req);
		cdev->req = NULL;
	}
	cdev->next_string_id = 0;
#ifdef CONFIG_USB_ANDROID_SAMSUNG_COMPOSITE
	cdev->cleanup_flag = false;
#endif
	device_remove_file(&cdev->gadget->dev, &dev_attr_suspended);

	/*
	 * Some UDC backends have a dynamic EP allocation scheme.
	 *
	 * In that case, the dispose() callback is used to notify the
	 * backend that the EPs are no longer in use.
	 *
	 * Note: The UDC backend can remove the EP from the ep_list as
	 *	 a result, so we need to use the _safe list iterator.
	 */
	list_for_each_entry_safe(ep, tmp_ep,
				 &cdev->gadget->ep_list, ep_list) {
		if (ep->ops->dispose)
			ep->ops->dispose(ep);
	}
}

static int composite_bind(struct usb_gadget *gadget,
		struct usb_gadget_driver *gdriver)
{
	struct usb_composite_dev	*cdev;
	struct usb_composite_driver	*composite = to_cdriver(gdriver);
	int				status = -ENOMEM;

	cdev = kzalloc(sizeof *cdev, GFP_KERNEL);
	if (!cdev)
		return status;

	spin_lock_init(&cdev->lock);
	cdev->gadget = gadget;
	set_gadget_data(gadget, cdev);
	INIT_LIST_HEAD(&cdev->configs);
	INIT_LIST_HEAD(&cdev->gstrings);

	status = composite_dev_prepare(composite, cdev);
	if (status)
		goto fail;

	/* composite gadget needs to assign strings for whole device (like
	 * serial number), register function drivers, potentially update
	 * power state and consumption, etc
	 */
	status = composite->bind(cdev);
	if (status < 0)
		goto fail;

	if (cdev->use_os_string) {
		status = composite_os_desc_req_prepare(cdev, gadget->ep0);
		if (status)
			goto fail;
	}

	update_unchanged_dev_desc(&cdev->desc, composite->dev);

	/* has userspace failed to provide a serial number? */
	if (composite->needs_serial && !cdev->desc.iSerialNumber)
		WARNING(cdev, "userspace failed to provide iSerialNumber\n");

	INFO(cdev, "%s ready\n", composite->name);
	return 0;

fail:
	__composite_unbind(gadget, false);
	return status;
}

/*-------------------------------------------------------------------------*/

void composite_suspend(struct usb_gadget *gadget)
{
	struct usb_composite_dev	*cdev = get_gadget_data(gadget);
	struct usb_function		*f;
	unsigned long			flags;

	/* REVISIT:  should we have config level
	 * suspend/resume callbacks?
	 */
	DBG(cdev, "suspend\n");

	spin_lock_irqsave(&cdev->lock, flags);
	if (cdev->config) {
		list_for_each_entry(f, &cdev->config->functions, list) {
			if (f->suspend)
				f->suspend(f);
		}
	}
	if (cdev->driver->suspend)
		cdev->driver->suspend(cdev);
	spin_unlock_irqrestore(&cdev->lock, flags);

	cdev->suspended = 1;

	usb_gadget_vbus_draw(gadget, 2);
}

void composite_resume(struct usb_gadget *gadget)
{
	struct usb_composite_dev	*cdev = get_gadget_data(gadget);
	struct usb_function		*f;
	unsigned			maxpower;

	/* REVISIT:  should we have config level
	 * suspend/resume callbacks?
	 */
	DBG(cdev, "resume\n");
	if (cdev->driver->resume)
		cdev->driver->resume(cdev);
	if (cdev->config) {
		list_for_each_entry(f, &cdev->config->functions, list) {
			if (f->resume)
				f->resume(f);
		}

		maxpower = cdev->config->MaxPower ?
			cdev->config->MaxPower : CONFIG_USB_GADGET_VBUS_DRAW;
		if (gadget->speed < USB_SPEED_SUPER)
			maxpower = min(maxpower, 500U);
		else
			maxpower = min(maxpower, 900U);

		usb_gadget_vbus_draw(gadget, maxpower);
	}

	cdev->suspended = 0;
}

/*-------------------------------------------------------------------------*/

static const struct usb_gadget_driver composite_driver_template = {
	.bind		= composite_bind,
	.unbind		= composite_unbind,

	.setup		= composite_setup,
	.reset		= composite_disconnect,
	.disconnect	= composite_disconnect,

	.suspend	= composite_suspend,
	.resume		= composite_resume,

	.driver	= {
		.owner		= THIS_MODULE,
	},
};

/**
 * usb_composite_probe() - register a composite driver
 * @driver: the driver to register
 *
 * Context: single threaded during gadget setup
 *
 * This function is used to register drivers using the composite driver
 * framework.  The return value is zero, or a negative errno value.
 * Those values normally come from the driver's @bind method, which does
 * all the work of setting up the driver to match the hardware.
 *
 * On successful return, the gadget is ready to respond to requests from
 * the host, unless one of its components invokes usb_gadget_disconnect()
 * while it was binding.  That would usually be done in order to wait for
 * some userspace participation.
 */
int usb_composite_probe(struct usb_composite_driver *driver)
{
	struct usb_gadget_driver *gadget_driver;

	if (!driver || !driver->dev || !driver->bind)
		return -EINVAL;

	if (!driver->name)
		driver->name = "composite";

	driver->gadget_driver = composite_driver_template;
	gadget_driver = &driver->gadget_driver;

	gadget_driver->function =  (char *) driver->name;
	gadget_driver->driver.name = driver->name;
	gadget_driver->max_speed = driver->max_speed;

	return usb_gadget_probe_driver(gadget_driver);
}
EXPORT_SYMBOL_GPL(usb_composite_probe);

/**
 * usb_composite_unregister() - unregister a composite driver
 * @driver: the driver to unregister
 *
 * This function is used to unregister drivers using the composite
 * driver framework.
 */
void usb_composite_unregister(struct usb_composite_driver *driver)
{
	usb_gadget_unregister_driver(&driver->gadget_driver);
}
EXPORT_SYMBOL_GPL(usb_composite_unregister);

/**
 * usb_composite_setup_continue() - Continue with the control transfer
 * @cdev: the composite device who's control transfer was kept waiting
 *
 * This function must be called by the USB function driver to continue
 * with the control transfer's data/status stage in case it had requested to
 * delay the data/status stages. A USB function's setup handler (e.g. set_alt())
 * can request the composite framework to delay the setup request's data/status
 * stages by returning USB_GADGET_DELAYED_STATUS.
 */
void usb_composite_setup_continue(struct usb_composite_dev *cdev)
{
	int			value;
	struct usb_request	*req = cdev->req;
	unsigned long		flags;

	DBG(cdev, "%s\n", __func__);
	spin_lock_irqsave(&cdev->lock, flags);

	if (cdev->delayed_status == 0) {
		WARN(cdev, "%s: Unexpected call\n", __func__);

	} else if (--cdev->delayed_status == 0) {
		DBG(cdev, "%s: Completing delayed status\n", __func__);
		req->length = 0;
		req->context = cdev;

#ifdef CONFIG_USB_ANDROID_SAMSUNG_COMPOSITE
		if (!cdev->cleanup_flag) {
#endif
			value = composite_ep0_queue(cdev, req, GFP_ATOMIC);
			if (value < 0) {
				DBG(cdev, "ep_queue --> %d\n", value);
				req->status = 0;
				composite_setup_complete(cdev->gadget->ep0, req);
			}
#ifdef CONFIG_USB_ANDROID_SAMSUNG_COMPOSITE
		} else {
			printk(KERN_DEBUG 
				"usb: %s: queueing during cleanup\n", __func__);
		}
#endif
	}

	spin_unlock_irqrestore(&cdev->lock, flags);
}
EXPORT_SYMBOL_GPL(usb_composite_setup_continue);

static char *composite_default_mfr(struct usb_gadget *gadget)
{
	return kasprintf(GFP_KERNEL, "%s %s with %s", init_utsname()->sysname,
			 init_utsname()->release, gadget->name);
}

void usb_composite_overwrite_options(struct usb_composite_dev *cdev,
		struct usb_composite_overwrite *covr)
{
	struct usb_device_descriptor	*desc = &cdev->desc;
	struct usb_gadget_strings	*gstr = cdev->driver->strings[0];
	struct usb_string		*dev_str = gstr->strings;

	if (covr->idVendor)
		desc->idVendor = cpu_to_le16(covr->idVendor);

	if (covr->idProduct)
		desc->idProduct = cpu_to_le16(covr->idProduct);

	if (covr->bcdDevice)
		desc->bcdDevice = cpu_to_le16(covr->bcdDevice);

	if (covr->serial_number) {
		desc->iSerialNumber = dev_str[USB_GADGET_SERIAL_IDX].id;
		dev_str[USB_GADGET_SERIAL_IDX].s = covr->serial_number;
	}
	if (covr->manufacturer) {
		desc->iManufacturer = dev_str[USB_GADGET_MANUFACTURER_IDX].id;
		dev_str[USB_GADGET_MANUFACTURER_IDX].s = covr->manufacturer;

	} else if (!strlen(dev_str[USB_GADGET_MANUFACTURER_IDX].s)) {
		desc->iManufacturer = dev_str[USB_GADGET_MANUFACTURER_IDX].id;
		cdev->def_manufacturer = composite_default_mfr(cdev->gadget);
		dev_str[USB_GADGET_MANUFACTURER_IDX].s = cdev->def_manufacturer;
	}

	if (covr->product) {
		desc->iProduct = dev_str[USB_GADGET_PRODUCT_IDX].id;
		dev_str[USB_GADGET_PRODUCT_IDX].s = covr->product;
	}
}
EXPORT_SYMBOL_GPL(usb_composite_overwrite_options);

MODULE_LICENSE("GPL");
MODULE_AUTHOR("David Brownell");<|MERGE_RESOLUTION|>--- conflicted
+++ resolved
@@ -436,7 +436,6 @@
 		val = CONFIG_USB_GADGET_VBUS_DRAW;
 	if (!val)
 		return 0;
-<<<<<<< HEAD
 	switch (speed) {
 	case USB_SPEED_SUPER:
 	case USB_SPEED_SUPER_PLUS:
@@ -445,16 +444,6 @@
 		/* only SuperSpeed and faster support > 500mA */
 		return DIV_ROUND_UP(min(val, 500U), 2);
 	}
-=======
-	if (speed < USB_SPEED_SUPER)
-		return min(val, 500U) / 2;
-	else
-		/*
-		 * USB 3.x supports up to 900mA, but since 900 isn't divisible
-		 * by 8 the integral division will effectively cap to 896mA.
-		 */
-		return min(val, 900U) / 8;
->>>>>>> ca0a95ff
 }
 
 static int config_buf(struct usb_configuration *config,
