--- conflicted
+++ resolved
@@ -21,26 +21,6 @@
 
 #include "zcomp.h"
 
-<<<<<<< HEAD
-/*-- Configurable parameters */
-
-/*
- * Pages that compress to size greater than this are stored
- * uncompressed in memory.
- */
-static const size_t max_zpage_size = PAGE_SIZE / 4 * 3;
-
-/*
- * NOTE: max_zpage_size must be less than or equal to:
- *   ZS_MAX_ALLOC_SIZE. Otherwise, zs_malloc() would
- * always return failure.
- */
-
-/*-- End of configurable params */
-
-=======
-#define SECTOR_SHIFT		9
->>>>>>> 97b1255c
 #define SECTORS_PER_PAGE_SHIFT	(PAGE_SHIFT - SECTOR_SHIFT)
 #define SECTORS_PER_PAGE	(1 << SECTORS_PER_PAGE_SHIFT)
 #define ZRAM_LOGICAL_BLOCK_SHIFT 12
