--- conflicted
+++ resolved
@@ -8,11 +8,7 @@
 cxgb4-objs := cxgb4_main.o l2t.o smt.o t4_hw.o sge.o clip_tbl.o cxgb4_ethtool.o \
 	      cxgb4_uld.o sched.o cxgb4_filter.o cxgb4_tc_u32.o \
 	      cxgb4_ptp.o cxgb4_tc_flower.o cxgb4_cudbg.o \
-<<<<<<< HEAD
-	      cudbg_common.o cudbg_lib.o
-=======
 	      cudbg_common.o cudbg_lib.o cudbg_zlib.o
->>>>>>> 661e50bc
 cxgb4-$(CONFIG_CHELSIO_T4_DCB) +=  cxgb4_dcb.o
 cxgb4-$(CONFIG_CHELSIO_T4_FCOE) +=  cxgb4_fcoe.o
 cxgb4-$(CONFIG_DEBUG_FS) += cxgb4_debugfs.o