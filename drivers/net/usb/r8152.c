/*
 *  Copyright (c) 2016 Realtek Semiconductor Corp. All rights reserved.
 *
 * This program is free software; you can redistribute it and/or
 * modify it under the terms of the GNU General Public License
 * version 2 as published by the Free Software Foundation.
 *
 *  This product is covered by one or more of the following patents:
 *  US6,570,884, US6,115,776, and US6,327,625.
 */

#include <linux/signal.h>
#include <linux/slab.h>
#include <linux/module.h>
#include <linux/netdevice.h>
#include <linux/etherdevice.h>
#include <linux/mii.h>
#include <linux/ethtool.h>
#include <linux/usb.h>
#include <linux/crc32.h>
#include <linux/if_vlan.h>
#include <linux/uaccess.h>
#include <linux/list.h>
#include <linux/ip.h>
#include <linux/ipv6.h>
#include <net/ip6_checksum.h>
#include <linux/usb/cdc.h>
#include <linux/suspend.h>

#include "compatibility.h"

/* Version Information */
#define DRIVER_VERSION "v2.08.0 (2016/12/09)"
#define DRIVER_AUTHOR "Realtek nic sw <nic_swsd@realtek.com>"
#define DRIVER_DESC "Realtek RTL8152/RTL8153 Based USB Ethernet Adapters"
#define MODULENAME "r8152"

#define PATENTS		"This product is covered by one or more of the " \
			"following patents:\n" \
			"\t\tUS6,570,884, US6,115,776, and US6,327,625.\n"

#define R8152_PHY_ID		32

#define PLA_IDR			0xc000
#define PLA_RCR			0xc010
#define PLA_RMS			0xc016
#define PLA_RXFIFO_CTRL0	0xc0a0
#define PLA_RXFIFO_CTRL1	0xc0a4
#define PLA_RXFIFO_CTRL2	0xc0a8
#define PLA_DMY_REG0		0xc0b0
#define PLA_FMC			0xc0b4
#define PLA_CFG_WOL		0xc0b6
#define PLA_TEREDO_CFG		0xc0bc
#define PLA_TEREDO_WAKE_BASE	0xc0c4
#define PLA_MAR			0xcd00
#define PLA_BACKUP		0xd000
#define PAL_BDC_CR		0xd1a0
#define PLA_TEREDO_TIMER	0xd2cc
#define PLA_REALWOW_TIMER	0xd2e8
#define PLA_EFUSE_DATA		0xdd00
#define PLA_EFUSE_CMD		0xdd02
#define PLA_LEDSEL		0xdd90
#define PLA_LED_FEATURE		0xdd92
#define PLA_PHYAR		0xde00
#define PLA_BOOT_CTRL		0xe004
#define PLA_GPHY_INTR_IMR	0xe022
#define PLA_EEE_CR		0xe040
#define PLA_EEEP_CR		0xe080
#define PLA_MAC_PWR_CTRL	0xe0c0
#define PLA_MAC_PWR_CTRL2	0xe0ca
#define PLA_MAC_PWR_CTRL3	0xe0cc
#define PLA_MAC_PWR_CTRL4	0xe0ce
#define PLA_WDT6_CTRL		0xe428
#define PLA_TCR0		0xe610
#define PLA_TCR1		0xe612
#define PLA_MTPS		0xe615
#define PLA_TXFIFO_CTRL		0xe618
#define PLA_RSTTALLY		0xe800
#define PLA_CR			0xe813
#define PLA_CRWECR		0xe81c
#define PLA_CONFIG12		0xe81e	/* CONFIG1, CONFIG2 */
#define PLA_CONFIG34		0xe820	/* CONFIG3, CONFIG4 */
#define PLA_CONFIG5		0xe822
#define PLA_PHY_PWR		0xe84c
#define PLA_OOB_CTRL		0xe84f
#define PLA_CPCR		0xe854
#define PLA_MISC_0		0xe858
#define PLA_MISC_1		0xe85a
#define PLA_OCP_GPHY_BASE	0xe86c
#define PLA_TALLYCNT		0xe890
#define PLA_SFF_STS_7		0xe8de
#define PLA_PHYSTATUS		0xe908
#define PLA_BP_BA		0xfc26
#define PLA_BP_0		0xfc28
#define PLA_BP_1		0xfc2a
#define PLA_BP_2		0xfc2c
#define PLA_BP_3		0xfc2e
#define PLA_BP_4		0xfc30
#define PLA_BP_5		0xfc32
#define PLA_BP_6		0xfc34
#define PLA_BP_7		0xfc36
#define PLA_BP_EN		0xfc38

#define USB_USB2PHY		0xb41e
#define USB_SSPHYLINK2		0xb428
#define USB_U2P3_CTRL		0xb460
#define USB_CSR_DUMMY1		0xb464
#define USB_CSR_DUMMY2		0xb466
#define USB_DEV_STAT		0xb808
#define USB_CONNECT_TIMER	0xcbf8
#define USB_MSC_TIMER		0xcbfc
#define USB_BURST_SIZE		0xcfc0
#define USB_LPM_CONFIG		0xcfd8
#define USB_USB_CTRL		0xd406
#define USB_PHY_CTRL		0xd408
#define USB_TX_AGG		0xd40a
#define USB_RX_BUF_TH		0xd40c
#define USB_USB_TIMER		0xd428
#define USB_RX_EARLY_TIMEOUT	0xd42c
#define USB_RX_EARLY_SIZE	0xd42e
#define USB_PM_CTRL_STATUS	0xd432	/* RTL8153A */
#define USB_RX_EXTRA_AGGR_TMR	0xd432	/* RTL8153B */
#define USB_TX_DMA		0xd434
#define USB_UPT_RXDMA_OWN	0xd437
#define USB_TOLERANCE		0xd490
#define USB_LPM_CTRL		0xd41a
#define USB_BMU_RESET		0xd4b0
#define USB_U1U2_TIMER		0xd4da
#define USB_UPS_CTRL		0xd800
#define USB_POWER_CUT		0xd80a
#define USB_MISC_0		0xd81a
#define USB_AFE_CTRL2		0xd824
#define USB_UPS_CFG		0xd842
#define USB_UPS_FLAGS		0xd848
#define USB_WDT11_CTRL		0xe43c
#define USB_BP_BA		0xfc26
#define USB_BP_0		0xfc28
#define USB_BP_1		0xfc2a
#define USB_BP_2		0xfc2c
#define USB_BP_3		0xfc2e
#define USB_BP_4		0xfc30
#define USB_BP_5		0xfc32
#define USB_BP_6		0xfc34
#define USB_BP_7		0xfc36
#define USB_BP_EN		0xfc38
#define USB_BP_8		0xfc38
#define USB_BP_9		0xfc3a
#define USB_BP_10		0xfc3c
#define USB_BP_11		0xfc3e
#define USB_BP_12		0xfc40
#define USB_BP_13		0xfc42
#define USB_BP_14		0xfc44
#define USB_BP_15		0xfc46
#define USB_BP2_EN		0xfc48

/* OCP Registers */
#define OCP_ALDPS_CONFIG	0x2010
#define OCP_EEE_CONFIG1		0x2080
#define OCP_EEE_CONFIG2		0x2092
#define OCP_EEE_CONFIG3		0x2094
#define OCP_BASE_MII		0xa400
#define OCP_EEE_AR		0xa41a
#define OCP_EEE_DATA		0xa41c
#define OCP_PHY_STATUS		0xa420
#define OCP_NCTL_CFG		0xa42c
#define OCP_POWER_CFG		0xa430
#define OCP_EEE_CFG		0xa432
#define OCP_SRAM_ADDR		0xa436
#define OCP_SRAM_DATA		0xa438
#define OCP_DOWN_SPEED		0xa442
#define OCP_EEE_ABLE		0xa5c4
#define OCP_EEE_ADV		0xa5d0
#define OCP_EEE_LPABLE		0xa5d2
#define OCP_PHY_STATE		0xa708		/* nway state for 8153 */
#define OCP_PHY_PATCH_STAT	0xb800
#define OCP_PHY_PATCH_CMD	0xb820
#define OCP_ADC_IOFFSET		0xbcfc
#define OCP_ADC_CFG		0xbc06
#define OCP_SYSCLK_CFG		0xc416

/* SRAM Register */
#define SRAM_GREEN_CFG		0x8011
#define SRAM_LPF_CFG		0x8012
#define SRAM_10M_AMP1		0x8080
#define SRAM_10M_AMP2		0x8082
#define SRAM_IMPEDANCE		0x8084

/* PLA_RCR */
#define RCR_AAP			0x00000001
#define RCR_APM			0x00000002
#define RCR_AM			0x00000004
#define RCR_AB			0x00000008
#define RCR_ACPT_ALL		(RCR_AAP | RCR_APM | RCR_AM | RCR_AB)

/* PLA_RXFIFO_CTRL0 */
#define RXFIFO_THR1_NORMAL	0x00080002
#define RXFIFO_THR1_OOB		0x01800003

/* PLA_RXFIFO_CTRL1 */
#define RXFIFO_THR2_FULL	0x00000060
#define RXFIFO_THR2_HIGH	0x00000038
#define RXFIFO_THR2_OOB		0x0000004a
#define RXFIFO_THR2_NORMAL	0x00a0

/* PLA_RXFIFO_CTRL2 */
#define RXFIFO_THR3_FULL	0x00000078
#define RXFIFO_THR3_HIGH	0x00000048
#define RXFIFO_THR3_OOB		0x0000005a
#define RXFIFO_THR3_NORMAL	0x0110

/* PLA_TXFIFO_CTRL */
#define TXFIFO_THR_NORMAL	0x00400008
#define TXFIFO_THR_NORMAL2	0x01000008

/* PLA_DMY_REG0 */
#define ECM_ALDPS		0x0002

/* PLA_FMC */
#define FMC_FCR_MCU_EN		0x0001

/* PLA_EEEP_CR */
#define EEEP_CR_EEEP_TX		0x0002

/* PLA_WDT6_CTRL */
#define WDT6_SET_MODE		0x0010

/* PLA_TCR0 */
#define TCR0_TX_EMPTY		0x0800
#define TCR0_AUTO_FIFO		0x0080

/* PLA_TCR1 */
#define VERSION_MASK		0x7cf0

/* PLA_MTPS */
#define MTPS_JUMBO		(12 * 1024 / 64)
#define MTPS_DEFAULT		(6 * 1024 / 64)

/* PLA_RSTTALLY */
#define TALLY_RESET		0x0001

/* PLA_CR */
#define CR_RST			0x10
#define CR_RE			0x08
#define CR_TE			0x04

/* PLA_CRWECR */
#define CRWECR_NORAML		0x00
#define CRWECR_CONFIG		0xc0

/* PLA_OOB_CTRL */
#define NOW_IS_OOB		0x80
#define TXFIFO_EMPTY		0x20
#define RXFIFO_EMPTY		0x10
#define LINK_LIST_READY		0x02
#define DIS_MCU_CLROOB		0x01
#define FIFO_EMPTY		(TXFIFO_EMPTY | RXFIFO_EMPTY)

/* PLA_MISC_1 */
#define RXDY_GATED_EN		0x0008

/* PLA_SFF_STS_7 */
#define RE_INIT_LL		0x8000
#define MCU_BORW_EN		0x4000

/* PLA_CPCR */
#define CPCR_RX_VLAN		0x0040

/* PLA_CFG_WOL */
#define MAGIC_EN		0x0001

/* PLA_TEREDO_CFG */
#define TEREDO_SEL		0x8000
#define TEREDO_WAKE_MASK	0x7f00
#define TEREDO_RS_EVENT_MASK	0x00fe
#define OOB_TEREDO_EN		0x0001

/* PAL_BDC_CR */
#define ALDPS_PROXY_MODE	0x0001

/* PLA_EFUSE_CMD */
#define EFUSE_READ_CMD		BIT(15)
#define EFUSE_DATA_BIT16	BIT(7)

/* PLA_CONFIG34 */
#define LINK_ON_WAKE_EN		0x0010
#define LINK_OFF_WAKE_EN	0x0008

/* PLA_CONFIG5 */
#define BWF_EN			0x0040
#define MWF_EN			0x0020
#define UWF_EN			0x0010
#define LAN_WAKE_EN		0x0002

/* PLA_LED_FEATURE */
#define LED_MODE_MASK		0x0700

/* PLA_PHY_PWR */
#define TX_10M_IDLE_EN		0x0080
#define PFM_PWM_SWITCH		0x0040

/* PLA_MAC_PWR_CTRL */
#define D3_CLK_GATED_EN		0x00004000
#define MCU_CLK_RATIO		0x07010f07
#define MCU_CLK_RATIO_MASK	0x0f0f0f0f
#define ALDPS_SPDWN_RATIO	0x0f87

/* PLA_MAC_PWR_CTRL2 */
#define EEE_SPDWN_RATIO		0x8007
#define MAC_CLK_SPDWN_EN	BIT(15)

/* PLA_MAC_PWR_CTRL3 */
#define PKT_AVAIL_SPDWN_EN	0x0100
#define SUSPEND_SPDWN_EN	0x0004
#define U1U2_SPDWN_EN		0x0002
#define L1_SPDWN_EN		0x0001

/* PLA_MAC_PWR_CTRL4 */
#define PWRSAVE_SPDWN_EN	0x1000
#define RXDV_SPDWN_EN		0x0800
#define TX10MIDLE_EN		0x0100
#define TP100_SPDWN_EN		0x0020
#define TP500_SPDWN_EN		0x0010
#define TP1000_SPDWN_EN		0x0008
#define EEE_SPDWN_EN		0x0001

/* PLA_GPHY_INTR_IMR */
#define GPHY_STS_MSK		0x0001
#define SPEED_DOWN_MSK		0x0002
#define SPDWN_RXDV_MSK		0x0004
#define SPDWN_LINKCHG_MSK	0x0008

/* PLA_PHYAR */
#define PHYAR_FLAG		0x80000000

/* PLA_EEE_CR */
#define EEE_RX_EN		0x0001
#define EEE_TX_EN		0x0002

/* PLA_BOOT_CTRL */
#define AUTOLOAD_DONE		0x0002

/* USB_USB2PHY */
#define USB2PHY_SUSPEND		0x0001
#define USB2PHY_L1		0x0002

/* USB_SSPHYLINK2 */
#define pwd_dn_scale_mask	0x3ffe
#define pwd_dn_scale(x)		((x) << 1)

/* USB_CSR_DUMMY1 */
#define DYNAMIC_BURST		0x0001

/* USB_CSR_DUMMY2 */
#define EP4_FULL_FC		0x0001

/* USB_DEV_STAT */
#define STAT_SPEED_MASK		0x0006
#define STAT_SPEED_HIGH		0x0000
#define STAT_SPEED_FULL		0x0002

/* USB_LPM_CONFIG */
#define LPM_U1U2_EN		BIT(0)

/* USB_TX_AGG */
#define TX_AGG_MAX_THRESHOLD	0x03

/* USB_RX_BUF_TH */
#define RX_THR_SUPPER		0x0c350180
#define RX_THR_HIGH		0x7a120180
#define RX_THR_SLOW		0xffff0180
#define RX_THR_B		0x00010001

/* USB_TX_DMA */
#define TEST_MODE_DISABLE	0x00000001
#define TX_SIZE_ADJUST1		0x00000100

/* USB_BMU_RESET */
#define BMU_RESET_EP_IN		0x01
#define BMU_RESET_EP_OUT	0x02

/* USB_UPT_RXDMA_OWN */
#define OWN_UPDATE		BIT(0)
#define OWN_CLEAR		BIT(1)

/* USB_UPS_CTRL */
#define POWER_CUT		0x0100

/* USB_PM_CTRL_STATUS */
#define RESUME_INDICATE		0x0001

/* USB_USB_CTRL */
#define RX_AGG_DISABLE		0x0010
#define RX_ZERO_EN		0x0080

/* USB_U2P3_CTRL */
#define U2P3_ENABLE		0x0001

/* USB_POWER_CUT */
#define PWR_EN			0x0001
#define PHASE2_EN		0x0008
#define UPS_EN			BIT(4)
#define USP_PREWAKE		BIT(5)

/* USB_MISC_0 */
#define PCUT_STATUS		0x0001

/* USB_RX_EARLY_TIMEOUT */
#define COALESCE_SUPER		 85000U
#define COALESCE_HIGH		250000U
#define COALESCE_SLOW		524280U

/* USB_WDT11_CTRL */
#define TIMER11_EN		0x0001

/* USB_LPM_CTRL */
/* bit 4 ~ 5: fifo empty boundary */
#define FIFO_EMPTY_1FB		0x30	/* 0x1fb * 64 = 32448 bytes */
/* bit 2 ~ 3: LMP timer */
#define LPM_TIMER_MASK		0x0c
#define LPM_TIMER_500MS		0x04	/* 500 ms */
#define LPM_TIMER_500US		0x0c	/* 500 us */
#define ROK_EXIT_LPM		0x02

/* USB_AFE_CTRL2 */
#define SEN_VAL_MASK		0xf800
#define SEN_VAL_NORMAL		0xa000
#define SEL_RXIDLE		0x0100

/* USB_UPS_CFG */
#define SAW_CNT_1MS_MASK	0x0fff

/* USB_UPS_FLAGS */
#define UPS_FLAGS_R_TUNE		BIT(0)
#define UPS_FLAGS_EN_10M_CKDIV		BIT(1)
#define UPS_FLAGS_250M_CKDIV		BIT(2)
#define UPS_FLAGS_EN_ALDPS		BIT(3)
#define UPS_FLAGS_CTAP_SHORT_DIS	BIT(4)
#define UPS_FLAGS_SPEED_MASK		(0xf << 16)
#define ups_flags_speed(x)		((x) << 16)
#define UPS_FLAGS_EN_EEE		BIT(20)
#define UPS_FLAGS_EN_500M_EEE		BIT(21)
#define UPS_FLAGS_EN_EEE_CKDIV		BIT(22)
#define UPS_FLAGS_EEE_PLLOFF_GIGA	BIT(24)
#define UPS_FLAGS_EEE_CMOD_LV_EN	BIT(25)
#define UPS_FLAGS_EN_GREEN		BIT(26)
#define UPS_FLAGS_EN_FLOW_CTR		BIT(27)

enum spd_duplex {
	NWAY_10M_HALF = 1,
	NWAY_10M_FULL,
	NWAY_100M_HALF,
	NWAY_100M_FULL,
	NWAY_1000M_FULL,
	FORCE_10M_HALF,
	FORCE_10M_FULL,
	FORCE_100M_HALF,
	FORCE_100M_FULL,
};

/* OCP_ALDPS_CONFIG */
#define ENPWRSAVE		0x8000
#define ENPDNPS			0x0200
#define LINKENA			0x0100
#define DIS_SDSAVE		0x0010

/* OCP_PHY_STATUS */
#define PHY_STAT_MASK		0x0007
#define PHY_STAT_LAN_ON		3
#define PHY_STAT_PWRDN		5

/* OCP_NCTL_CFG */
#define PGA_RETURN_EN		BIT(1)

/* OCP_POWER_CFG */
#define EEE_CLKDIV_EN		0x8000
#define EN_ALDPS		0x0004
#define EN_10M_PLLOFF		0x0001

/* OCP_EEE_CONFIG1 */
#define RG_TXLPI_MSK_HFDUP	0x8000
#define RG_MATCLR_EN		0x4000
#define EEE_10_CAP		0x2000
#define EEE_NWAY_EN		0x1000
#define TX_QUIET_EN		0x0200
#define RX_QUIET_EN		0x0100
#define sd_rise_time_mask	0x0070
#define sd_rise_time(x)		(min(x, 7) << 4)	/* bit 4 ~ 6 */
#define RG_RXLPI_MSK_HFDUP	0x0008
#define SDFALLTIME		0x0007	/* bit 0 ~ 2 */

/* OCP_EEE_CONFIG2 */
#define RG_LPIHYS_NUM		0x7000	/* bit 12 ~ 15 */
#define RG_DACQUIET_EN		0x0400
#define RG_LDVQUIET_EN		0x0200
#define RG_CKRSEL		0x0020
#define RG_EEEPRG_EN		0x0010

/* OCP_EEE_CONFIG3 */
#define fast_snr_mask		0xff80
#define fast_snr(x)		(min(x, 0x1ff) << 7)	/* bit 7 ~ 15 */
#define RG_LFS_SEL		0x0060	/* bit 6 ~ 5 */
#define MSK_PH			0x0006	/* bit 0 ~ 3 */

/* OCP_EEE_AR */
/* bit[15:14] function */
#define FUN_ADDR		0x0000
#define FUN_DATA		0x4000
/* bit[4:0] device addr */

/* OCP_EEE_CFG */
#define CTAP_SHORT_EN		0x0040
#define EEE10_EN		0x0010

/* OCP_DOWN_SPEED */
#define EN_EEE_CMODE		BIT(14)
#define EN_EEE_1000		BIT(13)
#define EN_EEE_100		BIT(12)
#define EN_10M_CLKDIV		BIT(11)
#define EN_10M_BGOFF		0x0080

/* OCP_PHY_STATE */
#define TXDIS_STATE		0x01
#define ABD_STATE		0x02

/* OCP_PHY_PATCH_STAT */
#define PATCH_READY		BIT(6)

/* OCP_PHY_PATCH_CMD */
#define PATCH_REQUEST		BIT(4)

/* OCP_ADC_CFG */
#define CKADSEL_L		0x0100
#define ADC_EN			0x0080
#define EN_EMI_L		0x0040

/* OCP_SYSCLK_CFG */
#define clk_div_expo(x)		(min(x, 5) << 8)

/* SRAM_GREEN_CFG */
#define GREEN_ETH_EN		BIT(15)
#define R_TUNE_EN		BIT(11)

/* SRAM_LPF_CFG */
#define LPF_AUTO_TUNE		0x8000

/* SRAM_10M_AMP1 */
#define GDAC_IB_UPALL		0x0008

/* SRAM_10M_AMP2 */
#define AMP_DN			0x0200

/* SRAM_IMPEDANCE */
#define RX_DRIVING_MASK		0x6000

enum rtl_register_content {
	_1000bps	= 0x10,
	_100bps		= 0x08,
	_10bps		= 0x04,
	LINK_STATUS	= 0x02,
	FULL_DUP	= 0x01,
};

#define RTL8152_MAX_TX		4
#define RTL8152_MAX_RX		10
#define INTBUFSIZE		2
#define CRC_SIZE		4
#define TX_ALIGN		4
#define RX_ALIGN		8

#define INTR_LINK		0x0004

#define RTL8152_REQT_READ	0xc0
#define RTL8152_REQT_WRITE	0x40
#define RTL8152_REQ_GET_REGS	0x05
#define RTL8152_REQ_SET_REGS	0x05

#define BYTE_EN_DWORD		0xff
#define BYTE_EN_WORD		0x33
#define BYTE_EN_BYTE		0x11
#define BYTE_EN_SIX_BYTES	0x3f
#define BYTE_EN_START_MASK	0x0f
#define BYTE_EN_END_MASK	0xf0

#define RTL8153_MAX_PACKET	9216 /* 9K */
#define RTL8153_MAX_MTU		(RTL8153_MAX_PACKET - VLAN_ETH_HLEN - CRC_SIZE)
#define RTL8152_RMS		(VLAN_ETH_FRAME_LEN + CRC_SIZE)
#define RTL8153_RMS		RTL8153_MAX_PACKET
#define RTL8152_TX_TIMEOUT	(5 * HZ)
#define RTL8152_NAPI_WEIGHT	64
#define rx_reserved_size(x)	((x) + VLAN_ETH_HLEN + CRC_SIZE + \
				 sizeof(struct rx_desc) + RX_ALIGN)

/* rtl8152 flags */
enum rtl8152_flags {
	RTL8152_UNPLUG = 0,
	RTL8152_SET_RX_MODE,
	WORK_ENABLE,
	RTL8152_LINK_CHG,
	SELECTIVE_SUSPEND,
	PHY_RESET,
	SCHEDULE_NAPI,
};

/* Define these values to match your device */
#define VENDOR_ID_REALTEK		0x0bda
#define VENDOR_ID_SAMSUNG		0x04e8
#define VENDOR_ID_LENOVO		0x17ef
#define VENDOR_ID_TPLINK		0x2357
#define VENDOR_ID_NVIDIA		0x0955

#define MCU_TYPE_PLA			0x0100
#define MCU_TYPE_USB			0x0000

struct tally_counter {
	__le64	tx_packets;
	__le64	rx_packets;
	__le64	tx_errors;
	__le32	rx_errors;
	__le16	rx_missed;
	__le16	align_errors;
	__le32	tx_one_collision;
	__le32	tx_multi_collision;
	__le64	rx_unicast;
	__le64	rx_broadcast;
	__le32	rx_multicast;
	__le16	tx_aborted;
	__le16	tx_underrun;
};

struct rx_desc {
	__le32 opts1;
#define RD_CRC				BIT(15)
#define RX_LEN_MASK			0x7fff

	__le32 opts2;
#define RD_UDP_CS			BIT(23)
#define RD_TCP_CS			BIT(22)
#define RD_IPV6_CS			BIT(20)
#define RD_IPV4_CS			BIT(19)

	__le32 opts3;
#define IPF				BIT(23) /* IP checksum fail */
#define UDPF				BIT(22) /* UDP checksum fail */
#define TCPF				BIT(21) /* TCP checksum fail */
#define RX_VLAN_TAG			BIT(16)

	__le32 opts4;
	__le32 opts5;
	__le32 opts6;
};

struct tx_desc {
	__le32 opts1;
#define TX_FS			BIT(31) /* First segment of a packet */
#define TX_LS			BIT(30) /* Final segment of a packet */
#define LGSEND			BIT(29)
#define GTSENDV4		BIT(28)
#define GTSENDV6		BIT(27)
#define GTTCPHO_SHIFT		18
#define GTTCPHO_MAX		0x7fU
#define TX_LEN_MAX		0x3ffffU

	__le32 opts2;
#define UDP_CS			BIT(31) /* Calculate UDP/IP checksum */
#define TCP_CS			BIT(30) /* Calculate TCP/IP checksum */
#define IPV4_CS			BIT(29) /* Calculate IPv4 checksum */
#define IPV6_CS			BIT(28) /* Calculate IPv6 checksum */
#define MSS_SHIFT		17
#define MSS_MAX			0x7ffU
#define TCPHO_SHIFT		17
#define TCPHO_MAX		0x7ffU
#define TX_VLAN_TAG		BIT(16)
};

struct r8152;

struct rx_agg {
	struct list_head list;
	struct urb *urb;
	struct r8152 *context;
	void *buffer;
	void *head;
};

struct tx_agg {
	struct list_head list;
	struct urb *urb;
	struct r8152 *context;
	void *buffer;
	void *head;
	u32 skb_num;
	u32 skb_len;
};

struct r8152 {
	unsigned long flags;
	struct usb_device *udev;
	struct napi_struct napi;
	struct usb_interface *intf;
	struct net_device *netdev;
	struct urb *intr_urb;
	struct tx_agg tx_info[RTL8152_MAX_TX];
	struct rx_agg rx_info[RTL8152_MAX_RX];
	struct list_head rx_done, tx_free;
	struct sk_buff_head tx_queue, rx_queue;
	spinlock_t rx_lock, tx_lock;
	struct delayed_work schedule, hw_phy_work;
	struct mii_if_info mii;
	struct mutex control;	/* use for hw setting */
#if LINUX_VERSION_CODE < KERNEL_VERSION(3, 0, 0)
	struct vlan_group *vlgrp;
#endif
#if LINUX_VERSION_CODE < KERNEL_VERSION(2, 6, 22)
	struct net_device_stats stats;
#endif

	struct rtl_ops {
		void (*init)(struct r8152 *);
		int (*enable)(struct r8152 *);
		void (*disable)(struct r8152 *);
		void (*up)(struct r8152 *);
		void (*down)(struct r8152 *);
		void (*unload)(struct r8152 *);
#if LINUX_VERSION_CODE >= KERNEL_VERSION(3, 6, 0)
		int (*eee_get)(struct r8152 *, struct ethtool_eee *);
		int (*eee_set)(struct r8152 *, struct ethtool_eee *);
#endif /* LINUX_VERSION_CODE >= KERNEL_VERSION(3,6,0) */
		bool (*in_nway)(struct r8152 *);
		void (*hw_phy_cfg)(struct r8152 *);
		void (*aldps_enable)(struct r8152 *tp, bool enable);
		void (*u1u2_enable)(struct r8152 *tp, bool enable);
		void (*u2p3_enable)(struct r8152 *tp, bool enable);
		void (*power_cut_en)(struct r8152 *tp, bool enable);
		void (*autosuspend_en)(struct r8152 *tp, bool enable);
	} rtl_ops;

	int intr_interval;
	u32 saved_wolopts;
	u32 msg_enable;
	u32 tx_qlen;
	u32 coalesce;
	u16 ocp_base;
	u16 speed;
	u8 *intr_buff;
	u8 version;
	u8 rtk_enable_diag;
	u8 duplex;
	u8 autoneg;
	u32 bottom_half_event;
	u32 bottom_half_wait_time;
	wait_queue_head_t bottom_half_wait_q;
};

enum rtl_version {
	RTL_VER_UNKNOWN = 0,
	RTL_VER_01,
	RTL_VER_02,
	RTL_VER_03,
	RTL_VER_04,
	RTL_VER_05,
	RTL_VER_06,
	RTL_VER_07,
	RTL_VER_08,
	RTL_VER_09,
	RTL_VER_MAX
};

enum tx_csum_stat {
	TX_CSUM_SUCCESS = 0,
	TX_CSUM_TSO,
	TX_CSUM_NONE
};

/* Maximum number of multicast addresses to filter (vs. Rx-all-multicast).
 * The RTL chips use a 64 element hash table based on the Ethernet CRC.
 */
static const int multicast_filter_limit = 32;
static unsigned int agg_buf_sz = 16384;

#define RTL_LIMITED_TSO_SIZE	(agg_buf_sz - sizeof(struct tx_desc) - \
				 VLAN_ETH_HLEN - CRC_SIZE)

static
int get_registers(struct r8152 *tp, u16 value, u16 index, u16 size, void *data)
{
	int ret;
	void *tmp;

	tmp = kmalloc(size, GFP_KERNEL);
	if (!tmp)
		return -ENOMEM;

	ret = usb_control_msg(tp->udev, usb_rcvctrlpipe(tp->udev, 0),
			      RTL8152_REQ_GET_REGS, RTL8152_REQT_READ,
			      value, index, tmp, size, 500);
	if (ret < 0)
		memset(data, 0xff, size);
	else
		memcpy(data, tmp, size);

	kfree(tmp);

	return ret;
}

static
int set_registers(struct r8152 *tp, u16 value, u16 index, u16 size, void *data)
{
	int ret;
	void *tmp;

	tmp = kmemdup(data, size, GFP_KERNEL);
	if (!tmp)
		return -ENOMEM;

	ret = usb_control_msg(tp->udev, usb_sndctrlpipe(tp->udev, 0),
			      RTL8152_REQ_SET_REGS, RTL8152_REQT_WRITE,
			      value, index, tmp, size, 500);

	kfree(tmp);

	return ret;
}

static int generic_ocp_read(struct r8152 *tp, u16 index, u16 size,
			    void *data, u16 type)
{
	u16 limit = 64;
	int ret = 0;

	if (test_bit(RTL8152_UNPLUG, &tp->flags))
		return -ENODEV;

	/* both size and indix must be 4 bytes align */
	if ((size & 3) || !size || (index & 3) || !data)
		return -EPERM;

	if ((u32)index + (u32)size > 0xffff)
		return -EPERM;

	while (size) {
		if (size > limit) {
			ret = get_registers(tp, index, type, limit, data);
			if (ret < 0)
				break;

			index += limit;
			data += limit;
			size -= limit;
		} else {
			ret = get_registers(tp, index, type, size, data);
			if (ret < 0)
				break;

			index += size;
			data += size;
			size = 0;
			break;
		}
	}

	if (ret == -ENODEV)
		set_bit(RTL8152_UNPLUG, &tp->flags);

	return ret;
}

static int generic_ocp_write(struct r8152 *tp, u16 index, u16 byteen,
			     u16 size, void *data, u16 type)
{
	int ret;
	u16 byteen_start, byteen_end, byen;
	u16 limit = 512;

	if (test_bit(RTL8152_UNPLUG, &tp->flags))
		return -ENODEV;

	/* both size and indix must be 4 bytes align */
	if ((size & 3) || !size || (index & 3) || !data)
		return -EPERM;

	if ((u32)index + (u32)size > 0xffff)
		return -EPERM;

	byteen_start = byteen & BYTE_EN_START_MASK;
	byteen_end = byteen & BYTE_EN_END_MASK;

	byen = byteen_start | (byteen_start << 4);
	ret = set_registers(tp, index, type | byen, 4, data);
	if (ret < 0)
		goto error1;

	index += 4;
	data += 4;
	size -= 4;

	if (size) {
		size -= 4;

		while (size) {
			if (size > limit) {
				ret = set_registers(tp, index,
						    type | BYTE_EN_DWORD,
						    limit, data);
				if (ret < 0)
					goto error1;

				index += limit;
				data += limit;
				size -= limit;
			} else {
				ret = set_registers(tp, index,
						    type | BYTE_EN_DWORD,
						    size, data);
				if (ret < 0)
					goto error1;

				index += size;
				data += size;
				size = 0;
				break;
			}
		}

		byen = byteen_end | (byteen_end >> 4);
		ret = set_registers(tp, index, type | byen, 4, data);
		if (ret < 0)
			goto error1;
	}

error1:
	if (ret == -ENODEV)
		set_bit(RTL8152_UNPLUG, &tp->flags);

	return ret;
}

static inline
int pla_ocp_read(struct r8152 *tp, u16 index, u16 size, void *data)
{
	return generic_ocp_read(tp, index, size, data, MCU_TYPE_PLA);
}

static inline
int pla_ocp_write(struct r8152 *tp, u16 index, u16 byteen, u16 size, void *data)
{
	return generic_ocp_write(tp, index, byteen, size, data, MCU_TYPE_PLA);
}

static inline
int usb_ocp_read(struct r8152 *tp, u16 index, u16 size, void *data)
{
	return generic_ocp_read(tp, index, size, data, MCU_TYPE_USB);
}

static inline
int usb_ocp_write(struct r8152 *tp, u16 index, u16 byteen, u16 size, void *data)
{
	return generic_ocp_write(tp, index, byteen, size, data, MCU_TYPE_USB);
}

static u32 ocp_read_dword(struct r8152 *tp, u16 type, u16 index)
{
	__le32 data;

	generic_ocp_read(tp, index, sizeof(data), &data, type);

	return __le32_to_cpu(data);
}

static void ocp_write_dword(struct r8152 *tp, u16 type, u16 index, u32 data)
{
	__le32 tmp = __cpu_to_le32(data);

	generic_ocp_write(tp, index, BYTE_EN_DWORD, sizeof(tmp), &tmp, type);
}

static u16 ocp_read_word(struct r8152 *tp, u16 type, u16 index)
{
	u32 data;
	__le32 tmp;
	u16 byen = BYTE_EN_WORD;
	u8 shift = index & 2;

	index &= ~3;
	byen <<= shift;

	generic_ocp_read(tp, index, sizeof(tmp), &tmp, type | byen);

	data = __le32_to_cpu(tmp);
	data >>= (shift * 8);
	data &= 0xffff;

	return (u16)data;
}

static void ocp_write_word(struct r8152 *tp, u16 type, u16 index, u32 data)
{
	u32 mask = 0xffff;
	__le32 tmp;
	u16 byen = BYTE_EN_WORD;
	u8 shift = index & 2;

	data &= mask;

	if (index & 2) {
		byen <<= shift;
		mask <<= (shift * 8);
		data <<= (shift * 8);
		index &= ~3;
	}

	tmp = __cpu_to_le32(data);

	generic_ocp_write(tp, index, byen, sizeof(tmp), &tmp, type);
}

static u8 ocp_read_byte(struct r8152 *tp, u16 type, u16 index)
{
	u32 data;
	__le32 tmp;
	u8 shift = index & 3;

	index &= ~3;

	generic_ocp_read(tp, index, sizeof(tmp), &tmp, type);

	data = __le32_to_cpu(tmp);
	data >>= (shift * 8);
	data &= 0xff;

	return (u8)data;
}

static void ocp_write_byte(struct r8152 *tp, u16 type, u16 index, u32 data)
{
	u32 mask = 0xff;
	__le32 tmp;
	u16 byen = BYTE_EN_BYTE;
	u8 shift = index & 3;

	data &= mask;

	if (index & 3) {
		byen <<= shift;
		mask <<= (shift * 8);
		data <<= (shift * 8);
		index &= ~3;
	}

	tmp = __cpu_to_le32(data);

	generic_ocp_write(tp, index, byen, sizeof(tmp), &tmp, type);
}

static u16 ocp_reg_read(struct r8152 *tp, u16 addr)
{
	u16 ocp_base, ocp_index;

	ocp_base = addr & 0xf000;
	if (ocp_base != tp->ocp_base) {
		ocp_write_word(tp, MCU_TYPE_PLA, PLA_OCP_GPHY_BASE, ocp_base);
		tp->ocp_base = ocp_base;
	}

	ocp_index = (addr & 0x0fff) | 0xb000;
	return ocp_read_word(tp, MCU_TYPE_PLA, ocp_index);
}

static void ocp_reg_write(struct r8152 *tp, u16 addr, u16 data)
{
	u16 ocp_base, ocp_index;

	ocp_base = addr & 0xf000;
	if (ocp_base != tp->ocp_base) {
		ocp_write_word(tp, MCU_TYPE_PLA, PLA_OCP_GPHY_BASE, ocp_base);
		tp->ocp_base = ocp_base;
	}

	ocp_index = (addr & 0x0fff) | 0xb000;
	ocp_write_word(tp, MCU_TYPE_PLA, ocp_index, data);
}

static inline void r8152_mdio_write(struct r8152 *tp, u32 reg_addr, u32 value)
{
	ocp_reg_write(tp, OCP_BASE_MII + reg_addr * 2, value);
}

static inline int r8152_mdio_read(struct r8152 *tp, u32 reg_addr)
{
	return ocp_reg_read(tp, OCP_BASE_MII + reg_addr * 2);
}

static void sram_write(struct r8152 *tp, u16 addr, u16 data)
{
	ocp_reg_write(tp, OCP_SRAM_ADDR, addr);
	ocp_reg_write(tp, OCP_SRAM_DATA, data);
}

static u16 sram_read(struct r8152 *tp, u16 addr)
{
	ocp_reg_write(tp, OCP_SRAM_ADDR, addr);
	return ocp_reg_read(tp, OCP_SRAM_DATA);
}

static int read_mii_word(struct net_device *netdev, int phy_id, int reg)
{
	struct r8152 *tp = netdev_priv(netdev);
	int ret;

	if (test_bit(RTL8152_UNPLUG, &tp->flags))
		return -ENODEV;

	if (phy_id != R8152_PHY_ID)
		return -EINVAL;

	ret = r8152_mdio_read(tp, reg);

	return ret;
}

static
void write_mii_word(struct net_device *netdev, int phy_id, int reg, int val)
{
	struct r8152 *tp = netdev_priv(netdev);

	if (test_bit(RTL8152_UNPLUG, &tp->flags))
		return;

	if (phy_id != R8152_PHY_ID)
		return;

	r8152_mdio_write(tp, reg, val);
}

static int
r8152_submit_rx(struct r8152 *tp, struct rx_agg *agg, gfp_t mem_flags);

static int rtl8152_set_mac_address(struct net_device *netdev, void *p)
{
	struct r8152 *tp = netdev_priv(netdev);
	struct sockaddr *addr = p;
	int ret = -EADDRNOTAVAIL;

	if (unlikely(tp->rtk_enable_diag))
		return -EBUSY;

	if (!is_valid_ether_addr(addr->sa_data))
		goto out1;

	ret = usb_autopm_get_interface(tp->intf);
	if (ret < 0)
		goto out1;

	mutex_lock(&tp->control);

	memcpy(netdev->dev_addr, addr->sa_data, netdev->addr_len);

	ocp_write_byte(tp, MCU_TYPE_PLA, PLA_CRWECR, CRWECR_CONFIG);
	pla_ocp_write(tp, PLA_IDR, BYTE_EN_SIX_BYTES, 8, addr->sa_data);
	ocp_write_byte(tp, MCU_TYPE_PLA, PLA_CRWECR, CRWECR_NORAML);

	mutex_unlock(&tp->control);

	usb_autopm_put_interface(tp->intf);
out1:
	return ret;
}

static int set_ethernet_addr(struct r8152 *tp)
{
	struct net_device *dev = tp->netdev;
	struct sockaddr sa;
	int ret;

	if (tp->version == RTL_VER_01)
		ret = pla_ocp_read(tp, PLA_IDR, 8, sa.sa_data);
	else
		ret = pla_ocp_read(tp, PLA_BACKUP, 8, sa.sa_data);

	if (ret < 0) {
		netif_err(tp, probe, dev, "Get ether addr fail\n");
	} else if (!is_valid_ether_addr(sa.sa_data)) {
		netif_err(tp, probe, dev, "Invalid ether addr %pM\n",
			  sa.sa_data);
		eth_hw_addr_random(dev);
		ether_addr_copy(sa.sa_data, dev->dev_addr);
		ret = rtl8152_set_mac_address(dev, &sa);
		netif_info(tp, probe, dev, "Random ether addr %pM\n",
			   sa.sa_data);
	} else {
		if (tp->version == RTL_VER_01)
			ether_addr_copy(dev->dev_addr, sa.sa_data);
		else
			ret = rtl8152_set_mac_address(dev, &sa);
	}

	return ret;
}

static inline struct net_device_stats *rtl8152_get_stats(struct net_device *dev)
{
#if LINUX_VERSION_CODE < KERNEL_VERSION(2, 6, 22)
	struct rtl8152 *tp = netdev_priv(dev);

	return (struct net_device_stats *)&tp->stats;
#else
	return &dev->stats;
#endif
}

static void read_bulk_callback(struct urb *urb)
{
	struct net_device *netdev;
	int status = urb->status;
	struct rx_agg *agg;
	struct r8152 *tp;

	agg = urb->context;
	if (!agg)
		return;

	tp = agg->context;
	if (!tp)
		return;

	if (test_bit(RTL8152_UNPLUG, &tp->flags))
		return;

	if (!test_bit(WORK_ENABLE, &tp->flags))
		return;

	netdev = tp->netdev;

	/* When link down, the driver would cancel all bulks. */
	/* This avoid the re-submitting bulk */
	if (!netif_carrier_ok(netdev))
		return;

	usb_mark_last_busy(tp->udev);

	switch (status) {
	case 0:
		if (urb->actual_length < ETH_ZLEN)
			break;

		spin_lock(&tp->rx_lock);
		list_add_tail(&agg->list, &tp->rx_done);
		spin_unlock(&tp->rx_lock);
		napi_schedule(&tp->napi);
		return;
	case -ESHUTDOWN:
		set_bit(RTL8152_UNPLUG, &tp->flags);
		netif_device_detach(tp->netdev);
		return;
	case -ENOENT:
	case -EPROTO:
		netif_info(tp, intr, tp->netdev,
				"Stop submitting intr, status %d\n", status);
		return;	/* the urb is in unlink state */
	case -ETIME:
		if (net_ratelimit())
			netif_warn(tp, rx_err, netdev,
				   "maybe reset is needed?\n");
		break;
	default:
		if (net_ratelimit())
			netif_warn(tp, rx_err, netdev,
				   "Rx status %d\n", status);
		break;
	}

	r8152_submit_rx(tp, agg, GFP_ATOMIC);
}

static void write_bulk_callback(struct urb *urb)
{
	struct net_device_stats *stats;
	struct net_device *netdev;
	struct tx_agg *agg;
	struct r8152 *tp;
	int status = urb->status;

	agg = urb->context;
	if (!agg)
		return;

	tp = agg->context;
	if (!tp)
		return;

	netdev = tp->netdev;
	stats = rtl8152_get_stats(netdev);
	if (status) {
		if (net_ratelimit())
			netif_warn(tp, tx_err, netdev,
				   "Tx status %d\n", status);
		stats->tx_errors += agg->skb_num;
	} else {
		stats->tx_packets += agg->skb_num;
		stats->tx_bytes += agg->skb_len;
	}

	spin_lock(&tp->tx_lock);
	list_add_tail(&agg->list, &tp->tx_free);
	spin_unlock(&tp->tx_lock);

	usb_autopm_put_interface_async(tp->intf);

	if (!netif_carrier_ok(netdev))
		return;

	if (!test_bit(WORK_ENABLE, &tp->flags))
		return;

	if (test_bit(RTL8152_UNPLUG, &tp->flags))
		return;

	if (!skb_queue_empty(&tp->tx_queue))
		napi_schedule(&tp->napi);
}

static void intr_callback(struct urb *urb)
{
	struct r8152 *tp;
	__le16 *d;
	int status = urb->status;
	int res;

	tp = urb->context;
	if (!tp)
		return;

	if (!test_bit(WORK_ENABLE, &tp->flags))
		return;

	if (test_bit(RTL8152_UNPLUG, &tp->flags))
		return;

	switch (status) {
	case 0:			/* success */
		break;
	case -ECONNRESET:	/* unlink */
	case -ESHUTDOWN:
		netif_device_detach(tp->netdev);
	case -ENOENT:
	case -EPROTO:
		netif_info(tp, intr, tp->netdev,
			   "Stop submitting intr, status %d\n", status);
		return;
	case -EOVERFLOW:
		netif_info(tp, intr, tp->netdev, "intr status -EOVERFLOW\n");
		goto resubmit;
	/* -EPIPE:  should clear the halt */
	default:
		netif_info(tp, intr, tp->netdev, "intr status %d\n", status);
		goto resubmit;
	}

	d = urb->transfer_buffer;
	if (INTR_LINK & __le16_to_cpu(d[0])) {
		if (!netif_carrier_ok(tp->netdev)) {
			set_bit(RTL8152_LINK_CHG, &tp->flags);
			schedule_delayed_work(&tp->schedule, 0);
		}
	} else {
		if (netif_carrier_ok(tp->netdev)) {
			set_bit(RTL8152_LINK_CHG, &tp->flags);
			schedule_delayed_work(&tp->schedule, 0);
		}
	}

resubmit:
	res = usb_submit_urb(urb, GFP_ATOMIC);
	if (res == -ENODEV) {
		set_bit(RTL8152_UNPLUG, &tp->flags);
		netif_device_detach(tp->netdev);
	} else if (res) {
		netif_err(tp, intr, tp->netdev,
			  "can't resubmit intr, status %d\n", res);
	}
}

static inline void *rx_agg_align(void *data)
{
	return (void *)ALIGN((uintptr_t)data, RX_ALIGN);
}

static inline void *tx_agg_align(void *data)
{
	return (void *)ALIGN((uintptr_t)data, TX_ALIGN);
}

static void free_all_mem(struct r8152 *tp)
{
	int i;

	for (i = 0; i < RTL8152_MAX_RX; i++) {
		usb_free_urb(tp->rx_info[i].urb);
		tp->rx_info[i].urb = NULL;

		kfree(tp->rx_info[i].buffer);
		tp->rx_info[i].buffer = NULL;
		tp->rx_info[i].head = NULL;
	}

	for (i = 0; i < RTL8152_MAX_TX; i++) {
		usb_free_urb(tp->tx_info[i].urb);
		tp->tx_info[i].urb = NULL;

		kfree(tp->tx_info[i].buffer);
		tp->tx_info[i].buffer = NULL;
		tp->tx_info[i].head = NULL;
	}

	usb_free_urb(tp->intr_urb);
	tp->intr_urb = NULL;

	kfree(tp->intr_buff);
	tp->intr_buff = NULL;
}

static int alloc_all_mem(struct r8152 *tp)
{
	struct net_device *netdev = tp->netdev;
	struct usb_interface *intf = tp->intf;
	struct usb_host_interface *alt = intf->cur_altsetting;
	struct usb_host_endpoint *ep_intr = alt->endpoint + 2;
	struct urb *urb;
	int node, i;
	u8 *buf;

	node = netdev->dev.parent ? dev_to_node(netdev->dev.parent) : -1;

	spin_lock_init(&tp->rx_lock);
	spin_lock_init(&tp->tx_lock);
	INIT_LIST_HEAD(&tp->tx_free);
	skb_queue_head_init(&tp->tx_queue);
	skb_queue_head_init(&tp->rx_queue);

	for (i = 0; i < RTL8152_MAX_RX; i++) {
		buf = kmalloc_node(agg_buf_sz, GFP_KERNEL, node);
		if (!buf)
			goto err1;

		if (buf != rx_agg_align(buf)) {
			kfree(buf);
			buf = kmalloc_node(agg_buf_sz + RX_ALIGN, GFP_KERNEL,
					   node);
			if (!buf)
				goto err1;
		}

		urb = usb_alloc_urb(0, GFP_KERNEL);
		if (!urb) {
			kfree(buf);
			goto err1;
		}

		INIT_LIST_HEAD(&tp->rx_info[i].list);
		tp->rx_info[i].context = tp;
		tp->rx_info[i].urb = urb;
		tp->rx_info[i].buffer = buf;
		tp->rx_info[i].head = rx_agg_align(buf);
	}

	for (i = 0; i < RTL8152_MAX_TX; i++) {
		buf = kmalloc_node(agg_buf_sz, GFP_KERNEL, node);
		if (!buf)
			goto err1;

		if (buf != tx_agg_align(buf)) {
			kfree(buf);
			buf = kmalloc_node(agg_buf_sz + TX_ALIGN, GFP_KERNEL,
					   node);
			if (!buf)
				goto err1;
		}

		urb = usb_alloc_urb(0, GFP_KERNEL);
		if (!urb) {
			kfree(buf);
			goto err1;
		}

		INIT_LIST_HEAD(&tp->tx_info[i].list);
		tp->tx_info[i].context = tp;
		tp->tx_info[i].urb = urb;
		tp->tx_info[i].buffer = buf;
		tp->tx_info[i].head = tx_agg_align(buf);

		list_add_tail(&tp->tx_info[i].list, &tp->tx_free);
	}

	tp->intr_urb = usb_alloc_urb(0, GFP_KERNEL);
	if (!tp->intr_urb)
		goto err1;

	tp->intr_buff = kmalloc(INTBUFSIZE, GFP_KERNEL);
	if (!tp->intr_buff)
		goto err1;

	tp->intr_interval = (int)ep_intr->desc.bInterval;
	usb_fill_int_urb(tp->intr_urb, tp->udev, usb_rcvintpipe(tp->udev, 3),
			 tp->intr_buff, INTBUFSIZE, intr_callback,
			 tp, tp->intr_interval);

	return 0;

err1:
	free_all_mem(tp);
	return -ENOMEM;
}

static struct tx_agg *r8152_get_tx_agg(struct r8152 *tp)
{
	struct tx_agg *agg = NULL;
	unsigned long flags;

	if (list_empty(&tp->tx_free))
		return NULL;

	spin_lock_irqsave(&tp->tx_lock, flags);
	if (!list_empty(&tp->tx_free)) {
		struct list_head *cursor;

		cursor = tp->tx_free.next;
		list_del_init(cursor);
		agg = list_entry(cursor, struct tx_agg, list);
	}
	spin_unlock_irqrestore(&tp->tx_lock, flags);

	return agg;
}

/* r8152_csum_workaround()
 * The hw limites the value the transport offset. When the offset is out of the
 * range, calculate the checksum by sw.
 */
static void r8152_csum_workaround(struct r8152 *tp, struct sk_buff *skb,
				  struct sk_buff_head *list)
{
	if (skb_shinfo(skb)->gso_size) {
		netdev_features_t features = tp->netdev->features;
		struct sk_buff_head seg_list;
		struct sk_buff *segs, *nskb;

		features &= ~(NETIF_F_SG | NETIF_F_IPV6_CSUM | NETIF_F_TSO6);
		segs = skb_gso_segment(skb, features);
		if (IS_ERR(segs) || !segs)
			goto drop;

		__skb_queue_head_init(&seg_list);

		do {
			nskb = segs;
			segs = segs->next;
			nskb->next = NULL;
			__skb_queue_tail(&seg_list, nskb);
		} while (segs);

		skb_queue_splice(&seg_list, list);
		dev_kfree_skb(skb);
	} else if (skb->ip_summed == CHECKSUM_PARTIAL) {
		if (skb_checksum_help(skb) < 0)
			goto drop;

		__skb_queue_head(list, skb);
	} else {
		struct net_device_stats *stats;

drop:
		stats = rtl8152_get_stats(tp->netdev);
		stats->tx_dropped++;
		dev_kfree_skb(skb);
	}
}

/* msdn_giant_send_check()
 * According to the document of microsoft, the TCP Pseudo Header excludes the
 * packet length for IPv6 TCP large packets.
 */
static int msdn_giant_send_check(struct sk_buff *skb)
{
	const struct ipv6hdr *ipv6h;
	struct tcphdr *th;
	int ret;

	ret = skb_cow_head(skb, 0);
	if (ret)
		return ret;

	ipv6h = ipv6_hdr(skb);
	th = tcp_hdr(skb);

	th->check = 0;
	th->check = ~tcp_v6_check(0, &ipv6h->saddr, &ipv6h->daddr, 0);

	return ret;
}

static inline void rtl_tx_vlan_tag(struct tx_desc *desc, struct sk_buff *skb)
{
	if (skb_vlan_tag_present(skb)) {
		u32 opts2;

		opts2 = TX_VLAN_TAG | swab16(skb_vlan_tag_get(skb));
		desc->opts2 |= cpu_to_le32(opts2);
	}
}

#if LINUX_VERSION_CODE < KERNEL_VERSION(3, 0, 0)

static inline bool
rtl_rx_vlan_tag(struct r8152 *tp, struct rx_desc *desc, struct sk_buff *skb)
{
	u32 opts2 = le32_to_cpu(desc->opts2);

	if (tp->vlgrp && (opts2 & RX_VLAN_TAG)) {
		vlan_gro_receive(&tp->napi, tp->vlgrp, swab16(opts2 & 0xffff),
				 skb);
		return true;
	}

	return false;
}

static inline void
rtl_vlan_put_tag(struct r8152 *tp, struct rx_desc *desc, struct sk_buff *skb)
{
	u32 opts2 = le32_to_cpu(desc->opts2);

	if (tp->vlgrp && (opts2 & RX_VLAN_TAG))
		__vlan_hwaccel_put_tag(skb, swab16(opts2 & 0xffff));
}

static inline __u16
rtl_vlan_get_tag(struct sk_buff *skb)
{
	__u16 tag;

#if LINUX_VERSION_CODE < KERNEL_VERSION(2, 6, 27)
	__vlan_hwaccel_get_tag(skb, &tag);
#else
	tag = skb->vlan_tci;
#endif

	return tag;
}

#else

static inline void rtl_rx_vlan_tag(struct rx_desc *desc, struct sk_buff *skb)
{
	u32 opts2 = le32_to_cpu(desc->opts2);

	if (opts2 & RX_VLAN_TAG)
#if LINUX_VERSION_CODE < KERNEL_VERSION(3, 10, 0)
		__vlan_hwaccel_put_tag(skb, swab16(opts2 & 0xffff));
#else
		__vlan_hwaccel_put_tag(skb, htons(ETH_P_8021Q),
				       swab16(opts2 & 0xffff));
#endif /* LINUX_VERSION_CODE < KERNEL_VERSION(3, 10, 0) */
}

#endif /* LINUX_VERSION_CODE < KERNEL_VERSION(3, 0, 0) */

static int r8152_tx_csum(struct r8152 *tp, struct tx_desc *desc,
			 struct sk_buff *skb, u32 len, u32 transport_offset)
{
	u32 mss = skb_shinfo(skb)->gso_size;
	u32 opts1, opts2 = 0;
	int ret = TX_CSUM_SUCCESS;

	WARN_ON_ONCE(len > TX_LEN_MAX);

	opts1 = len | TX_FS | TX_LS;

	if (mss) {
		if (transport_offset > GTTCPHO_MAX) {
			netif_warn(tp, tx_err, tp->netdev,
				   "Invalid transport offset 0x%x for TSO\n",
				   transport_offset);
			ret = TX_CSUM_TSO;
			goto unavailable;
		}

		switch (vlan_get_protocol(skb)) {
		case htons(ETH_P_IP):
			opts1 |= GTSENDV4;
			break;

		case htons(ETH_P_IPV6):
			if (msdn_giant_send_check(skb)) {
				ret = TX_CSUM_TSO;
				goto unavailable;
			}
			opts1 |= GTSENDV6;
			break;

		default:
			WARN_ON_ONCE(1);
			break;
		}

		opts1 |= transport_offset << GTTCPHO_SHIFT;
		opts2 |= min(mss, MSS_MAX) << MSS_SHIFT;
	} else if (skb->ip_summed == CHECKSUM_PARTIAL) {
		u8 ip_protocol;

		if (transport_offset > TCPHO_MAX) {
			netif_warn(tp, tx_err, tp->netdev,
				   "Invalid transport offset 0x%x\n",
				   transport_offset);
			ret = TX_CSUM_NONE;
			goto unavailable;
		}

		switch (vlan_get_protocol(skb)) {
		case htons(ETH_P_IP):
			opts2 |= IPV4_CS;
			ip_protocol = ip_hdr(skb)->protocol;
			break;

		case htons(ETH_P_IPV6):
			opts2 |= IPV6_CS;
			ip_protocol = ipv6_hdr(skb)->nexthdr;
			break;

		default:
			ip_protocol = IPPROTO_RAW;
			break;
		}

		if (ip_protocol == IPPROTO_TCP)
			opts2 |= TCP_CS;
		else if (ip_protocol == IPPROTO_UDP)
			opts2 |= UDP_CS;
		else
			WARN_ON_ONCE(1);

		opts2 |= transport_offset << TCPHO_SHIFT;
	}

	desc->opts2 = cpu_to_le32(opts2);
	desc->opts1 = cpu_to_le32(opts1);

unavailable:
	return ret;
}

static int r8152_tx_agg_fill(struct r8152 *tp, struct tx_agg *agg)
{
	struct sk_buff_head skb_head, *tx_queue = &tp->tx_queue;
	int remain, ret;
	u8 *tx_data;

	__skb_queue_head_init(&skb_head);
	spin_lock(&tx_queue->lock);
	skb_queue_splice_init(tx_queue, &skb_head);
	spin_unlock(&tx_queue->lock);

	tx_data = agg->head;
	agg->skb_num = 0;
	agg->skb_len = 0;
	remain = agg_buf_sz;

	while (remain >= ETH_ZLEN + sizeof(struct tx_desc)) {
		struct tx_desc *tx_desc;
		struct sk_buff *skb;
		unsigned int len;
		u32 offset;

		skb = __skb_dequeue(&skb_head);
		if (!skb)
			break;

		len = skb->len + sizeof(*tx_desc);

		if (len > remain) {
			__skb_queue_head(&skb_head, skb);
			break;
		}

		tx_data = tx_agg_align(tx_data);
		tx_desc = (struct tx_desc *)tx_data;

		offset = (u32)skb_transport_offset(skb);

		if (r8152_tx_csum(tp, tx_desc, skb, skb->len, offset)) {
			r8152_csum_workaround(tp, skb, &skb_head);
			continue;
		}

		rtl_tx_vlan_tag(tx_desc, skb);

		tx_data += sizeof(*tx_desc);

		len = skb->len;

		if ((u8 *)agg->head + agg_buf_sz < (tx_data + len)
				|| (u8 *)agg->head > tx_data) {
			__skb_queue_head(&skb_head, skb);
			break;
		}

		if (skb_copy_bits(skb, 0, tx_data, len) < 0) {
			struct net_device_stats *stats = &tp->netdev->stats;

			stats->tx_dropped++;
			dev_kfree_skb_any(skb);
			tx_data -= sizeof(*tx_desc);
			continue;
		}

		tx_data += len;
		agg->skb_len += len;
		agg->skb_num++;

		dev_kfree_skb_any(skb);

		remain = agg_buf_sz - (int)(tx_agg_align(tx_data) - agg->head);
	}

	if (!skb_queue_empty(&skb_head)) {
		spin_lock(&tx_queue->lock);
		skb_queue_splice(&skb_head, tx_queue);
		spin_unlock(&tx_queue->lock);
	}

	netif_tx_lock(tp->netdev);

	if (netif_queue_stopped(tp->netdev) &&
	    skb_queue_len(&tp->tx_queue) < tp->tx_qlen)
		netif_wake_queue(tp->netdev);

	netif_tx_unlock(tp->netdev);

	ret = usb_autopm_get_interface_async(tp->intf);
	if (ret < 0)
		goto out_tx_fill;

	usb_fill_bulk_urb(agg->urb, tp->udev, usb_sndbulkpipe(tp->udev, 2),
			  agg->head, (int)(tx_data - (u8 *)agg->head),
			  (usb_complete_t)write_bulk_callback, agg);

	ret = usb_submit_urb(agg->urb, GFP_ATOMIC);
	if (ret < 0)
		usb_autopm_put_interface_async(tp->intf);

out_tx_fill:
	return ret;
}

static u8 r8152_rx_csum(struct r8152 *tp, struct rx_desc *rx_desc)
{
	u8 checksum = CHECKSUM_NONE;
	u32 opts2, opts3;

	if (tp->version == RTL_VER_01)
		goto return_result;

	opts2 = le32_to_cpu(rx_desc->opts2);
	opts3 = le32_to_cpu(rx_desc->opts3);

	if (opts2 & RD_IPV4_CS) {
		if (opts3 & IPF)
			checksum = CHECKSUM_NONE;
		else if ((opts2 & RD_UDP_CS) && (opts3 & UDPF))
			checksum = CHECKSUM_NONE;
		else if ((opts2 & RD_TCP_CS) && (opts3 & TCPF))
			checksum = CHECKSUM_NONE;
		else
			checksum = CHECKSUM_UNNECESSARY;
	} else if (RD_IPV6_CS) {
		if ((opts2 & RD_UDP_CS) && !(opts3 & UDPF))
			checksum = CHECKSUM_UNNECESSARY;
		else if ((opts2 & RD_TCP_CS) && !(opts3 & TCPF))
			checksum = CHECKSUM_UNNECESSARY;
	}

return_result:
	return checksum;
}

static int rx_bottom(struct r8152 *tp, int budget)
{
	unsigned long flags;
	struct list_head *cursor, *next, rx_queue;
	int ret = 0, work_done = 0;

	if (!skb_queue_empty(&tp->rx_queue)) {
		while (work_done < budget) {
			struct sk_buff *skb = __skb_dequeue(&tp->rx_queue);
			struct net_device *netdev = tp->netdev;
			struct net_device_stats *stats;
			unsigned int pkt_len;
#if LINUX_VERSION_CODE < KERNEL_VERSION(3, 0, 0)
			u16 vlan_tci;
#endif

			if (!skb)
				break;

			pkt_len = skb->len;
			stats = rtl8152_get_stats(netdev);
#if LINUX_VERSION_CODE < KERNEL_VERSION(3, 0, 0)
			vlan_tci = rtl_vlan_get_tag(skb);

			if (vlan_tci)
				vlan_gro_receive(&tp->napi, tp->vlgrp, vlan_tci,
						 skb);
			else
				napi_gro_receive(&tp->napi, skb);
#else
			napi_gro_receive(&tp->napi, skb);
#endif

			work_done++;

#if LINUX_VERSION_CODE < KERNEL_VERSION(2, 6, 29)
			netdev->last_rx = jiffies;
#endif
			stats->rx_packets++;
			stats->rx_bytes += pkt_len;
		}
	}

	if (list_empty(&tp->rx_done))
		goto out1;

	INIT_LIST_HEAD(&rx_queue);
	spin_lock_irqsave(&tp->rx_lock, flags);
	list_splice_init(&tp->rx_done, &rx_queue);
	spin_unlock_irqrestore(&tp->rx_lock, flags);

	list_for_each_safe(cursor, next, &rx_queue) {
		struct rx_desc *rx_desc;
		struct rx_agg *agg;
		int len_used = 0;
		struct urb *urb;
		u8 *rx_data;

		list_del_init(cursor);

		agg = list_entry(cursor, struct rx_agg, list);
		urb = agg->urb;
		if (urb->actual_length < ETH_ZLEN)
			goto submit;

		rx_desc = agg->head;
		rx_data = agg->head;
		len_used += sizeof(struct rx_desc);

		while (urb->actual_length > len_used) {
			struct net_device *netdev = tp->netdev;
			struct net_device_stats *stats;
			unsigned int pkt_len;
			struct sk_buff *skb;

			pkt_len = le32_to_cpu(rx_desc->opts1) & RX_LEN_MASK;
			if (pkt_len < ETH_ZLEN)
				break;

			len_used += pkt_len;
			if (urb->actual_length < len_used)
				break;

			stats = rtl8152_get_stats(netdev);

			pkt_len -= CRC_SIZE;
			rx_data += sizeof(struct rx_desc);

			skb = napi_alloc_skb(&tp->napi, pkt_len);
			if (!skb) {
				stats->rx_dropped++;
				goto find_next_rx;
			}

			skb->ip_summed = r8152_rx_csum(tp, rx_desc);
			memcpy(skb->data, rx_data, pkt_len);
			skb_put(skb, pkt_len);
#if LINUX_VERSION_CODE < KERNEL_VERSION(2, 6, 22)
			skb->dev = netdev;
#endif
			skb->protocol = eth_type_trans(skb, netdev);

#if LINUX_VERSION_CODE < KERNEL_VERSION(3, 0, 0)
			if (work_done < budget) {
				if (!rtl_rx_vlan_tag(tp, rx_desc, skb))
					napi_gro_receive(&tp->napi, skb);
#if LINUX_VERSION_CODE < KERNEL_VERSION(2, 6, 29)
				netdev->last_rx = jiffies;
#endif
				work_done++;
				stats->rx_packets++;
				stats->rx_bytes += pkt_len;
			} else {
				rtl_vlan_put_tag(tp, rx_desc, skb);
				__skb_queue_tail(&tp->rx_queue, skb);
			}
#else
			rtl_rx_vlan_tag(rx_desc, skb);
			if (work_done < budget) {
				napi_gro_receive(&tp->napi, skb);
				work_done++;
				stats->rx_packets++;
				stats->rx_bytes += pkt_len;
			} else {
				__skb_queue_tail(&tp->rx_queue, skb);
			}
#endif /* LINUX_VERSION_CODE < KERNEL_VERSION(3, 0, 0) */

find_next_rx:
			rx_data = rx_agg_align(rx_data + pkt_len + CRC_SIZE);
			rx_desc = (struct rx_desc *)rx_data;
			len_used = (int)(rx_data - (u8 *)agg->head);
			len_used += sizeof(struct rx_desc);
		}

submit:
		if (!ret) {
			ret = r8152_submit_rx(tp, agg, GFP_ATOMIC);
		} else {
			urb->actual_length = 0;
			list_add_tail(&agg->list, next);
		}
	}

	if (!list_empty(&rx_queue)) {
		spin_lock_irqsave(&tp->rx_lock, flags);
		list_splice_tail(&rx_queue, &tp->rx_done);
		spin_unlock_irqrestore(&tp->rx_lock, flags);
	}

out1:
	return work_done;
}

static void tx_bottom(struct r8152 *tp)
{
	int res;

	do {
		struct tx_agg *agg;

		if (skb_queue_empty(&tp->tx_queue))
			break;

		agg = r8152_get_tx_agg(tp);
		if (!agg)
			break;

		res = r8152_tx_agg_fill(tp, agg);
		if (res) {
			struct net_device *netdev = tp->netdev;

			if (res == -ENODEV) {
				set_bit(RTL8152_UNPLUG, &tp->flags);
				netif_device_detach(netdev);
			} else {
				struct net_device_stats *stats;
				unsigned long flags;

				stats = rtl8152_get_stats(netdev);
				netif_warn(tp, tx_err, netdev,
					   "failed tx_urb %d\n", res);
				stats->tx_dropped += agg->skb_num;

				spin_lock_irqsave(&tp->tx_lock, flags);
				list_add_tail(&agg->list, &tp->tx_free);
				spin_unlock_irqrestore(&tp->tx_lock, flags);
			}
		}
	} while (res == 0);
}

static void set_bottom_half_event(struct r8152 *tp, int mode)
{
	if (mode) {
		tp->bottom_half_event = 1;
		wake_up_interruptible(&tp->bottom_half_wait_q);
	} else
		tp->bottom_half_event = 0;
}

static void bottom_half(struct r8152 *tp)
{
	set_bottom_half_event(tp, 0);

	if (test_bit(RTL8152_UNPLUG, &tp->flags)) {
		pr_info("%s : RTL8152_UNPLUG\n", __func__);
		set_bottom_half_event(tp, 1);
		return;
	}

	if (!test_bit(WORK_ENABLE, &tp->flags)) {
		pr_info("%s : WORK_ENABLE\n", __func__);
		set_bottom_half_event(tp, 1);
		return;
	}

	/* When link down, the driver would cancel all bulks. */
	/* This avoid the re-submitting bulk */
	if (!netif_carrier_ok(tp->netdev)) {
		pr_info("%s : netif_carrier_ok is false\n", __func__);
		set_bottom_half_event(tp, 1);
		return;
	}

	clear_bit(SCHEDULE_NAPI, &tp->flags);

	tx_bottom(tp);

	set_bottom_half_event(tp, 1);
}

static inline int __r8152_poll(struct r8152 *tp, int budget)
{
	struct napi_struct *napi = &tp->napi;
	int work_done;

	work_done = rx_bottom(tp, budget);
	bottom_half(tp);

	if (work_done < budget) {
		napi_complete(napi);
		if (!list_empty(&tp->rx_done))
			napi_schedule(napi);
	}

	return work_done;
}

#if LINUX_VERSION_CODE < KERNEL_VERSION(2, 6, 24)
static int r8152_poll(struct net_device *dev, int *budget)
{
	struct r8152 *tp = netdev_priv(dev);
	int quota = min(dev->quota, *budget);
	int work_done;

	work_done = __r8152_poll(tp, quota);

	*budget -= work_done;
	dev->quota -= work_done;

	return (work_done >= quota);
}
#else
static int r8152_poll(struct napi_struct *napi, int budget)
{
	struct r8152 *tp = container_of(napi, struct r8152, napi);

	return __r8152_poll(tp, budget);
}
#endif /* LINUX_VERSION_CODE < KERNEL_VERSION(2, 6, 24) */

static
int r8152_submit_rx(struct r8152 *tp, struct rx_agg *agg, gfp_t mem_flags)
{
	int ret;

	/* The rx would be stopped, so skip submitting */
	if (test_bit(RTL8152_UNPLUG, &tp->flags) ||
	    !test_bit(WORK_ENABLE, &tp->flags) || !netif_carrier_ok(tp->netdev))
		return 0;

	usb_fill_bulk_urb(agg->urb, tp->udev, usb_rcvbulkpipe(tp->udev, 1),
			  agg->head, agg_buf_sz,
			  (usb_complete_t)read_bulk_callback, agg);

	ret = usb_submit_urb(agg->urb, mem_flags);
	if (ret == -ENODEV) {
		set_bit(RTL8152_UNPLUG, &tp->flags);
		netif_device_detach(tp->netdev);
	} else if (ret) {
		struct urb *urb = agg->urb;
		unsigned long flags;

		urb->actual_length = 0;
		spin_lock_irqsave(&tp->rx_lock, flags);
		list_add_tail(&agg->list, &tp->rx_done);
		spin_unlock_irqrestore(&tp->rx_lock, flags);

		netif_err(tp, rx_err, tp->netdev,
			  "Couldn't submit rx[%p], ret = %d\n", agg, ret);

		napi_schedule(&tp->napi);
	}

	return ret;
}

static void rtl_drop_queued_tx(struct r8152 *tp)
{
	struct net_device_stats *stats = rtl8152_get_stats(tp->netdev);
	struct sk_buff_head skb_head, *tx_queue = &tp->tx_queue;
	struct sk_buff *skb;

	if (skb_queue_empty(tx_queue))
		return;

	__skb_queue_head_init(&skb_head);
	spin_lock_bh(&tx_queue->lock);
	skb_queue_splice_init(tx_queue, &skb_head);
	spin_unlock_bh(&tx_queue->lock);

	while ((skb = __skb_dequeue(&skb_head))) {
		dev_kfree_skb(skb);
		stats->tx_dropped++;
	}
}

static void rtl8152_tx_timeout(struct net_device *netdev)
{
	struct r8152 *tp = netdev_priv(netdev);
#if LINUX_VERSION_CODE < KERNEL_VERSION(2, 6, 29)
	int i;
#endif

	netif_warn(tp, tx_err, netdev, "Tx timeout\n");

#if LINUX_VERSION_CODE < KERNEL_VERSION(2, 6, 29)
	for (i = 0; i < RTL8152_MAX_TX; i++)
		usb_unlink_urb(tp->tx_info[i].urb);
#else
	usb_queue_reset_device(tp->intf);
#endif
}

static void rtl8152_set_rx_mode(struct net_device *netdev)
{
	struct r8152 *tp = netdev_priv(netdev);

	if (netif_carrier_ok(netdev)) {
		set_bit(RTL8152_SET_RX_MODE, &tp->flags);
		schedule_delayed_work(&tp->schedule, 0);
	}
}

static void _rtl8152_set_rx_mode(struct net_device *netdev)
{
	struct r8152 *tp = netdev_priv(netdev);
	u32 mc_filter[2];	/* Multicast hash filter */
	__le32 tmp[2];
	u32 ocp_data;

	clear_bit(RTL8152_SET_RX_MODE, &tp->flags);

	if (!netif_carrier_ok(netdev))
		return;

	netif_stop_queue(netdev);
	ocp_data = ocp_read_dword(tp, MCU_TYPE_PLA, PLA_RCR);
	ocp_data &= ~RCR_ACPT_ALL;
	ocp_data |= RCR_AB | RCR_APM;

	if (netdev->flags & IFF_PROMISC) {
		/* Unconditionally log net taps. */
		netif_notice(tp, link, netdev, "Promiscuous mode enabled\n");
		ocp_data |= RCR_AM | RCR_AAP;
		mc_filter[1] = 0xffffffff;
		mc_filter[0] = 0xffffffff;
	} else if ((netdev_mc_count(netdev) > multicast_filter_limit) ||
		   (netdev->flags & IFF_ALLMULTI)) {
		/* Too many to filter perfectly -- accept all multicasts. */
		ocp_data |= RCR_AM;
		mc_filter[1] = 0xffffffff;
		mc_filter[0] = 0xffffffff;
	} else {
#if LINUX_VERSION_CODE < KERNEL_VERSION(2, 6, 35)
		struct dev_mc_list *mclist;
		unsigned int i;

		mc_filter[1] = mc_filter[0] = 0;
		for (i = 0, mclist = netdev->mc_list;
		     mclist && i < netdev->mc_count;
		     i++, mclist = mclist->next) {
			int bit_nr;

			bit_nr = ether_crc(ETH_ALEN, mclist->dmi_addr) >> 26;
			mc_filter[bit_nr >> 5] |= 1 << (bit_nr & 31);
			ocp_data |= RCR_AM;
		}
#else
		struct netdev_hw_addr *ha;

		mc_filter[1] = 0;
		mc_filter[0] = 0;
		netdev_for_each_mc_addr(ha, netdev) {
			int bit_nr = ether_crc(ETH_ALEN, ha->addr) >> 26;

			mc_filter[bit_nr >> 5] |= 1 << (bit_nr & 31);
			ocp_data |= RCR_AM;
		}
#endif
	}

	tmp[0] = __cpu_to_le32(swab32(mc_filter[1]));
	tmp[1] = __cpu_to_le32(swab32(mc_filter[0]));

	pla_ocp_write(tp, PLA_MAR, BYTE_EN_DWORD, sizeof(tmp), tmp);
	ocp_write_dword(tp, MCU_TYPE_PLA, PLA_RCR, ocp_data);
	netif_wake_queue(netdev);
}

#if LINUX_VERSION_CODE >= KERNEL_VERSION(3, 18, 4)
static netdev_features_t
rtl8152_features_check(struct sk_buff *skb, struct net_device *dev,
		       netdev_features_t features)
{
	u32 mss = skb_shinfo(skb)->gso_size;
	int max_offset = mss ? GTTCPHO_MAX : TCPHO_MAX;
	int offset = skb_transport_offset(skb);

	if ((mss || skb->ip_summed == CHECKSUM_PARTIAL) && offset > max_offset)
		features &= ~(NETIF_F_CSUM_MASK | NETIF_F_GSO_MASK);
	else if ((skb->len + sizeof(struct tx_desc)) > agg_buf_sz)
		features &= ~NETIF_F_GSO_MASK;

	return features;
}
#endif /* LINUX_VERSION_CODE >= KERNEL_VERSION(3,18,4) */

static netdev_tx_t rtl8152_start_xmit(struct sk_buff *skb,
				      struct net_device *netdev)
{
	struct r8152 *tp = netdev_priv(netdev);

#if LINUX_VERSION_CODE < KERNEL_VERSION(3, 18, 4)
	if (unlikely((skb->len + sizeof(struct tx_desc)) > agg_buf_sz)) {
		netdev_features_t features = netdev->features;
		struct sk_buff *segs, *nskb;

		features &= ~(NETIF_F_TSO | NETIF_F_TSO6);
		segs = skb_gso_segment(skb, features);
		if (IS_ERR(segs) || !segs)
			goto free_skb;

		do {
			nskb = segs;
			segs = segs->next;
			nskb->next = NULL;
			rtl8152_start_xmit(nskb, netdev);
		} while (segs);

free_skb:
		dev_kfree_skb_any(skb);

		return NETDEV_TX_OK;
	}
#if LINUX_VERSION_CODE < KERNEL_VERSION(2, 6, 31)
	netdev->trans_start = jiffies
#endif /* LINUX_VERSION_CODE < KERNEL_VERSION(2,6,31) */
#endif /* LINUX_VERSION_CODE < KERNEL_VERSION(3,18,4) */

	skb_tx_timestamp(skb);

	skb_queue_tail(&tp->tx_queue, skb);

	if (!list_empty(&tp->tx_free)) {
		if (test_bit(SELECTIVE_SUSPEND, &tp->flags)) {
			set_bit(SCHEDULE_NAPI, &tp->flags);
			schedule_delayed_work(&tp->schedule, 0);
		} else {
			usb_mark_last_busy(tp->udev);
			napi_schedule(&tp->napi);
		}
	} else if (skb_queue_len(&tp->tx_queue) > tp->tx_qlen) {
		netif_stop_queue(netdev);
	}

	return NETDEV_TX_OK;
}

static void r8152b_reset_packet_filter(struct r8152 *tp)
{
	u32	ocp_data;

	ocp_data = ocp_read_word(tp, MCU_TYPE_PLA, PLA_FMC);
	ocp_data &= ~FMC_FCR_MCU_EN;
	ocp_write_word(tp, MCU_TYPE_PLA, PLA_FMC, ocp_data);
	ocp_data |= FMC_FCR_MCU_EN;
	ocp_write_word(tp, MCU_TYPE_PLA, PLA_FMC, ocp_data);
}

static void rtl8152_nic_reset(struct r8152 *tp)
{
	int	i;

	ocp_write_byte(tp, MCU_TYPE_PLA, PLA_CR, CR_RST);

	for (i = 0; i < 1000; i++) {
		if (!(ocp_read_byte(tp, MCU_TYPE_PLA, PLA_CR) & CR_RST))
			break;
		usleep_range(100, 400);
	}
}

static void set_tx_qlen(struct r8152 *tp)
{
	struct net_device *netdev = tp->netdev;

	tp->tx_qlen = agg_buf_sz / (netdev->mtu + VLAN_ETH_HLEN + CRC_SIZE +
				    sizeof(struct tx_desc));
}

static inline u8 rtl8152_get_speed(struct r8152 *tp)
{
	return ocp_read_byte(tp, MCU_TYPE_PLA, PLA_PHYSTATUS);
}

static void rtl_set_eee_plus(struct r8152 *tp)
{
	u32 ocp_data;
	u8 speed;

	speed = rtl8152_get_speed(tp);
	if (speed & _10bps) {
		ocp_data = ocp_read_word(tp, MCU_TYPE_PLA, PLA_EEEP_CR);
		ocp_data |= EEEP_CR_EEEP_TX;
		ocp_write_word(tp, MCU_TYPE_PLA, PLA_EEEP_CR, ocp_data);
	} else {
		ocp_data = ocp_read_word(tp, MCU_TYPE_PLA, PLA_EEEP_CR);
		ocp_data &= ~EEEP_CR_EEEP_TX;
		ocp_write_word(tp, MCU_TYPE_PLA, PLA_EEEP_CR, ocp_data);
	}
}

static void rxdy_gated_en(struct r8152 *tp, bool enable)
{
	u32 ocp_data;

	ocp_data = ocp_read_word(tp, MCU_TYPE_PLA, PLA_MISC_1);
	if (enable)
		ocp_data |= RXDY_GATED_EN;
	else
		ocp_data &= ~RXDY_GATED_EN;
	ocp_write_word(tp, MCU_TYPE_PLA, PLA_MISC_1, ocp_data);
}

#if defined(RTL8152_S5_WOL) && defined(CONFIG_PM)
static int rtl_s5_wol(struct r8152 *tp)
{
	struct usb_device *udev = tp->udev;

	if (!tp->saved_wolopts)
		return 0;

	/* usb_enable_remote_wakeup */
	if (udev->speed < USB_SPEED_SUPER)
		return usb_control_msg(udev, usb_sndctrlpipe(udev, 0),
				USB_REQ_SET_FEATURE, USB_RECIP_DEVICE,
				USB_DEVICE_REMOTE_WAKEUP, 0, NULL, 0,
				USB_CTRL_SET_TIMEOUT);
	else
		return usb_control_msg(udev, usb_sndctrlpipe(udev, 0),
				USB_REQ_SET_FEATURE, USB_RECIP_INTERFACE,
				USB_INTRF_FUNC_SUSPEND,
				USB_INTRF_FUNC_SUSPEND_RW |
					USB_INTRF_FUNC_SUSPEND_LP,
				NULL, 0, USB_CTRL_SET_TIMEOUT);
}
#endif

static int rtl_start_rx(struct r8152 *tp)
{
	int i, ret = 0;

	INIT_LIST_HEAD(&tp->rx_done);
	for (i = 0; i < RTL8152_MAX_RX; i++) {
		INIT_LIST_HEAD(&tp->rx_info[i].list);
		ret = r8152_submit_rx(tp, &tp->rx_info[i], GFP_KERNEL);
		if (ret)
			break;
	}

	if (ret && ++i < RTL8152_MAX_RX) {
		struct list_head rx_queue;
		unsigned long flags;

		INIT_LIST_HEAD(&rx_queue);

		do {
			struct rx_agg *agg = &tp->rx_info[i++];
			struct urb *urb = agg->urb;

			urb->actual_length = 0;
			list_add_tail(&agg->list, &rx_queue);
		} while (i < RTL8152_MAX_RX);

		spin_lock_irqsave(&tp->rx_lock, flags);
		list_splice_tail(&rx_queue, &tp->rx_done);
		spin_unlock_irqrestore(&tp->rx_lock, flags);
	}

	return ret;
}

static int rtl_stop_rx(struct r8152 *tp)
{
	int i;

	for (i = 0; i < RTL8152_MAX_RX; i++)
		usb_kill_urb(tp->rx_info[i].urb);

	while (!skb_queue_empty(&tp->rx_queue))
		dev_kfree_skb(__skb_dequeue(&tp->rx_queue));

	return 0;
}

static int rtl_enable(struct r8152 *tp)
{
	u32 ocp_data;

	r8152b_reset_packet_filter(tp);

	ocp_data = ocp_read_byte(tp, MCU_TYPE_PLA, PLA_CR);
	ocp_data |= CR_RE | CR_TE;
	ocp_write_byte(tp, MCU_TYPE_PLA, PLA_CR, ocp_data);

	rxdy_gated_en(tp, false);

	return 0;
}

static int rtl8152_enable(struct r8152 *tp)
{
	if (test_bit(RTL8152_UNPLUG, &tp->flags))
		return -ENODEV;

	set_tx_qlen(tp);
	rtl_set_eee_plus(tp);

	return rtl_enable(tp);
}

static inline void r8153b_rx_agg_chg_indicate(struct r8152 *tp)
{
	ocp_write_byte(tp, MCU_TYPE_USB, USB_UPT_RXDMA_OWN,
		       OWN_UPDATE | OWN_CLEAR);
}

static void r8153_set_rx_early_timeout(struct r8152 *tp)
{
	u32 ocp_data = tp->coalesce / 8;

	switch (tp->version) {
	case RTL_VER_03:
	case RTL_VER_04:
	case RTL_VER_05:
	case RTL_VER_06:
		ocp_write_word(tp, MCU_TYPE_USB, USB_RX_EARLY_TIMEOUT,
			       ocp_data);
		break;

	case RTL_VER_08:
	case RTL_VER_09:
		/* The RTL8153B uses USB_RX_EXTRA_AGGR_TMR for rx timeout
		 * primarily. For USB_RX_EARLY_TIMEOUT, we fix it to 128ns.
		 */
		ocp_write_word(tp, MCU_TYPE_USB, USB_RX_EARLY_TIMEOUT,
			       128 / 8);
		ocp_write_word(tp, MCU_TYPE_USB, USB_RX_EXTRA_AGGR_TMR,
			       ocp_data);
		r8153b_rx_agg_chg_indicate(tp);
		break;

	default:
		break;
	}
}

static void r8153_set_rx_early_size(struct r8152 *tp)
{
	u32 mtu = tp->netdev->mtu;
	u32 ocp_data = (agg_buf_sz - rx_reserved_size(mtu)) / 8;

	ocp_write_word(tp, MCU_TYPE_USB, USB_RX_EARLY_SIZE, ocp_data);

	switch (tp->version) {
	case RTL_VER_08:
	case RTL_VER_09:
		r8153b_rx_agg_chg_indicate(tp);
		break;
	default:
		break;
	}
}

static int rtl8153_enable(struct r8152 *tp)
{
	if (test_bit(RTL8152_UNPLUG, &tp->flags))
		return -ENODEV;

	usb_unlocked_disable_lpm(tp->udev);
	set_tx_qlen(tp);
	rtl_set_eee_plus(tp);
	r8153_set_rx_early_timeout(tp);
	r8153_set_rx_early_size(tp);

	return rtl_enable(tp);
}

static void rtl_disable(struct r8152 *tp)
{
	u32 ocp_data;
	int i;

	if (test_bit(RTL8152_UNPLUG, &tp->flags)) {
		rtl_drop_queued_tx(tp);
		return;
	}

	ocp_data = ocp_read_dword(tp, MCU_TYPE_PLA, PLA_RCR);
	ocp_data &= ~RCR_ACPT_ALL;
	ocp_write_dword(tp, MCU_TYPE_PLA, PLA_RCR, ocp_data);

	rtl_drop_queued_tx(tp);

	for (i = 0; i < RTL8152_MAX_TX; i++)
		usb_kill_urb(tp->tx_info[i].urb);

	rxdy_gated_en(tp, true);

	for (i = 0; i < 1000; i++) {
		ocp_data = ocp_read_byte(tp, MCU_TYPE_PLA, PLA_OOB_CTRL);
		if ((ocp_data & FIFO_EMPTY) == FIFO_EMPTY)
			break;
		usleep_range(1000, 2000);
	}

	for (i = 0; i < 1000; i++) {
		if (ocp_read_word(tp, MCU_TYPE_PLA, PLA_TCR0) & TCR0_TX_EMPTY)
			break;
		usleep_range(1000, 2000);
	}

	rtl_stop_rx(tp);

	rtl8152_nic_reset(tp);
}

static void r8152_power_cut_en(struct r8152 *tp, bool enable)
{
	u32 ocp_data;

	ocp_data = ocp_read_word(tp, MCU_TYPE_USB, USB_UPS_CTRL);
	if (enable)
		ocp_data |= POWER_CUT;
	else
		ocp_data &= ~POWER_CUT;
	ocp_write_word(tp, MCU_TYPE_USB, USB_UPS_CTRL, ocp_data);

	ocp_data = ocp_read_word(tp, MCU_TYPE_USB, USB_PM_CTRL_STATUS);
	ocp_data &= ~RESUME_INDICATE;
	ocp_write_word(tp, MCU_TYPE_USB, USB_PM_CTRL_STATUS, ocp_data);
}

static void rtl_rx_vlan_en(struct r8152 *tp, bool enable)
{
	u32 ocp_data;

	ocp_data = ocp_read_word(tp, MCU_TYPE_PLA, PLA_CPCR);
	if (enable)
		ocp_data |= CPCR_RX_VLAN;
	else
		ocp_data &= ~CPCR_RX_VLAN;
	ocp_write_word(tp, MCU_TYPE_PLA, PLA_CPCR, ocp_data);
}

#if LINUX_VERSION_CODE < KERNEL_VERSION(3, 0, 0)

static void
rtl8152_vlan_rx_register(struct net_device *dev, struct vlan_group *grp)
{
	struct r8152 *tp = netdev_priv(dev);

	if (unlikely(tp->rtk_enable_diag))
		return;

	if (usb_autopm_get_interface(tp->intf) < 0)
		return;

	mutex_lock(&tp->control);

	tp->vlgrp = grp;
	if (tp->vlgrp)
		rtl_rx_vlan_en(tp, true);
	else
		rtl_rx_vlan_en(tp, false);

	mutex_unlock(&tp->control);
}

#if LINUX_VERSION_CODE < KERNEL_VERSION(2, 6, 22)

static void rtl8152_vlan_rx_kill_vid(struct net_device *dev, unsigned short vid)
{
	struct r8152 *tp = netdev_priv(dev);

	vlan_group_set_device(tp->vlgrp, vid, NULL);
}

#endif /* LINUX_VERSION_CODE < KERNEL_VERSION(2,6,22) */

#else

static int rtl8152_set_features(struct net_device *dev,
				netdev_features_t features)
{
	netdev_features_t changed = features ^ dev->features;
	struct r8152 *tp = netdev_priv(dev);
	int ret;

	if (unlikely(tp->rtk_enable_diag))
		return -EBUSY;

	ret = usb_autopm_get_interface(tp->intf);
	if (ret < 0)
		goto out;

	mutex_lock(&tp->control);

	if (changed & NETIF_F_HW_VLAN_CTAG_RX) {
		if (features & NETIF_F_HW_VLAN_CTAG_RX)
			rtl_rx_vlan_en(tp, true);
		else
			rtl_rx_vlan_en(tp, false);
	}

	mutex_unlock(&tp->control);

	usb_autopm_put_interface(tp->intf);

out:
	return ret;
}

#endif /* LINUX_VERSION_CODE < KERNEL_VERSION(3, 0, 0) */

#define WAKE_ANY (WAKE_PHY | WAKE_MAGIC | WAKE_UCAST | WAKE_BCAST | WAKE_MCAST)

static u32 __rtl_get_wol(struct r8152 *tp)
{
	u32 ocp_data;
	u32 wolopts = 0;

	ocp_data = ocp_read_word(tp, MCU_TYPE_PLA, PLA_CONFIG34);
	if (ocp_data & LINK_ON_WAKE_EN)
		wolopts |= WAKE_PHY;

	ocp_data = ocp_read_word(tp, MCU_TYPE_PLA, PLA_CONFIG5);
	if (ocp_data & UWF_EN)
		wolopts |= WAKE_UCAST;
	if (ocp_data & BWF_EN)
		wolopts |= WAKE_BCAST;
	if (ocp_data & MWF_EN)
		wolopts |= WAKE_MCAST;

	ocp_data = ocp_read_word(tp, MCU_TYPE_PLA, PLA_CFG_WOL);
	if (ocp_data & MAGIC_EN)
		wolopts |= WAKE_MAGIC;

	return wolopts;
}

static void __rtl_set_wol(struct r8152 *tp, u32 wolopts)
{
	u32 ocp_data;

	ocp_write_byte(tp, MCU_TYPE_PLA, PLA_CRWECR, CRWECR_CONFIG);

	ocp_data = ocp_read_word(tp, MCU_TYPE_PLA, PLA_CONFIG34);
	ocp_data &= ~LINK_ON_WAKE_EN;
	if (wolopts & WAKE_PHY)
		ocp_data |= LINK_ON_WAKE_EN;
	ocp_write_word(tp, MCU_TYPE_PLA, PLA_CONFIG34, ocp_data);

	ocp_data = ocp_read_word(tp, MCU_TYPE_PLA, PLA_CONFIG5);
	ocp_data &= ~(UWF_EN | BWF_EN | MWF_EN);
	if (wolopts & WAKE_UCAST)
		ocp_data |= UWF_EN;
	if (wolopts & WAKE_BCAST)
		ocp_data |= BWF_EN;
	if (wolopts & WAKE_MCAST)
		ocp_data |= MWF_EN;
	ocp_write_word(tp, MCU_TYPE_PLA, PLA_CONFIG5, ocp_data);

	ocp_write_byte(tp, MCU_TYPE_PLA, PLA_CRWECR, CRWECR_NORAML);

	ocp_data = ocp_read_word(tp, MCU_TYPE_PLA, PLA_CFG_WOL);
	ocp_data &= ~MAGIC_EN;
	if (wolopts & WAKE_MAGIC)
		ocp_data |= MAGIC_EN;
	ocp_write_word(tp, MCU_TYPE_PLA, PLA_CFG_WOL, ocp_data);

	if (wolopts & WAKE_ANY)
		device_set_wakeup_enable(&tp->udev->dev, true);
	else
		device_set_wakeup_enable(&tp->udev->dev, false);
}

static void r8153_u1u2en(struct r8152 *tp, bool enable)
{
	u8 u1u2[8];

	if (enable)
		memset(u1u2, 0xff, sizeof(u1u2));
	else
		memset(u1u2, 0x00, sizeof(u1u2));

	usb_ocp_write(tp, USB_TOLERANCE, BYTE_EN_SIX_BYTES, sizeof(u1u2), u1u2);
}

static void r8153b_u1u2en(struct r8152 *tp, bool enable)
{
	u32 ocp_data;

	ocp_data = ocp_read_word(tp, MCU_TYPE_USB, USB_LPM_CONFIG);
	if (enable)
		ocp_data |= LPM_U1U2_EN;
	else
		ocp_data &= ~LPM_U1U2_EN;

	ocp_write_word(tp, MCU_TYPE_USB, USB_LPM_CONFIG, ocp_data);
}

static void r8153_u2p3en(struct r8152 *tp, bool enable)
{
	u32 ocp_data;

	ocp_data = ocp_read_word(tp, MCU_TYPE_USB, USB_U2P3_CTRL);
	if (enable && tp->version != RTL_VER_03 && tp->version != RTL_VER_04)
		ocp_data |= U2P3_ENABLE;
	else
		ocp_data &= ~U2P3_ENABLE;
	ocp_write_word(tp, MCU_TYPE_USB, USB_U2P3_CTRL, ocp_data);
}

static void r8153b_ups_en(struct r8152 *tp, bool enable)
{
	u32 ocp_data;

	ocp_data = ocp_read_byte(tp, MCU_TYPE_USB, USB_POWER_CUT);
	if (enable) {
		ocp_data |= UPS_EN | PHASE2_EN;
		ocp_write_byte(tp, MCU_TYPE_USB, USB_POWER_CUT, ocp_data);

		ocp_data = ocp_read_byte(tp, MCU_TYPE_USB, 0xcfff);
		ocp_data |= BIT(0);
		ocp_write_byte(tp, MCU_TYPE_USB, 0xcfff, ocp_data);
	} else {
		ocp_data &= ~UPS_EN;
		ocp_write_byte(tp, MCU_TYPE_USB, USB_POWER_CUT, ocp_data);

		ocp_data = ocp_read_byte(tp, MCU_TYPE_USB, 0xcfff);
		ocp_data &= ~BIT(0);
		ocp_write_byte(tp, MCU_TYPE_USB, 0xcfff, ocp_data);

		ocp_data = ocp_read_word(tp, MCU_TYPE_USB, USB_MISC_0);
		ocp_data &= ~PCUT_STATUS;
		ocp_write_word(tp, MCU_TYPE_USB, USB_MISC_0, ocp_data);
	}
}

static void r8153_power_cut_en(struct r8152 *tp, bool enable)
{
	u32 ocp_data;

	ocp_data = ocp_read_word(tp, MCU_TYPE_USB, USB_POWER_CUT);
	if (enable)
		ocp_data |= PWR_EN | PHASE2_EN;
	else
		ocp_data &= ~(PWR_EN | PHASE2_EN);
	ocp_write_word(tp, MCU_TYPE_USB, USB_POWER_CUT, ocp_data);

	ocp_data = ocp_read_word(tp, MCU_TYPE_USB, USB_MISC_0);
	ocp_data &= ~PCUT_STATUS;
	ocp_write_word(tp, MCU_TYPE_USB, USB_MISC_0, ocp_data);
}

static void r8153B_power_cut_en(struct r8152 *tp, bool enable)
{
	u32 ocp_data;

	ocp_data = ocp_read_word(tp, MCU_TYPE_USB, USB_POWER_CUT);
	if (enable)
		ocp_data |= PWR_EN | PHASE2_EN;
	else
		ocp_data &= ~PWR_EN;
	ocp_write_word(tp, MCU_TYPE_USB, USB_POWER_CUT, ocp_data);

	ocp_data = ocp_read_word(tp, MCU_TYPE_USB, USB_MISC_0);
	ocp_data &= ~PCUT_STATUS;
	ocp_write_word(tp, MCU_TYPE_USB, USB_MISC_0, ocp_data);
}

static void r8153b_queue_wake(struct r8152 *tp, bool enable)
{
	u32 ocp_data;

	ocp_data = ocp_read_byte(tp, MCU_TYPE_PLA, 0xd38a);
	if (enable)
		ocp_data |= BIT(0);
	else
		ocp_data &= ~BIT(0);
	ocp_write_byte(tp, MCU_TYPE_PLA, 0xd38a, ocp_data);

	ocp_data = ocp_read_byte(tp, MCU_TYPE_PLA, 0xd38c);
	ocp_data &= ~BIT(0);
	ocp_write_byte(tp, MCU_TYPE_PLA, 0xd38c, ocp_data);
}

static bool rtl_can_wakeup(struct r8152 *tp)
{
	struct usb_device *udev = tp->udev;

	return (udev->actconfig->desc.bmAttributes & USB_CONFIG_ATT_WAKEUP);
}

static void rtl_runtime_suspend_enable(struct r8152 *tp, bool enable)
{
	if (enable) {
		u32 ocp_data;

		__rtl_set_wol(tp, WAKE_ANY);

		ocp_write_byte(tp, MCU_TYPE_PLA, PLA_CRWECR, CRWECR_CONFIG);

		ocp_data = ocp_read_word(tp, MCU_TYPE_PLA, PLA_CONFIG34);
		ocp_data |= LINK_OFF_WAKE_EN;
		ocp_write_word(tp, MCU_TYPE_PLA, PLA_CONFIG34, ocp_data);

		ocp_write_byte(tp, MCU_TYPE_PLA, PLA_CRWECR, CRWECR_NORAML);
	} else {
		u32 ocp_data;

		__rtl_set_wol(tp, tp->saved_wolopts);

		ocp_write_byte(tp, MCU_TYPE_PLA, PLA_CRWECR, CRWECR_CONFIG);

		ocp_data = ocp_read_word(tp, MCU_TYPE_PLA, PLA_CONFIG34);
		ocp_data &= ~LINK_OFF_WAKE_EN;
		ocp_write_word(tp, MCU_TYPE_PLA, PLA_CONFIG34, ocp_data);

		ocp_write_byte(tp, MCU_TYPE_PLA, PLA_CRWECR, CRWECR_NORAML);
	}
}

static void rtl8153_runtime_enable(struct r8152 *tp, bool enable)
{
<<<<<<< HEAD
	rtl_runtime_suspend_enable(tp, enable);
	tp->rtl_ops.u1u2_enable(tp, !enable);
	tp->rtl_ops.u2p3_enable(tp, !enable);
=======
	if (enable) {
		r8153_u1u2en(tp, false);
		r8153_u2p3en(tp, false);
		rtl_runtime_suspend_enable(tp, true);
	} else {
		rtl_runtime_suspend_enable(tp, false);

		switch (tp->version) {
		case RTL_VER_03:
		case RTL_VER_04:
			break;
		case RTL_VER_05:
		case RTL_VER_06:
		default:
			r8153_u2p3en(tp, true);
			break;
		}

		r8153_u1u2en(tp, true);
	}
>>>>>>> 97fd5077
}

static void rtl8153b_runtime_enable(struct r8152 *tp, bool enable)
{
	r8153b_queue_wake(tp, enable);
	rtl_runtime_suspend_enable(tp, enable);
	tp->rtl_ops.u1u2_enable(tp, !enable);
	r8153b_ups_en(tp, enable);
}

#if !defined(CONFIG_MII) && !defined(CONFIG_MII_MODULE)
int mii_nway_restart (struct mii_if_info *mii)
{
	struct r8152 *tp = netdev_priv(mii->dev);
	int r = -EINVAL;
	int bmcr;

	/* if autoneg is off, it's an error */
	bmcr = r8152_mdio_read(tp, MII_BMCR);

	if (bmcr & BMCR_ANENABLE) {
		bmcr |= BMCR_ANRESTART;
		r8152_mdio_write(tp, MII_BMCR, bmcr);
		r = 0;
	}

	return r;
}
#endif

static void r8153_teredo_off(struct r8152 *tp)
{
	u32 ocp_data;

	switch (tp->version) {
	case RTL_VER_01:
	case RTL_VER_02:
	case RTL_VER_03:
	case RTL_VER_04:
	case RTL_VER_05:
	case RTL_VER_06:
	case RTL_VER_07:
		ocp_data = ocp_read_word(tp, MCU_TYPE_PLA, PLA_TEREDO_CFG);
		ocp_data &= ~(TEREDO_SEL | TEREDO_RS_EVENT_MASK |
			      OOB_TEREDO_EN);
		ocp_write_word(tp, MCU_TYPE_PLA, PLA_TEREDO_CFG, ocp_data);
		break;

	case RTL_VER_08:
	case RTL_VER_09:
		/* The bit 0 ~ 7 are relative with teredo settings. They are
		 * W1C (write 1 to clear), so set all 1 to disable it.
		 */
		ocp_write_byte(tp, MCU_TYPE_PLA, PLA_TEREDO_CFG, 0xff);
		break;

	default:
		break;
	}

	ocp_write_word(tp, MCU_TYPE_PLA, PLA_WDT6_CTRL, WDT6_SET_MODE);
	ocp_write_word(tp, MCU_TYPE_PLA, PLA_REALWOW_TIMER, 0);
	ocp_write_dword(tp, MCU_TYPE_PLA, PLA_TEREDO_TIMER, 0);
}

static void rtl_reset_bmu(struct r8152 *tp)
{
	u32 ocp_data;

	ocp_data = ocp_read_byte(tp, MCU_TYPE_USB, USB_BMU_RESET);
	ocp_data &= ~(BMU_RESET_EP_IN | BMU_RESET_EP_OUT);
	ocp_write_byte(tp, MCU_TYPE_USB, USB_BMU_RESET, ocp_data);
	ocp_data |= BMU_RESET_EP_IN | BMU_RESET_EP_OUT;
	ocp_write_byte(tp, MCU_TYPE_USB, USB_BMU_RESET, ocp_data);
}

static void rtl_clear_bp(struct r8152 *tp)
{
	ocp_write_dword(tp, MCU_TYPE_PLA, PLA_BP_0, 0);
	ocp_write_dword(tp, MCU_TYPE_PLA, PLA_BP_2, 0);
	ocp_write_dword(tp, MCU_TYPE_PLA, PLA_BP_4, 0);
	ocp_write_dword(tp, MCU_TYPE_PLA, PLA_BP_6, 0);
	ocp_write_dword(tp, MCU_TYPE_USB, USB_BP_0, 0);
	ocp_write_dword(tp, MCU_TYPE_USB, USB_BP_2, 0);
	ocp_write_dword(tp, MCU_TYPE_USB, USB_BP_4, 0);
	ocp_write_dword(tp, MCU_TYPE_USB, USB_BP_6, 0);
	usleep_range(3000, 6000);
	ocp_write_word(tp, MCU_TYPE_PLA, PLA_BP_BA, 0);
	ocp_write_word(tp, MCU_TYPE_USB, USB_BP_BA, 0);
}

static void r8153_clear_bp(struct r8152 *tp)
{
	ocp_write_byte(tp, MCU_TYPE_PLA, PLA_BP_EN, 0);
	ocp_write_byte(tp, MCU_TYPE_USB, USB_BP_EN, 0);
	rtl_clear_bp(tp);
}

/*
static void r8153b_clear_bp(struct r8152 *tp, u16 type)
{
	if (type == MCU_TYPE_PLA)
		ocp_write_byte(tp, MCU_TYPE_PLA, PLA_BP_EN, 0);
	else
		ocp_write_byte(tp, MCU_TYPE_USB, USB_BP2_EN, 0);

	ocp_write_word(tp, type, PLA_BP_0, 0);
	ocp_write_word(tp, type, PLA_BP_1, 0);
	ocp_write_word(tp, type, PLA_BP_2, 0);
	ocp_write_word(tp, type, PLA_BP_3, 0);
	ocp_write_word(tp, type, PLA_BP_4, 0);
	ocp_write_word(tp, type, PLA_BP_5, 0);
	ocp_write_word(tp, type, PLA_BP_6, 0);
	ocp_write_word(tp, type, PLA_BP_7, 0);

	if (type == MCU_TYPE_USB) {
		ocp_write_word(tp, MCU_TYPE_USB, USB_BP_8, 0);
		ocp_write_word(tp, MCU_TYPE_USB, USB_BP_9, 0);
		ocp_write_word(tp, MCU_TYPE_USB, USB_BP_10, 0);
		ocp_write_word(tp, MCU_TYPE_USB, USB_BP_11, 0);
		ocp_write_word(tp, MCU_TYPE_USB, USB_BP_12, 0);
		ocp_write_word(tp, MCU_TYPE_USB, USB_BP_13, 0);
		ocp_write_word(tp, MCU_TYPE_USB, USB_BP_14, 0);
		ocp_write_word(tp, MCU_TYPE_USB, USB_BP_15, 0);
	}
	usleep_range(3000, 6000);
	ocp_write_word(tp, type, PLA_BP_BA, 0);
}
*/

static void patch4(struct r8152 *tp)
{
	u8 data;

	data = ocp_read_byte(tp, MCU_TYPE_USB, 0xd429);
	data |= 0x80;
	ocp_write_byte(tp, MCU_TYPE_USB, 0xd429, data);
	ocp_write_word(tp, MCU_TYPE_USB, 0xc0ce, 0x0210);
	data = ocp_read_byte(tp, MCU_TYPE_USB, 0xd429);
	data &= ~0x80;
	ocp_write_byte(tp, MCU_TYPE_USB, 0xd429, data);
}

static void r8152b_firmware(struct r8152 *tp)
{
	if (tp->version == RTL_VER_01) {
		int i;
		static u8 pla_patch_a[] = {
			0x08, 0xe0, 0x40, 0xe0,
			0x78, 0xe0, 0x85, 0xe0,
			0x5d, 0xe1, 0xa1, 0xe1,
			0xa3, 0xe1, 0xab, 0xe1,
			0x31, 0xc3, 0x60, 0x72,
			0xa0, 0x49, 0x10, 0xf0,
			0xa4, 0x49, 0x0e, 0xf0,
			0x2c, 0xc3, 0x62, 0x72,
			0x26, 0x70, 0x80, 0x49,
			0x05, 0xf0, 0x2f, 0x48,
			0x62, 0x9a, 0x24, 0x70,
			0x60, 0x98, 0x24, 0xc3,
			0x60, 0x99, 0x23, 0xc3,
			0x00, 0xbb, 0x2c, 0x75,
			0xdc, 0x21, 0xbc, 0x25,
			0x04, 0x13, 0x0a, 0xf0,
			0x03, 0x13, 0x08, 0xf0,
			0x02, 0x13, 0x06, 0xf0,
			0x01, 0x13, 0x04, 0xf0,
			0x08, 0x13, 0x02, 0xf0,
			0x03, 0xe0, 0xd4, 0x49,
			0x04, 0xf1, 0x14, 0xc2,
			0x12, 0xc3, 0x00, 0xbb,
			0x12, 0xc3, 0x60, 0x75,
			0xd0, 0x49, 0x05, 0xf1,
			0x50, 0x48, 0x60, 0x9d,
			0x09, 0xc6, 0x00, 0xbe,
			0xd0, 0x48, 0x60, 0x9d,
			0xf3, 0xe7, 0xc2, 0xc0,
			0x38, 0xd2, 0xc6, 0xd2,
			0x84, 0x17, 0xa2, 0x13,
			0x0c, 0x17, 0xbc, 0xc0,
			0xa2, 0xd1, 0x33, 0xc5,
			0xa0, 0x74, 0xc0, 0x49,
			0x1f, 0xf0, 0x30, 0xc5,
			0xa0, 0x73, 0x00, 0x13,
			0x04, 0xf1, 0xa2, 0x73,
			0x00, 0x13, 0x14, 0xf0,
			0x28, 0xc5, 0xa0, 0x74,
			0xc8, 0x49, 0x1b, 0xf1,
			0x26, 0xc5, 0xa0, 0x76,
			0xa2, 0x74, 0x01, 0x06,
			0x20, 0x37, 0xa0, 0x9e,
			0xa2, 0x9c, 0x1e, 0xc5,
			0xa2, 0x73, 0x23, 0x40,
			0x10, 0xf8, 0x04, 0xf3,
			0xa0, 0x73, 0x33, 0x40,
			0x0c, 0xf8, 0x15, 0xc5,
			0xa0, 0x74, 0x41, 0x48,
			0xa0, 0x9c, 0x14, 0xc5,
			0xa0, 0x76, 0x62, 0x48,
			0xe0, 0x48, 0xa0, 0x9e,
			0x10, 0xc6, 0x00, 0xbe,
			0x0a, 0xc5, 0xa0, 0x74,
			0x48, 0x48, 0xa0, 0x9c,
			0x0b, 0xc5, 0x20, 0x1e,
			0xa0, 0x9e, 0xe5, 0x48,
			0xa0, 0x9e, 0xf0, 0xe7,
			0xbc, 0xc0, 0xc8, 0xd2,
			0xcc, 0xd2, 0x28, 0xe4,
			0x22, 0x02, 0xf0, 0xc0,
			0x0b, 0xc0, 0x00, 0x71,
			0x0a, 0xc0, 0x00, 0x72,
			0xa0, 0x49, 0x04, 0xf0,
			0xa4, 0x49, 0x02, 0xf0,
			0x93, 0x48, 0x04, 0xc0,
			0x00, 0xb8, 0x00, 0xe4,
			0xc2, 0xc0, 0x8c, 0x09,
			0x14, 0xc2, 0x40, 0x73,
			0xba, 0x48, 0x40, 0x9b,
			0x11, 0xc2, 0x40, 0x73,
			0xb0, 0x49, 0x17, 0xf0,
			0xbf, 0x49, 0x03, 0xf1,
			0x09, 0xc5, 0x00, 0xbd,
			0xb1, 0x49, 0x11, 0xf0,
			0xb1, 0x48, 0x40, 0x9b,
			0x02, 0xc2, 0x00, 0xba,
			0x82, 0x18, 0x00, 0xa0,
			0x1e, 0xfc, 0xbc, 0xc0,
			0xf0, 0xc0, 0xde, 0xe8,
			0x00, 0x80, 0x00, 0x60,
			0x2c, 0x75, 0xd4, 0x49,
			0x12, 0xf1, 0x29, 0xe0,
			0xf8, 0xc2, 0x46, 0x71,
			0xf7, 0xc2, 0x40, 0x73,
			0xbe, 0x49, 0x03, 0xf1,
			0xf5, 0xc7, 0x02, 0xe0,
			0xf2, 0xc7, 0x4f, 0x30,
			0x26, 0x62, 0xa1, 0x49,
			0xf0, 0xf1, 0x22, 0x72,
			0xa0, 0x49, 0xed, 0xf1,
			0x25, 0x25, 0x18, 0x1f,
			0x97, 0x30, 0x91, 0x30,
			0x36, 0x9a, 0x2c, 0x75,
			0x32, 0xc3, 0x60, 0x73,
			0xb1, 0x49, 0x0d, 0xf1,
			0xdc, 0x21, 0xbc, 0x25,
			0x27, 0xc6, 0xc0, 0x77,
			0x04, 0x13, 0x18, 0xf0,
			0x03, 0x13, 0x19, 0xf0,
			0x02, 0x13, 0x1a, 0xf0,
			0x01, 0x13, 0x1b, 0xf0,
			0xd4, 0x49, 0x03, 0xf1,
			0x1c, 0xc5, 0x00, 0xbd,
			0xcd, 0xc6, 0xc6, 0x67,
			0x2e, 0x75, 0xd7, 0x22,
			0xdd, 0x26, 0x05, 0x15,
			0x1a, 0xf0, 0x14, 0xc6,
			0x00, 0xbe, 0x13, 0xc5,
			0x00, 0xbd, 0x12, 0xc5,
			0x00, 0xbd, 0xf1, 0x49,
			0xfb, 0xf1, 0xef, 0xe7,
			0xf4, 0x49, 0xfa, 0xf1,
			0xec, 0xe7, 0xf3, 0x49,
			0xf7, 0xf1, 0xe9, 0xe7,
			0xf2, 0x49, 0xf4, 0xf1,
			0xe6, 0xe7, 0xb6, 0xc0,
			0x6a, 0x14, 0xac, 0x13,
			0xd6, 0x13, 0xfa, 0x14,
			0xa0, 0xd1, 0x00, 0x00,
			0xc0, 0x75, 0xd0, 0x49,
			0x46, 0xf0, 0x26, 0x72,
			0xa7, 0x49, 0x43, 0xf0,
			0x22, 0x72, 0x25, 0x25,
			0x20, 0x1f, 0x97, 0x30,
			0x91, 0x30, 0x40, 0x73,
			0xf3, 0xc4, 0x1c, 0x40,
			0x04, 0xf0, 0xd7, 0x49,
			0x05, 0xf1, 0x37, 0xe0,
			0x53, 0x48, 0xc0, 0x9d,
			0x08, 0x02, 0x40, 0x66,
			0x64, 0x27, 0x06, 0x16,
			0x30, 0xf1, 0x46, 0x63,
			0x3b, 0x13, 0x2d, 0xf1,
			0x34, 0x9b, 0x18, 0x1b,
			0x93, 0x30, 0x2b, 0xc3,
			0x10, 0x1c, 0x2b, 0xe8,
			0x01, 0x14, 0x25, 0xf1,
			0x00, 0x1d, 0x26, 0x1a,
			0x8a, 0x30, 0x22, 0x73,
			0xb5, 0x25, 0x0e, 0x0b,
			0x00, 0x1c, 0x2c, 0xe8,
			0x1f, 0xc7, 0x27, 0x40,
			0x1a, 0xf1, 0x38, 0xe8,
			0x32, 0x1f, 0x8f, 0x30,
			0x08, 0x1b, 0x24, 0xe8,
			0x36, 0x72, 0x46, 0x77,
			0x00, 0x17, 0x0d, 0xf0,
			0x13, 0xc3, 0x1f, 0x40,
			0x03, 0xf1, 0x00, 0x1f,
			0x46, 0x9f, 0x44, 0x77,
			0x9f, 0x44, 0x5f, 0x44,
			0x17, 0xe8, 0x0a, 0xc7,
			0x27, 0x40, 0x05, 0xf1,
			0x02, 0xc3, 0x00, 0xbb,
			0x50, 0x1a, 0x06, 0x1a,
			0xff, 0xc7, 0x00, 0xbf,
			0xb8, 0xcd, 0xff, 0xff,
			0x02, 0x0c, 0x54, 0xa5,
			0xdc, 0xa5, 0x2f, 0x40,
			0x05, 0xf1, 0x00, 0x14,
			0xfa, 0xf1, 0x01, 0x1c,
			0x02, 0xe0, 0x00, 0x1c,
			0x80, 0xff, 0xb0, 0x49,
			0x04, 0xf0, 0x01, 0x0b,
			0xd3, 0xa1, 0x03, 0xe0,
			0x02, 0x0b, 0xd3, 0xa5,
			0x27, 0x31, 0x20, 0x37,
			0x02, 0x0b, 0xd3, 0xa5,
			0x27, 0x31, 0x20, 0x37,
			0x00, 0x13, 0xfb, 0xf1,
			0x80, 0xff, 0x22, 0x73,
			0xb5, 0x25, 0x18, 0x1e,
			0xde, 0x30, 0xd9, 0x30,
			0x64, 0x72, 0x11, 0x1e,
			0x68, 0x23, 0x16, 0x31,
			0x80, 0xff, 0xd4, 0x49,
			0x28, 0xf0, 0x02, 0xb4,
			0x2a, 0xc4, 0x00, 0x1d,
			0x2e, 0xe8, 0xe0, 0x73,
			0xb9, 0x21, 0xbd, 0x25,
			0x04, 0x13, 0x02, 0xf0,
			0x1a, 0xe0, 0x22, 0xc4,
			0x23, 0xc3, 0x2f, 0xe8,
			0x23, 0xc3, 0x2d, 0xe8,
			0x00, 0x1d, 0x21, 0xe8,
			0xe2, 0x73, 0xbb, 0x49,
			0xfc, 0xf0, 0xe0, 0x73,
			0xb7, 0x48, 0x03, 0xb4,
			0x81, 0x1d, 0x19, 0xe8,
			0x40, 0x1a, 0x84, 0x1d,
			0x16, 0xe8, 0x12, 0xc3,
			0x1e, 0xe8, 0x03, 0xb0,
			0x81, 0x1d, 0x11, 0xe8,
			0x0e, 0xc3, 0x19, 0xe8,
			0x02, 0xb0, 0x06, 0xc7,
			0x04, 0x1e, 0xe0, 0x9e,
			0x02, 0xc6, 0x00, 0xbe,
			0x22, 0x02, 0x20, 0xe4,
			0x04, 0xb8, 0x34, 0xb0,
			0x00, 0x02, 0x00, 0x03,
			0x00, 0x0e, 0x00, 0x0c,
			0x09, 0xc7, 0xe0, 0x9b,
			0xe2, 0x9a, 0xe4, 0x9c,
			0xe6, 0x8d, 0xe6, 0x76,
			0xef, 0x49, 0xfe, 0xf1,
			0x80, 0xff, 0x08, 0xea,
			0x82, 0x1d, 0xf5, 0xef,
			0x00, 0x1a, 0x88, 0x1d,
			0xf2, 0xef, 0xed, 0xc2,
			0xf0, 0xef, 0x80, 0xff,
			0x02, 0xc6, 0x00, 0xbe,
			0x46, 0x06, 0x08, 0xc2,
			0x40, 0x73, 0x3a, 0x48,
			0x40, 0x9b, 0x06, 0xff,
			0x02, 0xc6, 0x00, 0xbe,
			0x86, 0x17, 0x1e, 0xfc,
			0x36, 0xf0, 0x08, 0x1c,
			0xea, 0x8c, 0xe3, 0x64,
			0xc7, 0x49, 0x25, 0xf1,
			0xe0, 0x75, 0xff, 0x1b,
			0xeb, 0x47, 0xff, 0x1b,
			0x6b, 0x47, 0xe0, 0x9d,
			0x15, 0xc3, 0x60, 0x75,
			0xd8, 0x49, 0x04, 0xf0,
			0x81, 0x1d, 0xe2, 0x8d,
			0x05, 0xe0, 0xe2, 0x63,
			0x81, 0x1d, 0xdd, 0x47,
			0xe2, 0x8b, 0x0b, 0xc3,
			0x00, 0x1d, 0x61, 0x8d,
			0x3c, 0x03, 0x60, 0x75,
			0xd8, 0x49, 0x06, 0xf1,
			0xdf, 0x48, 0x61, 0x95,
			0x16, 0xe0, 0x4e, 0xe8,
			0x12, 0xe8, 0x21, 0xc5,
			0xa0, 0x73, 0xb0, 0x49,
			0x03, 0xf0, 0x31, 0x48,
			0xa0, 0x9b, 0x0d, 0xe0,
			0xc0, 0x49, 0x0b, 0xf1,
			0xe2, 0x63, 0x7e, 0x1d,
			0xdd, 0x46, 0xe2, 0x8b,
			0xe0, 0x75, 0x83, 0x1b,
			0xeb, 0x46, 0xfe, 0x1b,
			0x6b, 0x46, 0xe0, 0x9d,
			0xe4, 0x49, 0x11, 0xf0,
			0x10, 0x1d, 0xea, 0x8d,
			0xe3, 0x64, 0xc6, 0x49,
			0x09, 0xf1, 0x07, 0xc5,
			0xa0, 0x73, 0xb1, 0x48,
			0xa0, 0x9b, 0x02, 0xc5,
			0x00, 0xbd, 0xe6, 0x04,
			0xa0, 0xd1, 0x02, 0xc5,
			0x00, 0xbd, 0xfe, 0x04,
			0x02, 0xc5, 0x00, 0xbd,
			0x30, 0x05, 0x00, 0x00 };
		static u16 ram_code1[] = {
			0x9700, 0x7fe0, 0x4c00, 0x4007,
			0x4400, 0x4800, 0x7c1f, 0x4c00,
			0x5310, 0x6000, 0x7c07, 0x6800,
			0x673e, 0x0000, 0x0000, 0x571f,
			0x5ffb, 0xaa05, 0x5b58, 0x7d80,
			0x6100, 0x3019, 0x5b64, 0x7d80,
			0x6080, 0xa6f8, 0xdcdb, 0x0015,
			0xb915, 0xb511, 0xd16b, 0x000f,
			0xb40f, 0xd06b, 0x000d, 0xb206,
			0x7c01, 0x5800, 0x7c04, 0x5c00,
			0x3011, 0x7c01, 0x5801, 0x7c04,
			0x5c04, 0x3019, 0x30a5, 0x3127,
			0x31d5, 0x7fe0, 0x4c60, 0x7c07,
			0x6803, 0x7d00, 0x6900, 0x65a0,
			0x0000, 0x0000, 0xaf03, 0x6015,
			0x303e, 0x6017, 0x57e0, 0x580c,
			0x588c, 0x7fdd, 0x5fa2, 0x4827,
			0x7c1f, 0x4c00, 0x7c1f, 0x4c10,
			0x8400, 0x7c30, 0x6020, 0x48bf,
			0x7c1f, 0x4c00, 0x7c1f, 0x4c01,
			0x7c07, 0x6803, 0xb806, 0x7c08,
			0x6800, 0x0000, 0x0000, 0x305c,
			0x7c08, 0x6808, 0x0000, 0x0000,
			0xae06, 0x7c02, 0x5c02, 0x0000,
			0x0000, 0x3067, 0x8e05, 0x7c02,
			0x5c00, 0x0000, 0x0000, 0xad06,
			0x7c20, 0x5c20, 0x0000, 0x0000,
			0x3072, 0x8d05, 0x7c20, 0x5c00,
			0x0000, 0x0000, 0xa008, 0x7c07,
			0x6800, 0xb8db, 0x7c07, 0x6803,
			0xd9b3, 0x00d7, 0x7fe0, 0x4c80,
			0x7c08, 0x6800, 0x0000, 0x0000,
			0x7c23, 0x5c23, 0x481d, 0x7c1f,
			0x4c00, 0x7c1f, 0x4c02, 0x5310,
			0x81ff, 0x30f5, 0x7fe0, 0x4d00,
			0x4832, 0x7c1f, 0x4c00, 0x7c1f,
			0x4c10, 0x7c08, 0x6000, 0xa49e,
			0x7c07, 0x6800, 0xb89b, 0x7c07,
			0x6803, 0xd9b3, 0x00f9, 0x7fe0,
			0x4d20, 0x7e00, 0x6200, 0x3001,
			0x7fe0, 0x4dc0, 0xd09d, 0x0002,
			0xb4fe, 0x7fe0, 0x4d80, 0x7c04,
			0x6004, 0x7c07, 0x6802, 0x6728,
			0x0000, 0x0000, 0x7c08, 0x6000,
			0x486c, 0x7c1f, 0x4c00, 0x7c1f,
			0x4c01, 0x9503, 0x7e00, 0x6200,
			0x571f, 0x5fbb, 0xaa05, 0x5b58,
			0x7d80, 0x6100, 0x30c2, 0x5b64,
			0x7d80, 0x6080, 0xcdab, 0x0063,
			0xcd8d, 0x0061, 0xd96b, 0x005f,
			0xd0a0, 0x00d7, 0xcba0, 0x0003,
			0x80ec, 0x30cf, 0x30dc, 0x7fe0,
			0x4ce0, 0x4832, 0x7c1f, 0x4c00,
			0x7c1f, 0x4c08, 0x7c08, 0x6008,
			0x8300, 0xb902, 0x30a5, 0x308a,
			0x7fe0, 0x4da0, 0x65a8, 0x0000,
			0x0000, 0x56a0, 0x590c, 0x7ffd,
			0x5fa2, 0xae06, 0x7c02, 0x5c02,
			0x0000, 0x0000, 0x30f0, 0x8e05,
			0x7c02, 0x5c00, 0x0000, 0x0000,
			0xcba4, 0x0004, 0xcd8d, 0x0002,
			0x80f1, 0x7fe0, 0x4ca0, 0x7c08,
			0x6408, 0x0000, 0x0000, 0x7d00,
			0x6800, 0xb603, 0x7c10, 0x6010,
			0x7d1f, 0x551f, 0x5fb3, 0xaa07,
			0x7c80, 0x5800, 0x5b58, 0x7d80,
			0x6100, 0x310f, 0x7c80, 0x5800,
			0x5b64, 0x7d80, 0x6080, 0x4827,
			0x7c1f, 0x4c00, 0x7c1f, 0x4c10,
			0x8400, 0x7c10, 0x6000, 0x7fe0,
			0x4cc0, 0x5fbb, 0x4824, 0x7c1f,
			0x4c00, 0x7c1f, 0x4c04, 0x8200,
			0x7ce0, 0x5400, 0x6728, 0x0000,
			0x0000, 0x30cf, 0x3001, 0x7fe0,
			0x4e00, 0x4007, 0x4400, 0x5310,
			0x7c07, 0x6800, 0x673e, 0x0000,
			0x0000, 0x570f, 0x5fff, 0xaa05,
			0x585b, 0x7d80, 0x6100, 0x313b,
			0x5867, 0x7d80, 0x6080, 0x9403,
			0x7e00, 0x6200, 0xcda3, 0x00e7,
			0xcd85, 0x00e5, 0xd96b, 0x00e3,
			0x96e3, 0x7c07, 0x6800, 0x673e,
			0x0000, 0x0000, 0x7fe0, 0x4e20,
			0x96db, 0x8b04, 0x7c08, 0x5008,
			0xab03, 0x7c08, 0x5000, 0x7c07,
			0x6801, 0x677e, 0x0000, 0x0000,
			0xdb7c, 0x00ec, 0x0000, 0x7fe1,
			0x4f40, 0x4837, 0x4418, 0x41c7,
			0x7fe0, 0x4e40, 0x7c40, 0x5400,
			0x7c1f, 0x4c01, 0x7c1f, 0x4c01,
			0x8fbf, 0xd2a0, 0x004b, 0x9204,
			0xa042, 0x3168, 0x3127, 0x7fe1,
			0x4f60, 0x489c, 0x4628, 0x7fe0,
			0x4e60, 0x7e28, 0x4628, 0x7c40,
			0x5400, 0x7c01, 0x5800, 0x7c04,
			0x5c00, 0x41e8, 0x7c1f, 0x4c01,
			0x7c1f, 0x4c01, 0x8fa5, 0xb241,
			0xa02a, 0x3182, 0x7fe0, 0x4ea0,
			0x7c02, 0x4402, 0x4448, 0x4894,
			0x7c1f, 0x4c01, 0x7c1f, 0x4c03,
			0x4824, 0x7c1f, 0x4c07, 0x41ef,
			0x41ff, 0x4891, 0x7c1f, 0x4c07,
			0x7c1f, 0x4c17, 0x8400, 0x8ef8,
			0x41c7, 0x8f8a, 0x92d5, 0xa10f,
			0xd480, 0x0008, 0xd580, 0x00b8,
			0xa202, 0x319d, 0x7c04, 0x4404,
			0x319d, 0xd484, 0x00f3, 0xd484,
			0x00f1, 0x3127, 0x7fe0, 0x4ee0,
			0x7c40, 0x5400, 0x4488, 0x41cf,
			0x3127, 0x7fe0, 0x4ec0, 0x48f3,
			0x7c1f, 0x4c01, 0x7c1f, 0x4c09,
			0x4508, 0x41c7, 0x8fb0, 0xd218,
			0x00ae, 0xd2a4, 0x009e, 0x31be,
			0x7fe0, 0x4e80, 0x4832, 0x7c1f,
			0x4c01, 0x7c1f, 0x4c11, 0x4428,
			0x7c40, 0x5440, 0x7c01, 0x5801,
			0x7c04, 0x5c04, 0x41e8, 0xa4b3,
			0x31d3, 0x7fe0, 0x4f20, 0x7c07,
			0x6800, 0x673e, 0x0000, 0x0000,
			0x570f, 0x5fff, 0xaa04, 0x585b,
			0x6100, 0x31e4, 0x5867, 0x6080,
			0xbcf1, 0x3001 };

		patch4(tp);
		rtl_clear_bp(tp);

		generic_ocp_write(tp, 0xf800, 0x3f, sizeof(pla_patch_a),
				  pla_patch_a, MCU_TYPE_PLA);

		ocp_write_word(tp, MCU_TYPE_PLA, 0xfc26, 0x8000);

		ocp_write_word(tp, MCU_TYPE_PLA, 0xfc28, 0x170b);
		ocp_write_word(tp, MCU_TYPE_PLA, 0xfc2a, 0x01e1);
		ocp_write_word(tp, MCU_TYPE_PLA, 0xfc2c, 0x0989);
		ocp_write_word(tp, MCU_TYPE_PLA, 0xfc2e, 0x1349);
		ocp_write_word(tp, MCU_TYPE_PLA, 0xfc30, 0x01b7);
		ocp_write_word(tp, MCU_TYPE_PLA, 0xfc32, 0x061d);

		ocp_write_word(tp, MCU_TYPE_PLA, 0xe422, 0x0020);
		ocp_write_word(tp, MCU_TYPE_PLA, 0xe420, 0x0018);
		ocp_write_word(tp, MCU_TYPE_PLA, 0xfc34, 0x1785);
		ocp_write_word(tp, MCU_TYPE_PLA, 0xfc36, 0x047b);

		ocp_write_word(tp, MCU_TYPE_PLA, PLA_OCP_GPHY_BASE, 0x2000);
		ocp_write_word(tp, MCU_TYPE_PLA, 0xb092, 0x7070);
		ocp_write_word(tp, MCU_TYPE_PLA, 0xb098, 0x0600);
		for (i = 0; i < ARRAY_SIZE(ram_code1); i++)
			ocp_write_word(tp, MCU_TYPE_PLA, 0xb09a, ram_code1[i]);
		ocp_write_word(tp, MCU_TYPE_PLA, 0xb098, 0x0200);
		ocp_write_word(tp, MCU_TYPE_PLA, 0xb092, 0x7030);
	} else if (tp->version == RTL_VER_02) {
		static u8 pla_patch_a2[] = {
			0x08, 0xe0, 0x1a, 0xe0,
			0xf2, 0xe0, 0xfa, 0xe0,
			0x32, 0xe1, 0x34, 0xe1,
			0x36, 0xe1, 0x38, 0xe1,
			0x2c, 0x75, 0xdc, 0x21,
			0xbc, 0x25, 0x04, 0x13,
			0x0b, 0xf0, 0x03, 0x13,
			0x09, 0xf0, 0x02, 0x13,
			0x07, 0xf0, 0x01, 0x13,
			0x05, 0xf0, 0x08, 0x13,
			0x03, 0xf0, 0x04, 0xc3,
			0x00, 0xbb, 0x03, 0xc3,
			0x00, 0xbb, 0xd2, 0x17,
			0xbc, 0x17, 0x14, 0xc2,
			0x40, 0x73, 0xba, 0x48,
			0x40, 0x9b, 0x11, 0xc2,
			0x40, 0x73, 0xb0, 0x49,
			0x17, 0xf0, 0xbf, 0x49,
			0x03, 0xf1, 0x09, 0xc5,
			0x00, 0xbd, 0xb1, 0x49,
			0x11, 0xf0, 0xb1, 0x48,
			0x40, 0x9b, 0x02, 0xc2,
			0x00, 0xba, 0x4e, 0x19,
			0x00, 0xa0, 0x1e, 0xfc,
			0xbc, 0xc0, 0xf0, 0xc0,
			0xde, 0xe8, 0x00, 0x80,
			0x00, 0x60, 0x2c, 0x75,
			0xd4, 0x49, 0x12, 0xf1,
			0x29, 0xe0, 0xf8, 0xc2,
			0x46, 0x71, 0xf7, 0xc2,
			0x40, 0x73, 0xbe, 0x49,
			0x03, 0xf1, 0xf5, 0xc7,
			0x02, 0xe0, 0xf2, 0xc7,
			0x4f, 0x30, 0x26, 0x62,
			0xa1, 0x49, 0xf0, 0xf1,
			0x22, 0x72, 0xa0, 0x49,
			0xed, 0xf1, 0x25, 0x25,
			0x18, 0x1f, 0x97, 0x30,
			0x91, 0x30, 0x36, 0x9a,
			0x2c, 0x75, 0x32, 0xc3,
			0x60, 0x73, 0xb1, 0x49,
			0x0d, 0xf1, 0xdc, 0x21,
			0xbc, 0x25, 0x27, 0xc6,
			0xc0, 0x77, 0x04, 0x13,
			0x18, 0xf0, 0x03, 0x13,
			0x19, 0xf0, 0x02, 0x13,
			0x1a, 0xf0, 0x01, 0x13,
			0x1b, 0xf0, 0xd4, 0x49,
			0x03, 0xf1, 0x1c, 0xc5,
			0x00, 0xbd, 0xcd, 0xc6,
			0xc6, 0x67, 0x2e, 0x75,
			0xd7, 0x22, 0xdd, 0x26,
			0x05, 0x15, 0x1a, 0xf0,
			0x14, 0xc6, 0x00, 0xbe,
			0x13, 0xc5, 0x00, 0xbd,
			0x12, 0xc5, 0x00, 0xbd,
			0xf1, 0x49, 0xfb, 0xf1,
			0xef, 0xe7, 0xf4, 0x49,
			0xfa, 0xf1, 0xec, 0xe7,
			0xf3, 0x49, 0xf7, 0xf1,
			0xe9, 0xe7, 0xf2, 0x49,
			0xf4, 0xf1, 0xe6, 0xe7,
			0xb6, 0xc0, 0xf6, 0x14,
			0x36, 0x14, 0x62, 0x14,
			0x86, 0x15, 0xa0, 0xd1,
			0x00, 0x00, 0xc0, 0x75,
			0xd0, 0x49, 0x46, 0xf0,
			0x26, 0x72, 0xa7, 0x49,
			0x43, 0xf0, 0x22, 0x72,
			0x25, 0x25, 0x20, 0x1f,
			0x97, 0x30, 0x91, 0x30,
			0x40, 0x73, 0xf3, 0xc4,
			0x1c, 0x40, 0x04, 0xf0,
			0xd7, 0x49, 0x05, 0xf1,
			0x37, 0xe0, 0x53, 0x48,
			0xc0, 0x9d, 0x08, 0x02,
			0x40, 0x66, 0x64, 0x27,
			0x06, 0x16, 0x30, 0xf1,
			0x46, 0x63, 0x3b, 0x13,
			0x2d, 0xf1, 0x34, 0x9b,
			0x18, 0x1b, 0x93, 0x30,
			0x2b, 0xc3, 0x10, 0x1c,
			0x2b, 0xe8, 0x01, 0x14,
			0x25, 0xf1, 0x00, 0x1d,
			0x26, 0x1a, 0x8a, 0x30,
			0x22, 0x73, 0xb5, 0x25,
			0x0e, 0x0b, 0x00, 0x1c,
			0x2c, 0xe8, 0x1f, 0xc7,
			0x27, 0x40, 0x1a, 0xf1,
			0x38, 0xe8, 0x32, 0x1f,
			0x8f, 0x30, 0x08, 0x1b,
			0x24, 0xe8, 0x36, 0x72,
			0x46, 0x77, 0x00, 0x17,
			0x0d, 0xf0, 0x13, 0xc3,
			0x1f, 0x40, 0x03, 0xf1,
			0x00, 0x1f, 0x46, 0x9f,
			0x44, 0x77, 0x9f, 0x44,
			0x5f, 0x44, 0x17, 0xe8,
			0x0a, 0xc7, 0x27, 0x40,
			0x05, 0xf1, 0x02, 0xc3,
			0x00, 0xbb, 0x1c, 0x1b,
			0xd2, 0x1a, 0xff, 0xc7,
			0x00, 0xbf, 0xb8, 0xcd,
			0xff, 0xff, 0x02, 0x0c,
			0x54, 0xa5, 0xdc, 0xa5,
			0x2f, 0x40, 0x05, 0xf1,
			0x00, 0x14, 0xfa, 0xf1,
			0x01, 0x1c, 0x02, 0xe0,
			0x00, 0x1c, 0x80, 0xff,
			0xb0, 0x49, 0x04, 0xf0,
			0x01, 0x0b, 0xd3, 0xa1,
			0x03, 0xe0, 0x02, 0x0b,
			0xd3, 0xa5, 0x27, 0x31,
			0x20, 0x37, 0x02, 0x0b,
			0xd3, 0xa5, 0x27, 0x31,
			0x20, 0x37, 0x00, 0x13,
			0xfb, 0xf1, 0x80, 0xff,
			0x22, 0x73, 0xb5, 0x25,
			0x18, 0x1e, 0xde, 0x30,
			0xd9, 0x30, 0x64, 0x72,
			0x11, 0x1e, 0x68, 0x23,
			0x16, 0x31, 0x80, 0xff,
			0x08, 0xc2, 0x40, 0x73,
			0x3a, 0x48, 0x40, 0x9b,
			0x06, 0xff, 0x02, 0xc6,
			0x00, 0xbe, 0x4e, 0x18,
			0x1e, 0xfc, 0x33, 0xc5,
			0xa0, 0x74, 0xc0, 0x49,
			0x1f, 0xf0, 0x30, 0xc5,
			0xa0, 0x73, 0x00, 0x13,
			0x04, 0xf1, 0xa2, 0x73,
			0x00, 0x13, 0x14, 0xf0,
			0x28, 0xc5, 0xa0, 0x74,
			0xc8, 0x49, 0x1b, 0xf1,
			0x26, 0xc5, 0xa0, 0x76,
			0xa2, 0x74, 0x01, 0x06,
			0x20, 0x37, 0xa0, 0x9e,
			0xa2, 0x9c, 0x1e, 0xc5,
			0xa2, 0x73, 0x23, 0x40,
			0x10, 0xf8, 0x04, 0xf3,
			0xa0, 0x73, 0x33, 0x40,
			0x0c, 0xf8, 0x15, 0xc5,
			0xa0, 0x74, 0x41, 0x48,
			0xa0, 0x9c, 0x14, 0xc5,
			0xa0, 0x76, 0x62, 0x48,
			0xe0, 0x48, 0xa0, 0x9e,
			0x10, 0xc6, 0x00, 0xbe,
			0x0a, 0xc5, 0xa0, 0x74,
			0x48, 0x48, 0xa0, 0x9c,
			0x0b, 0xc5, 0x20, 0x1e,
			0xa0, 0x9e, 0xe5, 0x48,
			0xa0, 0x9e, 0xf0, 0xe7,
			0xbc, 0xc0, 0xc8, 0xd2,
			0xcc, 0xd2, 0x28, 0xe4,
			0x22, 0x02, 0xf0, 0xc0,
			0x02, 0xc6, 0x00, 0xbe,
			0x00, 0x00, 0x02, 0xc6,
			0x00, 0xbe, 0x00, 0x00,
			0x02, 0xc6, 0x00, 0xbe,
			0x00, 0x00, 0x02, 0xc6,
			0x00, 0xbe, 0x00, 0x00,
			0x00, 0x00, 0x00, 0x00 };

		rtl_clear_bp(tp);

		generic_ocp_write(tp, 0xf800, 0xff, sizeof(pla_patch_a2),
				  pla_patch_a2, MCU_TYPE_PLA);

		ocp_write_word(tp, MCU_TYPE_PLA, 0xfc26, 0x8000);

		ocp_write_word(tp, MCU_TYPE_PLA, 0xfc28, 0x17a5);
		ocp_write_word(tp, MCU_TYPE_PLA, 0xfc2a, 0x13ad);
		ocp_write_word(tp, MCU_TYPE_PLA, 0xfc2c, 0x184d);
		ocp_write_word(tp, MCU_TYPE_PLA, 0xfc2e, 0x01e1);
	}
}

static void r8152_aldps_en(struct r8152 *tp, bool enable)
{
	if (enable) {
		ocp_reg_write(tp, OCP_ALDPS_CONFIG, ENPWRSAVE | ENPDNPS |
						    LINKENA | DIS_SDSAVE);
	} else {
		ocp_reg_write(tp, OCP_ALDPS_CONFIG, ENPDNPS | LINKENA |
						    DIS_SDSAVE);
		msleep(20);
	}
}

static inline void r8152_mmd_indirect(struct r8152 *tp, u16 dev, u16 reg)
{
	ocp_reg_write(tp, OCP_EEE_AR, FUN_ADDR | dev);
	ocp_reg_write(tp, OCP_EEE_DATA, reg);
	ocp_reg_write(tp, OCP_EEE_AR, FUN_DATA | dev);
}

#if LINUX_VERSION_CODE >= KERNEL_VERSION(3, 6, 0)
static u16 r8152_mmd_read(struct r8152 *tp, u16 dev, u16 reg)
{
	u16 data;

	r8152_mmd_indirect(tp, dev, reg);
	data = ocp_reg_read(tp, OCP_EEE_DATA);
	ocp_reg_write(tp, OCP_EEE_AR, 0x0000);

	return data;
}
#endif /* LINUX_VERSION_CODE >= KERNEL_VERSION(3,6,0) */

static void r8152_mmd_write(struct r8152 *tp, u16 dev, u16 reg, u16 data)
{
	r8152_mmd_indirect(tp, dev, reg);
	ocp_reg_write(tp, OCP_EEE_DATA, data);
	ocp_reg_write(tp, OCP_EEE_AR, 0x0000);
}

static void r8152_eee_en(struct r8152 *tp, bool enable)
{
	u16 config1, config2, config3;
	u32 ocp_data;

	ocp_data = ocp_read_word(tp, MCU_TYPE_PLA, PLA_EEE_CR);
	config1 = ocp_reg_read(tp, OCP_EEE_CONFIG1) & ~sd_rise_time_mask;
	config2 = ocp_reg_read(tp, OCP_EEE_CONFIG2);
	config3 = ocp_reg_read(tp, OCP_EEE_CONFIG3) & ~fast_snr_mask;

	if (enable) {
		ocp_data |= EEE_RX_EN | EEE_TX_EN;
		config1 |= EEE_10_CAP | EEE_NWAY_EN | TX_QUIET_EN | RX_QUIET_EN;
		config1 |= sd_rise_time(1);
		config2 |= RG_DACQUIET_EN | RG_LDVQUIET_EN;
		config3 |= fast_snr(42);
	} else {
		ocp_data &= ~(EEE_RX_EN | EEE_TX_EN);
		config1 &= ~(EEE_10_CAP | EEE_NWAY_EN | TX_QUIET_EN |
			     RX_QUIET_EN);
		config1 |= sd_rise_time(7);
		config2 &= ~(RG_DACQUIET_EN | RG_LDVQUIET_EN);
		config3 |= fast_snr(511);
	}

	ocp_write_word(tp, MCU_TYPE_PLA, PLA_EEE_CR, ocp_data);
	ocp_reg_write(tp, OCP_EEE_CONFIG1, config1);
	ocp_reg_write(tp, OCP_EEE_CONFIG2, config2);
	ocp_reg_write(tp, OCP_EEE_CONFIG3, config3);
}

static void r8152b_enable_eee(struct r8152 *tp)
{
	r8152_eee_en(tp, true);
	r8152_mmd_write(tp, MDIO_MMD_AN, MDIO_AN_EEE_ADV, MDIO_EEE_100TX);
}

static void r8152b_enable_fc(struct r8152 *tp)
{
	u16 anar;

	anar = r8152_mdio_read(tp, MII_ADVERTISE);
	anar |= ADVERTISE_PAUSE_CAP | ADVERTISE_PAUSE_ASYM;
	r8152_mdio_write(tp, MII_ADVERTISE, anar);
}

static void rtl8152_disable(struct r8152 *tp)
{
	tp->rtl_ops.aldps_enable(tp, false);
	rtl_disable(tp);
	tp->rtl_ops.aldps_enable(tp, true);
}

static void r8152b_hw_phy_cfg(struct r8152 *tp)
{
	r8152b_firmware(tp);

	r8152b_enable_eee(tp);
	r8152_aldps_en(tp, true);
	r8152b_enable_fc(tp);

	set_bit(PHY_RESET, &tp->flags);
}

static void r8152b_exit_oob(struct r8152 *tp)
{
	u32 ocp_data;
	int i;

	ocp_data = ocp_read_dword(tp, MCU_TYPE_PLA, PLA_RCR);
	ocp_data &= ~RCR_ACPT_ALL;
	ocp_write_dword(tp, MCU_TYPE_PLA, PLA_RCR, ocp_data);

	rxdy_gated_en(tp, true);
	r8153_teredo_off(tp);
	ocp_write_byte(tp, MCU_TYPE_PLA, PLA_CRWECR, CRWECR_NORAML);
	ocp_write_byte(tp, MCU_TYPE_PLA, PLA_CR, 0x00);

	ocp_data = ocp_read_byte(tp, MCU_TYPE_PLA, PLA_OOB_CTRL);
	ocp_data &= ~NOW_IS_OOB;
	ocp_write_byte(tp, MCU_TYPE_PLA, PLA_OOB_CTRL, ocp_data);

	ocp_data = ocp_read_word(tp, MCU_TYPE_PLA, PLA_SFF_STS_7);
	ocp_data &= ~MCU_BORW_EN;
	ocp_write_word(tp, MCU_TYPE_PLA, PLA_SFF_STS_7, ocp_data);

	for (i = 0; i < 1000; i++) {
		ocp_data = ocp_read_byte(tp, MCU_TYPE_PLA, PLA_OOB_CTRL);
		if (ocp_data & LINK_LIST_READY)
			break;
		usleep_range(1000, 2000);
	}

	ocp_data = ocp_read_word(tp, MCU_TYPE_PLA, PLA_SFF_STS_7);
	ocp_data |= RE_INIT_LL;
	ocp_write_word(tp, MCU_TYPE_PLA, PLA_SFF_STS_7, ocp_data);

	for (i = 0; i < 1000; i++) {
		ocp_data = ocp_read_byte(tp, MCU_TYPE_PLA, PLA_OOB_CTRL);
		if (ocp_data & LINK_LIST_READY)
			break;
		usleep_range(1000, 2000);
	}

	rtl8152_nic_reset(tp);

	/* rx share fifo credit full threshold */
	ocp_write_dword(tp, MCU_TYPE_PLA, PLA_RXFIFO_CTRL0, RXFIFO_THR1_NORMAL);

	if (tp->udev->speed == USB_SPEED_FULL ||
	    tp->udev->speed == USB_SPEED_LOW) {
		/* rx share fifo credit near full threshold */
		ocp_write_dword(tp, MCU_TYPE_PLA, PLA_RXFIFO_CTRL1,
				RXFIFO_THR2_FULL);
		ocp_write_dword(tp, MCU_TYPE_PLA, PLA_RXFIFO_CTRL2,
				RXFIFO_THR3_FULL);
	} else {
		/* rx share fifo credit near full threshold */
		ocp_write_dword(tp, MCU_TYPE_PLA, PLA_RXFIFO_CTRL1,
				RXFIFO_THR2_HIGH);
		ocp_write_dword(tp, MCU_TYPE_PLA, PLA_RXFIFO_CTRL2,
				RXFIFO_THR3_HIGH);
	}

	/* TX share fifo free credit full threshold */
	ocp_write_dword(tp, MCU_TYPE_PLA, PLA_TXFIFO_CTRL, TXFIFO_THR_NORMAL);

	ocp_write_byte(tp, MCU_TYPE_USB, USB_TX_AGG, TX_AGG_MAX_THRESHOLD);
	ocp_write_dword(tp, MCU_TYPE_USB, USB_RX_BUF_TH, RX_THR_HIGH);
	ocp_write_dword(tp, MCU_TYPE_USB, USB_TX_DMA,
			TEST_MODE_DISABLE | TX_SIZE_ADJUST1);

	rtl_rx_vlan_en(tp, tp->netdev->features & NETIF_F_HW_VLAN_CTAG_RX);

	ocp_write_word(tp, MCU_TYPE_PLA, PLA_RMS, RTL8152_RMS);

	ocp_data = ocp_read_word(tp, MCU_TYPE_PLA, PLA_TCR0);
	ocp_data |= TCR0_AUTO_FIFO;
	ocp_write_word(tp, MCU_TYPE_PLA, PLA_TCR0, ocp_data);
}

static void r8152b_enter_oob(struct r8152 *tp)
{
	u32 ocp_data;
	int i;

	ocp_data = ocp_read_byte(tp, MCU_TYPE_PLA, PLA_OOB_CTRL);
	ocp_data &= ~NOW_IS_OOB;
	ocp_write_byte(tp, MCU_TYPE_PLA, PLA_OOB_CTRL, ocp_data);

	ocp_write_dword(tp, MCU_TYPE_PLA, PLA_RXFIFO_CTRL0, RXFIFO_THR1_OOB);
	ocp_write_dword(tp, MCU_TYPE_PLA, PLA_RXFIFO_CTRL1, RXFIFO_THR2_OOB);
	ocp_write_dword(tp, MCU_TYPE_PLA, PLA_RXFIFO_CTRL2, RXFIFO_THR3_OOB);

	rtl_disable(tp);

	for (i = 0; i < 1000; i++) {
		ocp_data = ocp_read_byte(tp, MCU_TYPE_PLA, PLA_OOB_CTRL);
		if (ocp_data & LINK_LIST_READY)
			break;
		usleep_range(1000, 2000);
	}

	ocp_data = ocp_read_word(tp, MCU_TYPE_PLA, PLA_SFF_STS_7);
	ocp_data |= RE_INIT_LL;
	ocp_write_word(tp, MCU_TYPE_PLA, PLA_SFF_STS_7, ocp_data);

	for (i = 0; i < 1000; i++) {
		ocp_data = ocp_read_byte(tp, MCU_TYPE_PLA, PLA_OOB_CTRL);
		if (ocp_data & LINK_LIST_READY)
			break;
		usleep_range(1000, 2000);
	}

	ocp_write_word(tp, MCU_TYPE_PLA, PLA_RMS, RTL8152_RMS);

	rtl_rx_vlan_en(tp, true);

	ocp_data = ocp_read_word(tp, MCU_TYPE_PLA, PAL_BDC_CR);
	ocp_data |= ALDPS_PROXY_MODE;
	ocp_write_word(tp, MCU_TYPE_PLA, PAL_BDC_CR, ocp_data);

	ocp_data = ocp_read_byte(tp, MCU_TYPE_PLA, PLA_OOB_CTRL);
	ocp_data |= NOW_IS_OOB | DIS_MCU_CLROOB;
	ocp_write_byte(tp, MCU_TYPE_PLA, PLA_OOB_CTRL, ocp_data);

	rxdy_gated_en(tp, false);

	ocp_data = ocp_read_dword(tp, MCU_TYPE_PLA, PLA_RCR);
	ocp_data |= RCR_APM | RCR_AM | RCR_AB;
	ocp_write_dword(tp, MCU_TYPE_PLA, PLA_RCR, ocp_data);
}

static int r8153_patch_request(struct r8152 *tp, bool request)
{
	u16 data;
	int i;

	data = ocp_reg_read(tp, OCP_PHY_PATCH_CMD);
	if (request)
		data |= PATCH_REQUEST;
	else
		data &= ~PATCH_REQUEST;
	ocp_reg_write(tp, OCP_PHY_PATCH_CMD, data);

	for (i = 0; request && i < 5000; i++) {
		usleep_range(1000, 2000);
		if (ocp_reg_read(tp, OCP_PHY_PATCH_STAT) & PATCH_READY)
			break;
	}

	if (request && !(ocp_reg_read(tp, OCP_PHY_PATCH_STAT) & PATCH_READY)) {
		netif_err(tp, drv, tp->netdev, "patch request fail\n");
		r8153_patch_request(tp, false);
		return -ETIME;
	} else {
		return 0;
	}
}

static int r8153_pre_ram_code(struct r8152 *tp, u16 key_addr, u16 patch_key)
{
	if (r8153_patch_request(tp, true))
		return -ETIME;

	sram_write(tp, key_addr, patch_key);
	sram_write(tp, 0xb82e, 0x0001);

	return 0;
}

static int r8153_post_ram_code(struct r8152 *tp, u16 key_addr)
{
	u16 data;

	sram_write(tp, 0x0000, 0x0000);

	data = ocp_reg_read(tp, 0xb82e);
	data &= ~0x0001;
	ocp_reg_write(tp, 0xb82e, data);

	sram_write(tp, key_addr, 0x0000);

	r8153_patch_request(tp, false);

	ocp_write_word(tp, MCU_TYPE_PLA, PLA_OCP_GPHY_BASE, tp->ocp_base);

	return 0;
}

static void r8153_wdt1_end(struct r8152 *tp)
{
	int i;

	for (i = 0; i < 104; i++) {
		if (!(ocp_read_byte(tp, MCU_TYPE_USB, 0xe404) & 1))
			break;
		usleep_range(1000, 2000);
	}
}

static void r8153_firmware(struct r8152 *tp)
{
	if (tp->version == RTL_VER_03) {
		r8153_clear_bp(tp);

		r8153_pre_ram_code(tp, 0x8146, 0x7000);
		sram_write(tp, 0xb820, 0x0290);
		sram_write(tp, 0xa012, 0x0000);
		sram_write(tp, 0xa014, 0x2c04);
		ocp_write_word(tp, MCU_TYPE_PLA, 0xb438, 0x2c18);
		ocp_write_word(tp, MCU_TYPE_PLA, 0xb438, 0x2c45);
		ocp_write_word(tp, MCU_TYPE_PLA, 0xb438, 0x2c45);
		ocp_write_word(tp, MCU_TYPE_PLA, 0xb438, 0xd502);
		ocp_write_word(tp, MCU_TYPE_PLA, 0xb438, 0x8301);
		ocp_write_word(tp, MCU_TYPE_PLA, 0xb438, 0x8306);
		ocp_write_word(tp, MCU_TYPE_PLA, 0xb438, 0xd500);
		ocp_write_word(tp, MCU_TYPE_PLA, 0xb438, 0x8208);
		ocp_write_word(tp, MCU_TYPE_PLA, 0xb438, 0xd501);
		ocp_write_word(tp, MCU_TYPE_PLA, 0xb438, 0xe018);
		ocp_write_word(tp, MCU_TYPE_PLA, 0xb438, 0x0308);
		ocp_write_word(tp, MCU_TYPE_PLA, 0xb438, 0x60f2);
		ocp_write_word(tp, MCU_TYPE_PLA, 0xb438, 0x8404);
		ocp_write_word(tp, MCU_TYPE_PLA, 0xb438, 0x607d);
		ocp_write_word(tp, MCU_TYPE_PLA, 0xb438, 0xc117);
		ocp_write_word(tp, MCU_TYPE_PLA, 0xb438, 0x2c16);
		ocp_write_word(tp, MCU_TYPE_PLA, 0xb438, 0xc116);
		ocp_write_word(tp, MCU_TYPE_PLA, 0xb438, 0x2c16);
		ocp_write_word(tp, MCU_TYPE_PLA, 0xb438, 0x607d);
		ocp_write_word(tp, MCU_TYPE_PLA, 0xb438, 0xc117);
		ocp_write_word(tp, MCU_TYPE_PLA, 0xb438, 0xa404);
		ocp_write_word(tp, MCU_TYPE_PLA, 0xb438, 0xd500);
		ocp_write_word(tp, MCU_TYPE_PLA, 0xb438, 0x0800);
		ocp_write_word(tp, MCU_TYPE_PLA, 0xb438, 0xd501);
		ocp_write_word(tp, MCU_TYPE_PLA, 0xb438, 0x62d2);
		ocp_write_word(tp, MCU_TYPE_PLA, 0xb438, 0x615d);
		ocp_write_word(tp, MCU_TYPE_PLA, 0xb438, 0xc115);
		ocp_write_word(tp, MCU_TYPE_PLA, 0xb438, 0xa404);
		ocp_write_word(tp, MCU_TYPE_PLA, 0xb438, 0xc307);
		ocp_write_word(tp, MCU_TYPE_PLA, 0xb438, 0xd502);
		ocp_write_word(tp, MCU_TYPE_PLA, 0xb438, 0x8301);
		ocp_write_word(tp, MCU_TYPE_PLA, 0xb438, 0x8306);
		ocp_write_word(tp, MCU_TYPE_PLA, 0xb438, 0xd500);
		ocp_write_word(tp, MCU_TYPE_PLA, 0xb438, 0x8208);
		ocp_write_word(tp, MCU_TYPE_PLA, 0xb438, 0x2c42);
		ocp_write_word(tp, MCU_TYPE_PLA, 0xb438, 0xc114);
		ocp_write_word(tp, MCU_TYPE_PLA, 0xb438, 0x8404);
		ocp_write_word(tp, MCU_TYPE_PLA, 0xb438, 0xc317);
		ocp_write_word(tp, MCU_TYPE_PLA, 0xb438, 0xd701);
		ocp_write_word(tp, MCU_TYPE_PLA, 0xb438, 0x435d);
		ocp_write_word(tp, MCU_TYPE_PLA, 0xb438, 0xd500);
		ocp_write_word(tp, MCU_TYPE_PLA, 0xb438, 0xa208);
		ocp_write_word(tp, MCU_TYPE_PLA, 0xb438, 0xd502);
		ocp_write_word(tp, MCU_TYPE_PLA, 0xb438, 0xa306);
		ocp_write_word(tp, MCU_TYPE_PLA, 0xb438, 0xa301);
		ocp_write_word(tp, MCU_TYPE_PLA, 0xb438, 0x2c42);
		ocp_write_word(tp, MCU_TYPE_PLA, 0xb438, 0x8404);
		ocp_write_word(tp, MCU_TYPE_PLA, 0xb438, 0x613d);
		ocp_write_word(tp, MCU_TYPE_PLA, 0xb438, 0xc115);
		ocp_write_word(tp, MCU_TYPE_PLA, 0xb438, 0xc307);
		ocp_write_word(tp, MCU_TYPE_PLA, 0xb438, 0xd502);
		ocp_write_word(tp, MCU_TYPE_PLA, 0xb438, 0x8301);
		ocp_write_word(tp, MCU_TYPE_PLA, 0xb438, 0x8306);
		ocp_write_word(tp, MCU_TYPE_PLA, 0xb438, 0xd500);
		ocp_write_word(tp, MCU_TYPE_PLA, 0xb438, 0x8208);
		ocp_write_word(tp, MCU_TYPE_PLA, 0xb438, 0x2c42);
		ocp_write_word(tp, MCU_TYPE_PLA, 0xb438, 0xc114);
		ocp_write_word(tp, MCU_TYPE_PLA, 0xb438, 0xc317);
		ocp_write_word(tp, MCU_TYPE_PLA, 0xb438, 0xd701);
		ocp_write_word(tp, MCU_TYPE_PLA, 0xb438, 0x40dd);
		ocp_write_word(tp, MCU_TYPE_PLA, 0xb438, 0xd500);
		ocp_write_word(tp, MCU_TYPE_PLA, 0xb438, 0xa208);
		ocp_write_word(tp, MCU_TYPE_PLA, 0xb438, 0xd502);
		ocp_write_word(tp, MCU_TYPE_PLA, 0xb438, 0xa306);
		ocp_write_word(tp, MCU_TYPE_PLA, 0xb438, 0xa301);
		ocp_write_word(tp, MCU_TYPE_PLA, 0xb438, 0xd500);
		ocp_write_word(tp, MCU_TYPE_PLA, 0xb438, 0xd702);
		ocp_write_word(tp, MCU_TYPE_PLA, 0xb438, 0x0800);
		sram_write(tp, 0xa01a, 0x0000);
		sram_write(tp, 0xa006, 0x0fff);
		sram_write(tp, 0xa004, 0x0fff);
		sram_write(tp, 0xa002, 0x05a3);
		sram_write(tp, 0xa000, 0x3591);
		sram_write(tp, 0xb820, 0x0210);
		r8153_post_ram_code(tp, 0x8146);
	} else if (tp->version == RTL_VER_04) {
		static u8 usb_patch_b[] = {
			0x08, 0xe0, 0x0f, 0xe0,
			0x18, 0xe0, 0x24, 0xe0,
			0x26, 0xe0, 0x3a, 0xe0,
			0x84, 0xe0, 0x9c, 0xe0,
			0xc2, 0x49, 0x04, 0xf0,
			0x02, 0xc0, 0x00, 0xb8,
			0x14, 0x18, 0x02, 0xc0,
			0x00, 0xb8, 0x2e, 0x18,
			0x06, 0x89, 0x08, 0xc0,
			0x0c, 0x61, 0x92, 0x48,
			0x93, 0x48, 0x0c, 0x89,
			0x02, 0xc0, 0x00, 0xb8,
			0x08, 0x05, 0x40, 0xb4,
			0x16, 0x89, 0x6d, 0xc0,
			0x00, 0x61, 0x95, 0x49,
			0x06, 0xf0, 0xfa, 0xc0,
			0x0c, 0x61, 0x92, 0x48,
			0x93, 0x48, 0x0c, 0x89,
			0x02, 0xc0, 0x00, 0xb8,
			0xe2, 0x04, 0x02, 0xc2,
			0x00, 0xba, 0xec, 0x11,
			0x60, 0x60, 0x85, 0x49,
			0x0d, 0xf1, 0x11, 0xc6,
			0xd2, 0x61, 0x91, 0x49,
			0xfd, 0xf0, 0x74, 0x60,
			0x04, 0x48, 0x74, 0x88,
			0x08, 0xc6, 0x08, 0xc0,
			0xc4, 0x98, 0x01, 0x18,
			0xc0, 0x88, 0x02, 0xc0,
			0x00, 0xb8, 0x6e, 0x12,
			0x04, 0xe4, 0x0d, 0x00,
			0x00, 0xd4, 0xd1, 0x49,
			0x3c, 0xf1, 0xd2, 0x49,
			0x16, 0xf1, 0xd3, 0x49,
			0x18, 0xf1, 0xd4, 0x49,
			0x19, 0xf1, 0xd5, 0x49,
			0x1a, 0xf1, 0xd6, 0x49,
			0x1b, 0xf1, 0xd7, 0x49,
			0x1c, 0xf1, 0xd8, 0x49,
			0x1d, 0xf1, 0xd9, 0x49,
			0x20, 0xf1, 0xda, 0x49,
			0x23, 0xf1, 0xdb, 0x49,
			0x24, 0xf1, 0x02, 0xc4,
			0x00, 0xbc, 0x20, 0x04,
			0xe5, 0x8e, 0x02, 0xc4,
			0x00, 0xbc, 0x14, 0x02,
			0x02, 0xc4, 0x00, 0xbc,
			0x16, 0x02, 0x02, 0xc4,
			0x00, 0xbc, 0x18, 0x02,
			0x02, 0xc4, 0x00, 0xbc,
			0x1a, 0x02, 0x02, 0xc4,
			0x00, 0xbc, 0x1c, 0x02,
			0x02, 0xc4, 0x00, 0xbc,
			0x94, 0x02, 0x10, 0xc7,
			0xe0, 0x8e, 0x02, 0xc4,
			0x00, 0xbc, 0x8a, 0x02,
			0x0b, 0xc7, 0xe4, 0x8e,
			0x02, 0xc4, 0x00, 0xbc,
			0x88, 0x02, 0x02, 0xc4,
			0x00, 0xbc, 0x6e, 0x02,
			0x02, 0xc4, 0x00, 0xbc,
			0x5a, 0x02, 0x30, 0xe4,
			0x0c, 0xc3, 0x60, 0x64,
			0xc5, 0x49, 0x04, 0xf1,
			0x74, 0x64, 0xc4, 0x48,
			0x74, 0x8c, 0x06, 0xc3,
			0x64, 0x8e, 0x02, 0xc4,
			0x00, 0xbc, 0x20, 0x04,
			0x00, 0xd8, 0x00, 0xe4,
			0xb2, 0xc0, 0x00, 0x61,
			0x90, 0x49, 0x09, 0xf1,
			0x8b, 0xc6, 0xca, 0x61,
			0x94, 0x49, 0x0e, 0xf1,
			0xf6, 0xc6, 0xda, 0x60,
			0x81, 0x49, 0x0a, 0xf0,
			0x65, 0x60, 0x03, 0x48,
			0x65, 0x88, 0xef, 0xc6,
			0xdc, 0x60, 0x80, 0x48,
			0xdc, 0x88, 0x05, 0xc6,
			0x00, 0xbe, 0x02, 0xc6,
			0x00, 0xbe, 0x36, 0x13,
			0x4c, 0x17, 0x99, 0xc4,
			0x80, 0x65, 0xd0, 0x49,
			0x04, 0xf1, 0xfa, 0x75,
			0x04, 0xc4, 0x00, 0xbc,
			0x03, 0xc4, 0x00, 0xbc,
			0x9a, 0x00, 0xee, 0x01 };
		static u8 pla_patch_b[] = {
			0x08, 0xe0, 0xea, 0xe0,
			0xf2, 0xe0, 0x04, 0xe1,
			0x09, 0xe1, 0x0e, 0xe1,
			0x46, 0xe1, 0xf7, 0xe1,
			0x14, 0xc2, 0x40, 0x73,
			0xba, 0x48, 0x40, 0x9b,
			0x11, 0xc2, 0x40, 0x73,
			0xb0, 0x49, 0x17, 0xf0,
			0xbf, 0x49, 0x03, 0xf1,
			0x09, 0xc5, 0x00, 0xbd,
			0xb1, 0x49, 0x11, 0xf0,
			0xb1, 0x48, 0x40, 0x9b,
			0x02, 0xc2, 0x00, 0xba,
			0x1a, 0x17, 0x00, 0xe0,
			0x1e, 0xfc, 0xbc, 0xc0,
			0xf0, 0xc0, 0xde, 0xe8,
			0x00, 0x80, 0x00, 0x20,
			0x2c, 0x75, 0xd4, 0x49,
			0x12, 0xf1, 0x32, 0xe0,
			0xf8, 0xc2, 0x46, 0x71,
			0xf7, 0xc2, 0x40, 0x73,
			0xbe, 0x49, 0x03, 0xf1,
			0xf5, 0xc7, 0x02, 0xe0,
			0xf2, 0xc7, 0x4f, 0x30,
			0x26, 0x62, 0xa1, 0x49,
			0xf0, 0xf1, 0x22, 0x72,
			0xa0, 0x49, 0xed, 0xf1,
			0x25, 0x25, 0x18, 0x1f,
			0x97, 0x30, 0x91, 0x30,
			0x36, 0x9a, 0x2c, 0x75,
			0x3c, 0xc3, 0x60, 0x73,
			0xb1, 0x49, 0x0d, 0xf1,
			0xdc, 0x21, 0xbc, 0x25,
			0x30, 0xc6, 0xc0, 0x77,
			0x04, 0x13, 0x21, 0xf0,
			0x03, 0x13, 0x22, 0xf0,
			0x02, 0x13, 0x23, 0xf0,
			0x01, 0x13, 0x24, 0xf0,
			0x08, 0x13, 0x08, 0xf1,
			0x2e, 0x73, 0xba, 0x21,
			0xbd, 0x25, 0x05, 0x13,
			0x03, 0xf1, 0x24, 0xc5,
			0x00, 0xbd, 0xd4, 0x49,
			0x03, 0xf1, 0x1c, 0xc5,
			0x00, 0xbd, 0xc4, 0xc6,
			0xc6, 0x67, 0x2e, 0x75,
			0xd7, 0x22, 0xdd, 0x26,
			0x05, 0x15, 0x1b, 0xf0,
			0x14, 0xc6, 0x00, 0xbe,
			0x13, 0xc5, 0x00, 0xbd,
			0x12, 0xc5, 0x00, 0xbd,
			0xf1, 0x49, 0xfb, 0xf1,
			0xef, 0xe7, 0xf4, 0x49,
			0xfa, 0xf1, 0xec, 0xe7,
			0xf3, 0x49, 0xf7, 0xf1,
			0xe9, 0xe7, 0xf2, 0x49,
			0xf4, 0xf1, 0xe6, 0xe7,
			0xb6, 0xc0, 0x9e, 0x12,
			0xde, 0x11, 0x0a, 0x12,
			0x3c, 0x13, 0x00, 0xa0,
			0xa0, 0xd1, 0x00, 0x00,
			0xc0, 0x75, 0xd0, 0x49,
			0x46, 0xf0, 0x26, 0x72,
			0xa7, 0x49, 0x43, 0xf0,
			0x22, 0x72, 0x25, 0x25,
			0x20, 0x1f, 0x97, 0x30,
			0x91, 0x30, 0x40, 0x73,
			0xf3, 0xc4, 0x1c, 0x40,
			0x04, 0xf0, 0xd7, 0x49,
			0x05, 0xf1, 0x37, 0xe0,
			0x53, 0x48, 0xc0, 0x9d,
			0x08, 0x02, 0x40, 0x66,
			0x64, 0x27, 0x06, 0x16,
			0x30, 0xf1, 0x46, 0x63,
			0x3b, 0x13, 0x2d, 0xf1,
			0x34, 0x9b, 0x18, 0x1b,
			0x93, 0x30, 0x2b, 0xc3,
			0x10, 0x1c, 0x2b, 0xe8,
			0x01, 0x14, 0x25, 0xf1,
			0x00, 0x1d, 0x26, 0x1a,
			0x8a, 0x30, 0x22, 0x73,
			0xb5, 0x25, 0x0e, 0x0b,
			0x00, 0x1c, 0x2c, 0xe8,
			0x1f, 0xc7, 0x27, 0x40,
			0x1a, 0xf1, 0x38, 0xe8,
			0x32, 0x1f, 0x8f, 0x30,
			0x08, 0x1b, 0x24, 0xe8,
			0x36, 0x72, 0x46, 0x77,
			0x00, 0x17, 0x0d, 0xf0,
			0x13, 0xc3, 0x1f, 0x40,
			0x03, 0xf1, 0x00, 0x1f,
			0x46, 0x9f, 0x44, 0x77,
			0x9f, 0x44, 0x5f, 0x44,
			0x17, 0xe8, 0x0a, 0xc7,
			0x27, 0x40, 0x05, 0xf1,
			0x02, 0xc3, 0x00, 0xbb,
			0xfa, 0x18, 0xb0, 0x18,
			0xff, 0xc7, 0x00, 0xbf,
			0xb8, 0xcd, 0xff, 0xff,
			0x02, 0x0c, 0x54, 0xa5,
			0xdc, 0xa5, 0x2f, 0x40,
			0x05, 0xf1, 0x00, 0x14,
			0xfa, 0xf1, 0x01, 0x1c,
			0x02, 0xe0, 0x00, 0x1c,
			0x80, 0xff, 0xb0, 0x49,
			0x04, 0xf0, 0x01, 0x0b,
			0xd3, 0xa1, 0x03, 0xe0,
			0x02, 0x0b, 0xd3, 0xa5,
			0x27, 0x31, 0x20, 0x37,
			0x02, 0x0b, 0xd3, 0xa5,
			0x27, 0x31, 0x20, 0x37,
			0x00, 0x13, 0xfb, 0xf1,
			0x80, 0xff, 0x22, 0x73,
			0xb5, 0x25, 0x18, 0x1e,
			0xde, 0x30, 0xd9, 0x30,
			0x64, 0x72, 0x11, 0x1e,
			0x68, 0x23, 0x16, 0x31,
			0x80, 0xff, 0x08, 0xc2,
			0x40, 0x73, 0x3a, 0x48,
			0x40, 0x9b, 0x06, 0xff,
			0x02, 0xc6, 0x00, 0xbe,
			0x08, 0x16, 0x1e, 0xfc,
			0x2c, 0x75, 0xdc, 0x21,
			0xbc, 0x25, 0x04, 0x13,
			0x0b, 0xf0, 0x03, 0x13,
			0x09, 0xf0, 0x02, 0x13,
			0x07, 0xf0, 0x01, 0x13,
			0x05, 0xf0, 0x08, 0x13,
			0x03, 0xf0, 0x04, 0xc3,
			0x00, 0xbb, 0x03, 0xc3,
			0x00, 0xbb, 0x8c, 0x15,
			0x76, 0x15, 0xa0, 0x64,
			0x40, 0x48, 0xa0, 0x8c,
			0x02, 0xc4, 0x00, 0xbc,
			0x82, 0x00, 0xa0, 0x62,
			0x21, 0x48, 0xa0, 0x8a,
			0x02, 0xc2, 0x00, 0xba,
			0x40, 0x03, 0x33, 0xc5,
			0xa0, 0x74, 0xc0, 0x49,
			0x1f, 0xf0, 0x30, 0xc5,
			0xa0, 0x73, 0x00, 0x13,
			0x04, 0xf1, 0xa2, 0x73,
			0x00, 0x13, 0x14, 0xf0,
			0x28, 0xc5, 0xa0, 0x74,
			0xc8, 0x49, 0x1b, 0xf1,
			0x26, 0xc5, 0xa0, 0x76,
			0xa2, 0x74, 0x01, 0x06,
			0x20, 0x37, 0xa0, 0x9e,
			0xa2, 0x9c, 0x1e, 0xc5,
			0xa2, 0x73, 0x23, 0x40,
			0x10, 0xf8, 0x04, 0xf3,
			0xa0, 0x73, 0x33, 0x40,
			0x0c, 0xf8, 0x15, 0xc5,
			0xa0, 0x74, 0x41, 0x48,
			0xa0, 0x9c, 0x14, 0xc5,
			0xa0, 0x76, 0x62, 0x48,
			0xe0, 0x48, 0xa0, 0x9e,
			0x10, 0xc6, 0x00, 0xbe,
			0x0a, 0xc5, 0xa0, 0x74,
			0x48, 0x48, 0xa0, 0x9c,
			0x0b, 0xc5, 0x20, 0x1e,
			0xa0, 0x9e, 0xe5, 0x48,
			0xa0, 0x9e, 0xf0, 0xe7,
			0xbc, 0xc0, 0xc8, 0xd2,
			0xcc, 0xd2, 0x28, 0xe4,
			0xe6, 0x01, 0xf0, 0xc0,
			0x18, 0x89, 0x00, 0x1d,
			0x3c, 0xc3, 0x64, 0x71,
			0x3c, 0xc0, 0x02, 0x99,
			0x00, 0x61, 0x67, 0x11,
			0x3c, 0xf1, 0x69, 0x33,
			0x35, 0xc0, 0x28, 0x40,
			0xf6, 0xf1, 0x34, 0xc0,
			0x00, 0x19, 0x81, 0x1b,
			0x91, 0xe8, 0x31, 0xc0,
			0x04, 0x1a, 0x84, 0x1b,
			0x8d, 0xe8, 0x82, 0xe8,
			0xa3, 0x49, 0xfe, 0xf0,
			0x2b, 0xc0, 0x7e, 0xe8,
			0xa1, 0x48, 0x28, 0xc0,
			0x84, 0x1b, 0x84, 0xe8,
			0x00, 0x1d, 0x69, 0x33,
			0x00, 0x1e, 0x01, 0x06,
			0xff, 0x18, 0x30, 0x40,
			0xfd, 0xf1, 0x19, 0xc0,
			0x00, 0x76, 0x2e, 0x40,
			0xf7, 0xf1, 0x21, 0x48,
			0x19, 0xc0, 0x84, 0x1b,
			0x75, 0xe8, 0x10, 0xc0,
			0x69, 0xe8, 0xa1, 0x49,
			0xfd, 0xf0, 0x11, 0xc0,
			0x00, 0x1a, 0x84, 0x1b,
			0x6d, 0xe8, 0x62, 0xe8,
			0xa5, 0x49, 0xfe, 0xf0,
			0x09, 0xc0, 0x01, 0x19,
			0x81, 0x1b, 0x66, 0xe8,
			0x54, 0xe0, 0x10, 0xd4,
			0x88, 0xd3, 0xb8, 0x0b,
			0x50, 0xe8, 0x20, 0xb4,
			0x10, 0xd8, 0x84, 0xd4,
			0xfd, 0xc0, 0x52, 0xe8,
			0x48, 0x33, 0xf9, 0xc0,
			0x00, 0x61, 0x9c, 0x20,
			0x9c, 0x24, 0xd0, 0x49,
			0x04, 0xf0, 0x04, 0x11,
			0x02, 0xf1, 0x03, 0xe0,
			0x00, 0x11, 0x06, 0xf1,
			0x5c, 0xc0, 0x00, 0x61,
			0x92, 0x48, 0x00, 0x89,
			0x3a, 0xe0, 0x06, 0x11,
			0x06, 0xf1, 0x55, 0xc0,
			0x00, 0x61, 0x11, 0x48,
			0x00, 0x89, 0x33, 0xe0,
			0x05, 0x11, 0x08, 0xf1,
			0x4e, 0xc0, 0x00, 0x61,
			0x91, 0x49, 0x04, 0xf0,
			0x91, 0x48, 0x00, 0x89,
			0x11, 0xe0, 0xd9, 0xc0,
			0x00, 0x61, 0x98, 0x20,
			0x98, 0x24, 0x25, 0x11,
			0x24, 0xf1, 0x44, 0xc0,
			0x29, 0xe8, 0x95, 0x49,
			0x20, 0xf0, 0xcf, 0xc0,
			0x00, 0x61, 0x98, 0x20,
			0x98, 0x24, 0x25, 0x11,
			0x1a, 0xf1, 0x37, 0xc0,
			0x00, 0x61, 0x92, 0x49,
			0x16, 0xf1, 0x12, 0x48,
			0x00, 0x89, 0x2f, 0xc0,
			0x00, 0x19, 0x00, 0x89,
			0x2d, 0xc0, 0x01, 0x89,
			0x2d, 0xc0, 0x04, 0x19,
			0x81, 0x1b, 0x1c, 0xe8,
			0x2a, 0xc0, 0x14, 0x19,
			0x81, 0x1b, 0x18, 0xe8,
			0x21, 0xc0, 0x0c, 0xe8,
			0x1f, 0xc0, 0x12, 0x48,
			0x81, 0x1b, 0x12, 0xe8,
			0xae, 0xc3, 0x66, 0x71,
			0xae, 0xc0, 0x02, 0x99,
			0x02, 0xc0, 0x00, 0xb8,
			0x96, 0x07, 0x13, 0xc4,
			0x84, 0x98, 0x00, 0x1b,
			0x86, 0x8b, 0x86, 0x73,
			0xbf, 0x49, 0xfe, 0xf1,
			0x80, 0x71, 0x82, 0x72,
			0x80, 0xff, 0x09, 0xc4,
			0x84, 0x98, 0x80, 0x99,
			0x82, 0x9a, 0x86, 0x8b,
			0x86, 0x73, 0xbf, 0x49,
			0xfe, 0xf1, 0x80, 0xff,
			0x08, 0xea, 0x30, 0xd4,
			0x10, 0xc0, 0x12, 0xe8,
			0x8a, 0xd3, 0x28, 0xe4,
			0x2c, 0xe4, 0x00, 0xd8,
			0x00, 0x00, 0x00, 0x00 };

		r8153_pre_ram_code(tp, 0x8146, 0x7001);
		sram_write(tp, 0xb820, 0x0290);
		sram_write(tp, 0xa012, 0x0000);
		sram_write(tp, 0xa014, 0x2c04);
		ocp_write_word(tp, MCU_TYPE_PLA, 0xb438, 0x2c07);
		ocp_write_word(tp, MCU_TYPE_PLA, 0xb438, 0x2c0a);
		ocp_write_word(tp, MCU_TYPE_PLA, 0xb438, 0x2c0d);
		ocp_write_word(tp, MCU_TYPE_PLA, 0xb438, 0xa240);
		ocp_write_word(tp, MCU_TYPE_PLA, 0xb438, 0xa104);
		ocp_write_word(tp, MCU_TYPE_PLA, 0xb438, 0x292d);
		ocp_write_word(tp, MCU_TYPE_PLA, 0xb438, 0x8620);
		ocp_write_word(tp, MCU_TYPE_PLA, 0xb438, 0xa480);
		ocp_write_word(tp, MCU_TYPE_PLA, 0xb438, 0x2a2c);
		ocp_write_word(tp, MCU_TYPE_PLA, 0xb438, 0x8480);
		ocp_write_word(tp, MCU_TYPE_PLA, 0xb438, 0xa101);
		ocp_write_word(tp, MCU_TYPE_PLA, 0xb438, 0x2a36);
		ocp_write_word(tp, MCU_TYPE_PLA, 0xb438, 0xd056);
		ocp_write_word(tp, MCU_TYPE_PLA, 0xb438, 0x2223);
		sram_write(tp, 0xa01a, 0x0000);
		sram_write(tp, 0xa006, 0x0222);
		sram_write(tp, 0xa004, 0x0a35);
		sram_write(tp, 0xa002, 0x0a2b);
		sram_write(tp, 0xa000, 0xf92c);
		sram_write(tp, 0xb820, 0x0210);
		r8153_post_ram_code(tp, 0x8146);

		r8153_wdt1_end(tp);
		r8153_clear_bp(tp);

		ocp_write_word(tp, MCU_TYPE_USB, USB_BP_EN, 0x0000);
		generic_ocp_write(tp, 0xf800, 0xff, sizeof(usb_patch_b),
				  usb_patch_b, MCU_TYPE_USB);
		ocp_write_word(tp, MCU_TYPE_USB, 0xfc26, 0xa000);
		ocp_write_word(tp, MCU_TYPE_USB, 0xfc28, 0x180c);
		ocp_write_word(tp, MCU_TYPE_USB, 0xfc2a, 0x0506);
		ocp_write_word(tp, MCU_TYPE_USB, 0xfc2c, 0x04E0);
		ocp_write_word(tp, MCU_TYPE_USB, 0xfc2e, 0x11E4);
		ocp_write_word(tp, MCU_TYPE_USB, 0xfc30, 0x125C);
		ocp_write_word(tp, MCU_TYPE_USB, 0xfc32, 0x0232);
		ocp_write_word(tp, MCU_TYPE_USB, 0xfc34, 0x131E);
		ocp_write_word(tp, MCU_TYPE_USB, 0xfc36, 0x0098);
		ocp_write_word(tp, MCU_TYPE_USB, USB_BP_EN, 0x00FF);

		if (!(ocp_read_word(tp, MCU_TYPE_PLA, 0xd38e) & BIT(0))) {
			ocp_write_word(tp, MCU_TYPE_PLA, 0xd38c, 0x0082);
			ocp_write_word(tp, MCU_TYPE_PLA, 0xd38e, 0x0082);
		}

		ocp_write_word(tp, MCU_TYPE_PLA, PLA_BP_EN, 0x0000);
		generic_ocp_write(tp, 0xf800, 0xff, sizeof(pla_patch_b),
				  pla_patch_b, MCU_TYPE_PLA);
		ocp_write_word(tp, MCU_TYPE_PLA, 0xfc26, 0x8000);
		ocp_write_word(tp, MCU_TYPE_PLA, 0xfc28, 0x1154);
		ocp_write_word(tp, MCU_TYPE_PLA, 0xfc2a, 0x1606);
		ocp_write_word(tp, MCU_TYPE_PLA, 0xfc2c, 0x155a);
		ocp_write_word(tp, MCU_TYPE_PLA, 0xfc2e, 0x0080);
		ocp_write_word(tp, MCU_TYPE_PLA, 0xfc30, 0x033c);
		ocp_write_word(tp, MCU_TYPE_PLA, 0xfc32, 0x01a0);
		ocp_write_word(tp, MCU_TYPE_PLA, 0xfc34, 0x0794);
		ocp_write_word(tp, MCU_TYPE_PLA, 0xfc36, 0x0000);
		ocp_write_word(tp, MCU_TYPE_PLA, PLA_BP_EN, 0x007f);

		ocp_write_word(tp, MCU_TYPE_PLA, 0xd388, 0x08ca);
	} else if (tp->version == RTL_VER_05) {
		u32 ocp_data;
		static u8 usb_patch_c[] = {
			0x08, 0xe0, 0x0a, 0xe0,
			0x14, 0xe0, 0x2e, 0xe0,
			0x3a, 0xe0, 0x41, 0xe0,
			0x70, 0xe0, 0x7b, 0xe0,
			0x02, 0xc5, 0x00, 0xbd,
			0x38, 0x3b, 0xdb, 0x49,
			0x04, 0xf1, 0x06, 0xc3,
			0x00, 0xbb, 0x5a, 0x02,
			0x05, 0xc4, 0x03, 0xc3,
			0x00, 0xbb, 0xa4, 0x04,
			0x7e, 0x02, 0x30, 0xd4,
			0x30, 0x18, 0x18, 0xc1,
			0x0c, 0xe8, 0x17, 0xc6,
			0xc7, 0x65, 0xd0, 0x49,
			0x05, 0xf0, 0x32, 0x48,
			0x02, 0xc2, 0x00, 0xba,
			0x3e, 0x16, 0x02, 0xc2,
			0x00, 0xba, 0x48, 0x16,
			0x02, 0xb4, 0x09, 0xc2,
			0x40, 0x99, 0x0e, 0x48,
			0x42, 0x98, 0x42, 0x70,
			0x8e, 0x49, 0xfe, 0xf1,
			0x02, 0xb0, 0x80, 0xff,
			0xc0, 0xd4, 0xe4, 0x40,
			0x20, 0xd4, 0x0c, 0xc0,
			0x00, 0x63, 0xb5, 0x49,
			0x0c, 0xc0, 0x30, 0x18,
			0x06, 0xc1, 0xed, 0xef,
			0xf8, 0xc7, 0x02, 0xc0,
			0x00, 0xb8, 0xd0, 0x10,
			0xe4, 0x4b, 0x00, 0xd8,
			0x07, 0xc3, 0x70, 0x61,
			0x12, 0x48, 0x70, 0x89,
			0x02, 0xc3, 0x00, 0xbb,
			0x9c, 0x15, 0x20, 0xd4,
			0x2b, 0xc5, 0xa0, 0x77,
			0x00, 0x1c, 0xa0, 0x9c,
			0x28, 0xc5, 0xa0, 0x64,
			0xc0, 0x48, 0xc1, 0x48,
			0xc2, 0x48, 0xa0, 0x8c,
			0xb1, 0x64, 0xc0, 0x48,
			0xb1, 0x8c, 0x20, 0xc5,
			0xa0, 0x64, 0x40, 0x48,
			0x41, 0x48, 0xc2, 0x48,
			0xa0, 0x8c, 0x19, 0xc5,
			0xa4, 0x64, 0x44, 0x48,
			0xa4, 0x8c, 0xb1, 0x64,
			0x40, 0x48, 0xb1, 0x8c,
			0x14, 0xc4, 0x80, 0x73,
			0x13, 0xc4, 0x82, 0x9b,
			0x11, 0x1b, 0x80, 0x9b,
			0x0c, 0xc5, 0xa0, 0x64,
			0x40, 0x48, 0x41, 0x48,
			0x42, 0x48, 0xa0, 0x8c,
			0x05, 0xc5, 0xa0, 0x9f,
			0x02, 0xc5, 0x00, 0xbd,
			0x6c, 0x3a, 0x1e, 0xfc,
			0x10, 0xd8, 0x86, 0xd4,
			0xf8, 0xcb, 0x20, 0xe4,
			0x0a, 0xc0, 0x16, 0x61,
			0x91, 0x48, 0x16, 0x89,
			0x07, 0xc0, 0x11, 0x19,
			0x0c, 0x89, 0x02, 0xc1,
			0x00, 0xb9, 0x02, 0x06,
			0x00, 0xd4, 0x40, 0xb4,
			0xfe, 0xc0, 0x16, 0x61,
			0x91, 0x48, 0x16, 0x89,
			0xfb, 0xc0, 0x11, 0x19,
			0x0c, 0x89, 0x02, 0xc1,
			0x00, 0xb9, 0xd2, 0x05 };
		static u8 pla_patch_c[] = {
			0x08, 0xe0, 0xea, 0xe0,
			0xf2, 0xe0, 0x04, 0xe1,
			0x06, 0xe1, 0x08, 0xe1,
			0x40, 0xe1, 0xf4, 0xe1,
			0x14, 0xc2, 0x40, 0x73,
			0xba, 0x48, 0x40, 0x9b,
			0x11, 0xc2, 0x40, 0x73,
			0xb0, 0x49, 0x17, 0xf0,
			0xbf, 0x49, 0x03, 0xf1,
			0x09, 0xc5, 0x00, 0xbd,
			0xb1, 0x49, 0x11, 0xf0,
			0xb1, 0x48, 0x40, 0x9b,
			0x02, 0xc2, 0x00, 0xba,
			0xde, 0x18, 0x00, 0xe0,
			0x1e, 0xfc, 0xbc, 0xc0,
			0xf0, 0xc0, 0xde, 0xe8,
			0x00, 0x80, 0x00, 0x20,
			0x2c, 0x75, 0xd4, 0x49,
			0x12, 0xf1, 0x32, 0xe0,
			0xf8, 0xc2, 0x46, 0x71,
			0xf7, 0xc2, 0x40, 0x73,
			0xbe, 0x49, 0x03, 0xf1,
			0xf5, 0xc7, 0x02, 0xe0,
			0xf2, 0xc7, 0x4f, 0x30,
			0x26, 0x62, 0xa1, 0x49,
			0xf0, 0xf1, 0x22, 0x72,
			0xa0, 0x49, 0xed, 0xf1,
			0x25, 0x25, 0x18, 0x1f,
			0x97, 0x30, 0x91, 0x30,
			0x36, 0x9a, 0x2c, 0x75,
			0x3c, 0xc3, 0x60, 0x73,
			0xb1, 0x49, 0x0d, 0xf1,
			0xdc, 0x21, 0xbc, 0x25,
			0x30, 0xc6, 0xc0, 0x77,
			0x04, 0x13, 0x21, 0xf0,
			0x03, 0x13, 0x22, 0xf0,
			0x02, 0x13, 0x23, 0xf0,
			0x01, 0x13, 0x24, 0xf0,
			0x08, 0x13, 0x08, 0xf1,
			0x2e, 0x73, 0xba, 0x21,
			0xbd, 0x25, 0x05, 0x13,
			0x03, 0xf1, 0x24, 0xc5,
			0x00, 0xbd, 0xd4, 0x49,
			0x03, 0xf1, 0x1c, 0xc5,
			0x00, 0xbd, 0xc4, 0xc6,
			0xc6, 0x67, 0x2e, 0x75,
			0xd7, 0x22, 0xdd, 0x26,
			0x05, 0x15, 0x1b, 0xf0,
			0x14, 0xc6, 0x00, 0xbe,
			0x13, 0xc5, 0x00, 0xbd,
			0x12, 0xc5, 0x00, 0xbd,
			0xf1, 0x49, 0xfb, 0xf1,
			0xef, 0xe7, 0xf4, 0x49,
			0xfa, 0xf1, 0xec, 0xe7,
			0xf3, 0x49, 0xf7, 0xf1,
			0xe9, 0xe7, 0xf2, 0x49,
			0xf4, 0xf1, 0xe6, 0xe7,
			0xb6, 0xc0, 0x50, 0x14,
			0x90, 0x13, 0xbc, 0x13,
			0xf2, 0x14, 0x00, 0xa0,
			0xa0, 0xd1, 0x00, 0x00,
			0xc0, 0x75, 0xd0, 0x49,
			0x46, 0xf0, 0x26, 0x72,
			0xa7, 0x49, 0x43, 0xf0,
			0x22, 0x72, 0x25, 0x25,
			0x20, 0x1f, 0x97, 0x30,
			0x91, 0x30, 0x40, 0x73,
			0xf3, 0xc4, 0x1c, 0x40,
			0x04, 0xf0, 0xd7, 0x49,
			0x05, 0xf1, 0x37, 0xe0,
			0x53, 0x48, 0xc0, 0x9d,
			0x08, 0x02, 0x40, 0x66,
			0x64, 0x27, 0x06, 0x16,
			0x30, 0xf1, 0x46, 0x63,
			0x3b, 0x13, 0x2d, 0xf1,
			0x34, 0x9b, 0x18, 0x1b,
			0x93, 0x30, 0x2b, 0xc3,
			0x10, 0x1c, 0x2b, 0xe8,
			0x01, 0x14, 0x25, 0xf1,
			0x00, 0x1d, 0x26, 0x1a,
			0x8a, 0x30, 0x22, 0x73,
			0xb5, 0x25, 0x0e, 0x0b,
			0x00, 0x1c, 0x2c, 0xe8,
			0x1f, 0xc7, 0x27, 0x40,
			0x1a, 0xf1, 0x38, 0xe8,
			0x32, 0x1f, 0x8f, 0x30,
			0x08, 0x1b, 0x24, 0xe8,
			0x36, 0x72, 0x46, 0x77,
			0x00, 0x17, 0x0d, 0xf0,
			0x13, 0xc3, 0x1f, 0x40,
			0x03, 0xf1, 0x00, 0x1f,
			0x46, 0x9f, 0x44, 0x77,
			0x9f, 0x44, 0x5f, 0x44,
			0x17, 0xe8, 0x0a, 0xc7,
			0x27, 0x40, 0x05, 0xf1,
			0x02, 0xc3, 0x00, 0xbb,
			0xbe, 0x1a, 0x74, 0x14,
			0xff, 0xc7, 0x00, 0xbf,
			0xb8, 0xcd, 0xff, 0xff,
			0x02, 0x0c, 0x54, 0xa5,
			0xdc, 0xa5, 0x2f, 0x40,
			0x05, 0xf1, 0x00, 0x14,
			0xfa, 0xf1, 0x01, 0x1c,
			0x02, 0xe0, 0x00, 0x1c,
			0x80, 0xff, 0xb0, 0x49,
			0x04, 0xf0, 0x01, 0x0b,
			0xd3, 0xa1, 0x03, 0xe0,
			0x02, 0x0b, 0xd3, 0xa5,
			0x27, 0x31, 0x20, 0x37,
			0x02, 0x0b, 0xd3, 0xa5,
			0x27, 0x31, 0x20, 0x37,
			0x00, 0x13, 0xfb, 0xf1,
			0x80, 0xff, 0x22, 0x73,
			0xb5, 0x25, 0x18, 0x1e,
			0xde, 0x30, 0xd9, 0x30,
			0x64, 0x72, 0x11, 0x1e,
			0x68, 0x23, 0x16, 0x31,
			0x80, 0xff, 0x08, 0xc2,
			0x40, 0x73, 0x3a, 0x48,
			0x40, 0x9b, 0x06, 0xff,
			0x02, 0xc6, 0x00, 0xbe,
			0xcc, 0x17, 0x1e, 0xfc,
			0x2c, 0x75, 0xdc, 0x21,
			0xbc, 0x25, 0x04, 0x13,
			0x0b, 0xf0, 0x03, 0x13,
			0x09, 0xf0, 0x02, 0x13,
			0x07, 0xf0, 0x01, 0x13,
			0x05, 0xf0, 0x08, 0x13,
			0x03, 0xf0, 0x04, 0xc3,
			0x00, 0xbb, 0x03, 0xc3,
			0x00, 0xbb, 0x50, 0x17,
			0x3a, 0x17, 0x02, 0xc6,
			0x00, 0xbe, 0x00, 0x00,
			0x02, 0xc6, 0x00, 0xbe,
			0x00, 0x00, 0x33, 0xc5,
			0xa0, 0x74, 0xc0, 0x49,
			0x1f, 0xf0, 0x30, 0xc5,
			0xa0, 0x73, 0x00, 0x13,
			0x04, 0xf1, 0xa2, 0x73,
			0x00, 0x13, 0x14, 0xf0,
			0x28, 0xc5, 0xa0, 0x74,
			0xc8, 0x49, 0x1b, 0xf1,
			0x26, 0xc5, 0xa0, 0x76,
			0xa2, 0x74, 0x01, 0x06,
			0x20, 0x37, 0xa0, 0x9e,
			0xa2, 0x9c, 0x1e, 0xc5,
			0xa2, 0x73, 0x23, 0x40,
			0x10, 0xf8, 0x04, 0xf3,
			0xa0, 0x73, 0x33, 0x40,
			0x0c, 0xf8, 0x15, 0xc5,
			0xa0, 0x74, 0x41, 0x48,
			0xa0, 0x9c, 0x14, 0xc5,
			0xa0, 0x76, 0x62, 0x48,
			0xe0, 0x48, 0xa0, 0x9e,
			0x10, 0xc6, 0x00, 0xbe,
			0x0a, 0xc5, 0xa0, 0x74,
			0x48, 0x48, 0xa0, 0x9c,
			0x0b, 0xc5, 0x20, 0x1e,
			0xa0, 0x9e, 0xe5, 0x48,
			0xa0, 0x9e, 0xf0, 0xe7,
			0xbc, 0xc0, 0xc8, 0xd2,
			0xcc, 0xd2, 0x28, 0xe4,
			0xfa, 0x01, 0xf0, 0xc0,
			0x18, 0x89, 0x00, 0x1d,
			0x4a, 0xc3, 0x66, 0x62,
			0xa0, 0x49, 0x06, 0xf0,
			0x40, 0xc0, 0x02, 0x71,
			0x60, 0x99, 0x3e, 0xc1,
			0x03, 0xe0, 0x3b, 0xc0,
			0x3c, 0xc1, 0x02, 0x99,
			0x00, 0x61, 0x67, 0x11,
			0x3d, 0xf1, 0x69, 0x33,
			0x33, 0xc0, 0x28, 0x40,
			0xf7, 0xf1, 0x34, 0xc0,
			0x00, 0x19, 0x81, 0x1b,
			0x8d, 0xe8, 0x31, 0xc0,
			0x04, 0x1a, 0x84, 0x1b,
			0x89, 0xe8, 0x7e, 0xe8,
			0xa3, 0x49, 0xfe, 0xf0,
			0x2b, 0xc0, 0x7a, 0xe8,
			0xa1, 0x48, 0x28, 0xc0,
			0x84, 0x1b, 0x80, 0xe8,
			0x00, 0x1d, 0x69, 0x33,
			0x00, 0x1e, 0x01, 0x06,
			0xff, 0x18, 0x30, 0x40,
			0xfd, 0xf1, 0x1f, 0xc0,
			0x00, 0x76, 0x2e, 0x40,
			0xf7, 0xf1, 0x21, 0x48,
			0x19, 0xc0, 0x84, 0x1b,
			0x71, 0xe8, 0x7a, 0xc0,
			0x65, 0xe8, 0xa1, 0x49,
			0xfd, 0xf0, 0x11, 0xc0,
			0x00, 0x1a, 0x84, 0x1b,
			0x69, 0xe8, 0x5e, 0xe8,
			0xa5, 0x49, 0xfe, 0xf0,
			0x09, 0xc0, 0x01, 0x19,
			0x81, 0x1b, 0x62, 0xe8,
			0x4d, 0xe0, 0xb8, 0x0b,
			0x50, 0xe8, 0x83, 0x00,
			0x82, 0x00, 0x20, 0xb4,
			0x10, 0xd8, 0x84, 0xd4,
			0x88, 0xd3, 0xfc, 0xc0,
			0x4d, 0xe8, 0x48, 0x33,
			0xf6, 0xc0, 0x00, 0x61,
			0x9c, 0x20, 0x9c, 0x24,
			0xd0, 0x49, 0x04, 0xf0,
			0x04, 0x11, 0x02, 0xf1,
			0x03, 0xe0, 0x00, 0x11,
			0x06, 0xf1, 0x58, 0xc0,
			0x00, 0x61, 0x92, 0x48,
			0x00, 0x89, 0x32, 0xe0,
			0x06, 0x11, 0x06, 0xf1,
			0x51, 0xc0, 0x00, 0x61,
			0x11, 0x48, 0x00, 0x89,
			0x2b, 0xe0, 0x05, 0x11,
			0x08, 0xf1, 0x4a, 0xc0,
			0x00, 0x61, 0x91, 0x49,
			0x04, 0xf0, 0x91, 0x48,
			0x00, 0x89, 0x11, 0xe0,
			0xd6, 0xc0, 0x00, 0x61,
			0x98, 0x20, 0x98, 0x24,
			0x25, 0x11, 0x1c, 0xf1,
			0x3e, 0xc0, 0x24, 0xe8,
			0x95, 0x49, 0x18, 0xf0,
			0xcc, 0xc0, 0x00, 0x61,
			0x98, 0x20, 0x98, 0x24,
			0x25, 0x11, 0x12, 0xf1,
			0x33, 0xc0, 0x00, 0x61,
			0x92, 0x49, 0x0e, 0xf1,
			0x12, 0x48, 0x00, 0x89,
			0x2b, 0xc0, 0x00, 0x19,
			0x00, 0x89, 0x29, 0xc0,
			0x01, 0x89, 0x25, 0xc0,
			0x0f, 0xe8, 0x23, 0xc0,
			0x12, 0x48, 0x81, 0x1b,
			0x15, 0xe8, 0xbb, 0xc3,
			0x66, 0x62, 0xa0, 0x49,
			0x04, 0xf0, 0x64, 0x71,
			0xb0, 0xc0, 0x02, 0x99,
			0x02, 0xc0, 0x00, 0xb8,
			0xd6, 0x07, 0x13, 0xc4,
			0x84, 0x98, 0x00, 0x1b,
			0x86, 0x8b, 0x86, 0x73,
			0xbf, 0x49, 0xfe, 0xf1,
			0x80, 0x71, 0x82, 0x72,
			0x80, 0xff, 0x09, 0xc4,
			0x84, 0x98, 0x80, 0x99,
			0x82, 0x9a, 0x86, 0x8b,
			0x86, 0x73, 0xbf, 0x49,
			0xfe, 0xf1, 0x80, 0xff,
			0x08, 0xea, 0x10, 0xd4,
			0x30, 0xd4, 0x10, 0xc0,
			0x12, 0xe8, 0x8a, 0xd3,
			0x00, 0xd8, 0x02, 0xc0,
			0x00, 0xb8, 0xe0, 0x08,
			0x00, 0x00, 0x00, 0x00 };

		ocp_data = ocp_read_word(tp, MCU_TYPE_USB, 0xcfca);
		ocp_data &= ~0x4000;
		ocp_write_word(tp, MCU_TYPE_USB, 0xcfca, ocp_data);

		r8153_pre_ram_code(tp, 0x8146, 0x7001);
		sram_write(tp, 0xb820, 0x0290);
		sram_write(tp, 0xa012, 0x0000);
		sram_write(tp, 0xa014, 0x2c04);
		ocp_write_word(tp, MCU_TYPE_PLA, 0xb438, 0x2c07);
		ocp_write_word(tp, MCU_TYPE_PLA, 0xb438, 0x2c0a);
		ocp_write_word(tp, MCU_TYPE_PLA, 0xb438, 0x2c0d);
		ocp_write_word(tp, MCU_TYPE_PLA, 0xb438, 0xa240);
		ocp_write_word(tp, MCU_TYPE_PLA, 0xb438, 0xa104);
		ocp_write_word(tp, MCU_TYPE_PLA, 0xb438, 0x292d);
		ocp_write_word(tp, MCU_TYPE_PLA, 0xb438, 0x8620);
		ocp_write_word(tp, MCU_TYPE_PLA, 0xb438, 0xa480);
		ocp_write_word(tp, MCU_TYPE_PLA, 0xb438, 0x2a2c);
		ocp_write_word(tp, MCU_TYPE_PLA, 0xb438, 0x8480);
		ocp_write_word(tp, MCU_TYPE_PLA, 0xb438, 0xa101);
		ocp_write_word(tp, MCU_TYPE_PLA, 0xb438, 0x2a36);
		ocp_write_word(tp, MCU_TYPE_PLA, 0xb438, 0xd056);
		ocp_write_word(tp, MCU_TYPE_PLA, 0xb438, 0x2223);
		sram_write(tp, 0xa01a, 0x0000);
		sram_write(tp, 0xa006, 0x0222);
		sram_write(tp, 0xa004, 0x0a35);
		sram_write(tp, 0xa002, 0x0a2b);
		sram_write(tp, 0xa000, 0xf92c);
		sram_write(tp, 0xb820, 0x0210);
		r8153_post_ram_code(tp, 0x8146);

		r8153_wdt1_end(tp);
		r8153_clear_bp(tp);

		ocp_write_word(tp, MCU_TYPE_USB, USB_BP_EN, 0x0000);
		generic_ocp_write(tp, 0xf800, 0xff, sizeof(usb_patch_c),
				  usb_patch_c, MCU_TYPE_USB);
		ocp_write_word(tp, MCU_TYPE_USB, 0xfc26, 0xa000);
		ocp_write_word(tp, MCU_TYPE_USB, 0xfc28, 0x3b34);
		ocp_write_word(tp, MCU_TYPE_USB, 0xfc2a, 0x027c);
		ocp_write_word(tp, MCU_TYPE_USB, 0xfc2c, 0x162c);
		ocp_write_word(tp, MCU_TYPE_USB, 0xfc2e, 0x10ce);
		ocp_write_word(tp, MCU_TYPE_USB, 0xfc30, 0x1578);
		ocp_write_word(tp, MCU_TYPE_USB, 0xfc32, 0x3a28);
		ocp_write_word(tp, MCU_TYPE_USB, 0xfc34, 0x05f8);
		ocp_write_word(tp, MCU_TYPE_USB, 0xfc36, 0x05c8);
		if (ocp_read_byte(tp, MCU_TYPE_USB, 0xcfef) & 1)
			ocp_write_word(tp, MCU_TYPE_USB, USB_BP_EN, 0x00ff);
		else
			ocp_write_word(tp, MCU_TYPE_USB, USB_BP_EN, 0x00ef);

		ocp_write_word(tp, MCU_TYPE_PLA, PLA_BP_EN, 0x0000);
		generic_ocp_write(tp, 0xf800, 0xff, sizeof(pla_patch_c),
				  pla_patch_c, MCU_TYPE_PLA);
		ocp_write_word(tp, MCU_TYPE_PLA, 0xfc26, 0x8000);
		ocp_write_word(tp, MCU_TYPE_PLA, 0xfc28, 0x1306);
		ocp_write_word(tp, MCU_TYPE_PLA, 0xfc2a, 0x17ca);
		ocp_write_word(tp, MCU_TYPE_PLA, 0xfc2c, 0x171e);
		ocp_write_word(tp, MCU_TYPE_PLA, 0xfc2e, 0x0000);
		ocp_write_word(tp, MCU_TYPE_PLA, 0xfc30, 0x0000);
		ocp_write_word(tp, MCU_TYPE_PLA, 0xfc32, 0x01b4);
		ocp_write_word(tp, MCU_TYPE_PLA, 0xfc34, 0x07d4);
		ocp_write_word(tp, MCU_TYPE_PLA, 0xfc36, 0x0894);
		ocp_write_word(tp, MCU_TYPE_PLA, PLA_BP_EN, 0x00e7);

		ocp_write_word(tp, MCU_TYPE_PLA, 0xd388, 0x08ca);

		ocp_data = ocp_read_word(tp, MCU_TYPE_USB, 0xcfca);
		ocp_data |= 0x4000;
		ocp_write_word(tp, MCU_TYPE_USB, 0xcfca, ocp_data);
	} else if (tp->version == RTL_VER_06) {
		static u8 usb_patch_d[] = {
			0x08, 0xe0, 0x0e, 0xe0,
			0x11, 0xe0, 0x24, 0xe0,
			0x30, 0xe0, 0x38, 0xe0,
			0x3a, 0xe0, 0x3c, 0xe0,
			0x1e, 0xc3, 0x70, 0x61,
			0x12, 0x48, 0x70, 0x89,
			0x02, 0xc3, 0x00, 0xbb,
			0x02, 0x17, 0x31, 0x19,
			0x02, 0xc3, 0x00, 0xbb,
			0x44, 0x14, 0x30, 0x18,
			0x11, 0xc1, 0x05, 0xe8,
			0x10, 0xc6, 0x02, 0xc2,
			0x00, 0xba, 0x94, 0x17,
			0x02, 0xb4, 0x09, 0xc2,
			0x40, 0x99, 0x0e, 0x48,
			0x42, 0x98, 0x42, 0x70,
			0x8e, 0x49, 0xfe, 0xf1,
			0x02, 0xb0, 0x80, 0xff,
			0xc0, 0xd4, 0xe4, 0x40,
			0x20, 0xd4, 0x0c, 0xc0,
			0x00, 0x63, 0xb5, 0x49,
			0x0c, 0xc0, 0x30, 0x18,
			0x06, 0xc1, 0xed, 0xef,
			0xf8, 0xc7, 0x02, 0xc0,
			0x00, 0xb8, 0x38, 0x12,
			0xe4, 0x4b, 0x00, 0xd8,
			0x0c, 0x61, 0x95, 0x48,
			0x96, 0x48, 0x92, 0x48,
			0x93, 0x48, 0x0c, 0x89,
			0x02, 0xc0, 0x00, 0xb8,
			0x0e, 0x06, 0x02, 0xc5,
			0x00, 0xbd, 0x00, 0x00,
			0x02, 0xc1, 0x00, 0xb9,
			0x00, 0x00, 0x02, 0xc1,
			0x00, 0xb9, 0x00, 0x00 };

		r8153_pre_ram_code(tp, 0x8146, 0x7002);
		sram_write(tp, 0xb820, 0x0290);
		sram_write(tp, 0xa012, 0x0000);
		sram_write(tp, 0xa014, 0x2c04);
		ocp_write_word(tp, MCU_TYPE_PLA, 0xb438, 0x2c07);
		ocp_write_word(tp, MCU_TYPE_PLA, 0xb438, 0x2c07);
		ocp_write_word(tp, MCU_TYPE_PLA, 0xb438, 0x2c07);
		ocp_write_word(tp, MCU_TYPE_PLA, 0xb438, 0xa240);
		ocp_write_word(tp, MCU_TYPE_PLA, 0xb438, 0xa104);
		ocp_write_word(tp, MCU_TYPE_PLA, 0xb438, 0x2944);
		sram_write(tp, 0xa01a, 0x0000);
		sram_write(tp, 0xa006, 0x0fff);
		sram_write(tp, 0xa004, 0x0fff);
		sram_write(tp, 0xa002, 0x0fff);
		sram_write(tp, 0xa000, 0x1943);
		sram_write(tp, 0xb820, 0x0210);
		r8153_post_ram_code(tp, 0x8146);

		r8153_clear_bp(tp);

		ocp_write_word(tp, MCU_TYPE_USB, USB_BP_EN, 0x0000);
		generic_ocp_write(tp, 0xf800, 0xff, sizeof(usb_patch_d),
				  usb_patch_d, MCU_TYPE_USB);
		ocp_write_word(tp, MCU_TYPE_USB, 0xfc26, 0xa000);
		ocp_write_word(tp, MCU_TYPE_USB, 0xfc28, 0x16de);
		ocp_write_word(tp, MCU_TYPE_USB, 0xfc2a, 0x1442);
		ocp_write_word(tp, MCU_TYPE_USB, 0xfc2c, 0x1792);
		ocp_write_word(tp, MCU_TYPE_USB, 0xfc2e, 0x1236);
		ocp_write_word(tp, MCU_TYPE_USB, 0xfc30, 0x0606);
		ocp_write_word(tp, MCU_TYPE_USB, 0xfc32, 0x0000);
		ocp_write_word(tp, MCU_TYPE_USB, 0xfc34, 0x0000);
		ocp_write_word(tp, MCU_TYPE_USB, 0xfc36, 0x0000);
		if (ocp_read_byte(tp, MCU_TYPE_USB, 0xcfef) & 1)
			ocp_write_word(tp, MCU_TYPE_USB, USB_BP_EN, 0x001b);
		else
			ocp_write_word(tp, MCU_TYPE_USB, USB_BP_EN, 0x001a);
	}
}

static void r8153b_firmware(struct r8152 *tp)
{
/*
	r8153b_clear_bp(tp, MCU_TYPE_PLA);
	r8153b_clear_bp(tp, MCU_TYPE_USB);
*/
}

static void r8153b_ups_flags_w0w1(struct r8152 *tp, u32 set, u32 clear)
{
	u32 ocp_data;

	ocp_data = ocp_read_dword(tp, MCU_TYPE_USB, USB_UPS_FLAGS);
	ocp_data &= ~clear;
	ocp_data |= set;
	ocp_write_dword(tp, MCU_TYPE_USB, USB_UPS_FLAGS, ocp_data);
}

static void r8153_aldps_en(struct r8152 *tp, bool enable)
{
	u16 data;

	data = ocp_reg_read(tp, OCP_POWER_CFG);
	if (enable) {
		data |= EN_ALDPS;
		ocp_reg_write(tp, OCP_POWER_CFG, data);
	} else {
		int i;

		data &= ~EN_ALDPS;
		ocp_reg_write(tp, OCP_POWER_CFG, data);
		for (i = 0; i < 20; i++) {
			usleep_range(1000, 2000);
			if (ocp_read_word(tp, MCU_TYPE_PLA, 0xe000) & 0x0100)
				break;
		}
	}
}

static void r8153b_aldps_en(struct r8152 *tp, bool enable)
{
	r8153_aldps_en(tp, enable);

	if (enable)
		r8153b_ups_flags_w0w1(tp, UPS_FLAGS_EN_ALDPS, 0);
	else
		r8153b_ups_flags_w0w1(tp, 0, UPS_FLAGS_EN_ALDPS);
}

static void r8153_eee_en(struct r8152 *tp, bool enable)
{
	u32 ocp_data;
	u16 config;

	ocp_data = ocp_read_word(tp, MCU_TYPE_PLA, PLA_EEE_CR);
	config = ocp_reg_read(tp, OCP_EEE_CFG);

	if (enable) {
		ocp_data |= EEE_RX_EN | EEE_TX_EN;
		config |= EEE10_EN;
	} else {
		ocp_data &= ~(EEE_RX_EN | EEE_TX_EN);
		config &= ~EEE10_EN;
	}

	ocp_write_word(tp, MCU_TYPE_PLA, PLA_EEE_CR, ocp_data);
	ocp_reg_write(tp, OCP_EEE_CFG, config);
}

static void r8153b_eee_en(struct r8152 *tp, bool enable)
{
	r8153_eee_en(tp, enable);

	if (enable)
		r8153b_ups_flags_w0w1(tp, UPS_FLAGS_EN_EEE, 0);
	else
		r8153b_ups_flags_w0w1(tp, 0, UPS_FLAGS_EN_EEE);
}

static void r8153b_enable_fc(struct r8152 *tp)
{
	r8152b_enable_fc(tp);
	r8153b_ups_flags_w0w1(tp, UPS_FLAGS_EN_FLOW_CTR, 0);
}

static void r8153_hw_phy_cfg(struct r8152 *tp)
{
	u32 ocp_data;
	u16 data;

	/* disable ALDPS before updating the PHY parameters */
	r8153_aldps_en(tp, false);

	/* disable EEE before updating the PHY parameters */
	r8153_eee_en(tp, false);
	ocp_reg_write(tp, OCP_EEE_ADV, 0);

	r8153_firmware(tp);

	if (tp->version == RTL_VER_03) {
		data = ocp_reg_read(tp, OCP_EEE_CFG);
		data &= ~CTAP_SHORT_EN;
		ocp_reg_write(tp, OCP_EEE_CFG, data);
	}

	data = ocp_reg_read(tp, OCP_POWER_CFG);
	data |= EEE_CLKDIV_EN;
	ocp_reg_write(tp, OCP_POWER_CFG, data);

	data = ocp_reg_read(tp, OCP_DOWN_SPEED);
	data |= EN_10M_BGOFF;
	ocp_reg_write(tp, OCP_DOWN_SPEED, data);
	data = ocp_reg_read(tp, OCP_POWER_CFG);
	data |= EN_10M_PLLOFF;
	ocp_reg_write(tp, OCP_POWER_CFG, data);
	sram_write(tp, SRAM_IMPEDANCE, 0x0b13);

	ocp_data = ocp_read_word(tp, MCU_TYPE_PLA, PLA_PHY_PWR);
	ocp_data |= PFM_PWM_SWITCH;
	ocp_write_word(tp, MCU_TYPE_PLA, PLA_PHY_PWR, ocp_data);

	/* Enable LPF corner auto tune */
	sram_write(tp, SRAM_LPF_CFG, 0xf70f);

	/* Adjust 10M Amplitude */
	sram_write(tp, SRAM_10M_AMP1, 0x00af);
	sram_write(tp, SRAM_10M_AMP2, 0x0208);

	r8153_eee_en(tp, true);
	ocp_reg_write(tp, OCP_EEE_ADV, MDIO_EEE_1000T | MDIO_EEE_100TX);

	r8153_aldps_en(tp, true);
	r8152b_enable_fc(tp);

	set_bit(PHY_RESET, &tp->flags);
}

static u32 r8152_efuse_read(struct r8152 *tp, u8 addr)
{
	u32 ocp_data;

	ocp_write_word(tp, MCU_TYPE_PLA, PLA_EFUSE_CMD, EFUSE_READ_CMD | addr);
	ocp_data = ocp_read_word(tp, MCU_TYPE_PLA, PLA_EFUSE_CMD);
	ocp_data = (ocp_data & EFUSE_DATA_BIT16) << 9;	/* data of bit16 */
	ocp_data |= ocp_read_word(tp, MCU_TYPE_PLA, PLA_EFUSE_DATA);

	return ocp_data;
}

static void r8153b_hw_phy_cfg(struct r8152 *tp)
{
	u32 ocp_data, ups_flags = 0;
	u16 data;

	/* disable ALDPS before updating the PHY parameters */
	r8153b_aldps_en(tp, false);

	/* disable EEE before updating the PHY parameters */
	r8153b_eee_en(tp, false);
	ocp_reg_write(tp, OCP_EEE_ADV, 0);

	r8153b_firmware(tp);

	data = sram_read(tp, SRAM_GREEN_CFG);
	data |= GREEN_ETH_EN | R_TUNE_EN;
	sram_write(tp, SRAM_GREEN_CFG, data);
	data = ocp_reg_read(tp, OCP_NCTL_CFG);
	data |= PGA_RETURN_EN;
	ocp_reg_write(tp, OCP_NCTL_CFG, data);
	ups_flags |= UPS_FLAGS_EN_GREEN;

	/* ADC Bias Calibration:
	 * read efuse offset 0x7d to get a 17-bit data. Remove the dummy/fake
	 * bit (bit3) to rebuild the real 16-bit data. Write the data to the
	 * ADC ioffset.
	 */
	ocp_data = r8152_efuse_read(tp, 0x7d);
	data = (u16)(((ocp_data & 0x1fff0) >> 1) | (ocp_data & 0x7));
	if (data != 0xffff)
		ocp_reg_write(tp, OCP_ADC_IOFFSET, data);

	/* ups mode tx-link-pulse timing adjustment:
	 * rg_saw_cnt = OCP reg 0xC426 Bit[13:0]
	 * swr_cnt_1ms_ini = 16000000 / rg_saw_cnt
	 */
	ocp_data = ocp_reg_read(tp, 0xc426);
	ocp_data &= 0x3fff;
	if (ocp_data) {
		u32 swr_cnt_1ms_ini;

		swr_cnt_1ms_ini = (16000000 / ocp_data) & SAW_CNT_1MS_MASK;
		ocp_data = ocp_read_word(tp, MCU_TYPE_USB, USB_UPS_CFG);
		ocp_data = (ocp_data & ~SAW_CNT_1MS_MASK) | swr_cnt_1ms_ini;
		ocp_write_word(tp, MCU_TYPE_USB, USB_UPS_CFG, ocp_data);
	}

	ocp_data = ocp_read_word(tp, MCU_TYPE_PLA, PLA_PHY_PWR);
	ocp_data |= PFM_PWM_SWITCH;
	ocp_write_word(tp, MCU_TYPE_PLA, PLA_PHY_PWR, ocp_data);

	/* Advnace EEE */
	if (!r8153_patch_request(tp, true)) {
		data = ocp_reg_read(tp, OCP_POWER_CFG);
		data |= EEE_CLKDIV_EN;
		ocp_reg_write(tp, OCP_POWER_CFG, data);

		data = ocp_reg_read(tp, OCP_DOWN_SPEED);
		data |= EN_EEE_CMODE | EN_EEE_1000 | EN_EEE_100 | EN_10M_CLKDIV;
		ocp_reg_write(tp, OCP_DOWN_SPEED, data);

		ocp_reg_write(tp, OCP_SYSCLK_CFG, 0);
		ocp_reg_write(tp, OCP_SYSCLK_CFG, clk_div_expo(5));

		ups_flags |= UPS_FLAGS_EN_10M_CKDIV | UPS_FLAGS_250M_CKDIV |
			     UPS_FLAGS_EN_EEE_CKDIV | UPS_FLAGS_EEE_CMOD_LV_EN |
			     UPS_FLAGS_EEE_PLLOFF_GIGA;

		r8153_patch_request(tp, false);
	}

	r8153b_ups_flags_w0w1(tp, ups_flags, 0);

	r8153b_eee_en(tp, true);
	ocp_reg_write(tp, OCP_EEE_ADV, MDIO_EEE_1000T | MDIO_EEE_100TX);

	r8153b_aldps_en(tp, true);
	r8153b_enable_fc(tp);

	set_bit(PHY_RESET, &tp->flags);
}

static void r8153_first_init(struct r8152 *tp)
{
	u32 ocp_data;
	int i;

	rxdy_gated_en(tp, true);
	r8153_teredo_off(tp);

	ocp_data = ocp_read_dword(tp, MCU_TYPE_PLA, PLA_RCR);
	ocp_data &= ~RCR_ACPT_ALL;
	ocp_write_dword(tp, MCU_TYPE_PLA, PLA_RCR, ocp_data);

	rtl8152_nic_reset(tp);
	rtl_reset_bmu(tp);

	ocp_data = ocp_read_byte(tp, MCU_TYPE_PLA, PLA_OOB_CTRL);
	ocp_data &= ~NOW_IS_OOB;
	ocp_write_byte(tp, MCU_TYPE_PLA, PLA_OOB_CTRL, ocp_data);

	ocp_data = ocp_read_word(tp, MCU_TYPE_PLA, PLA_SFF_STS_7);
	ocp_data &= ~MCU_BORW_EN;
	ocp_write_word(tp, MCU_TYPE_PLA, PLA_SFF_STS_7, ocp_data);

	for (i = 0; i < 1000; i++) {
		ocp_data = ocp_read_byte(tp, MCU_TYPE_PLA, PLA_OOB_CTRL);
		if (ocp_data & LINK_LIST_READY)
			break;
		usleep_range(1000, 2000);
	}

	ocp_data = ocp_read_word(tp, MCU_TYPE_PLA, PLA_SFF_STS_7);
	ocp_data |= RE_INIT_LL;
	ocp_write_word(tp, MCU_TYPE_PLA, PLA_SFF_STS_7, ocp_data);

	for (i = 0; i < 1000; i++) {
		ocp_data = ocp_read_byte(tp, MCU_TYPE_PLA, PLA_OOB_CTRL);
		if (ocp_data & LINK_LIST_READY)
			break;
		usleep_range(1000, 2000);
	}

	rtl_rx_vlan_en(tp, tp->netdev->features & NETIF_F_HW_VLAN_CTAG_RX);

	ocp_data = tp->netdev->mtu + VLAN_ETH_HLEN + CRC_SIZE;
	ocp_write_word(tp, MCU_TYPE_PLA, PLA_RMS, ocp_data);
	ocp_write_byte(tp, MCU_TYPE_PLA, PLA_MTPS, MTPS_JUMBO);

	ocp_data = ocp_read_word(tp, MCU_TYPE_PLA, PLA_TCR0);
	ocp_data |= TCR0_AUTO_FIFO;
	ocp_write_word(tp, MCU_TYPE_PLA, PLA_TCR0, ocp_data);

	rtl8152_nic_reset(tp);

	/* rx share fifo credit full threshold */
	ocp_write_dword(tp, MCU_TYPE_PLA, PLA_RXFIFO_CTRL0, RXFIFO_THR1_NORMAL);
	ocp_write_word(tp, MCU_TYPE_PLA, PLA_RXFIFO_CTRL1, RXFIFO_THR2_NORMAL);
	ocp_write_word(tp, MCU_TYPE_PLA, PLA_RXFIFO_CTRL2, RXFIFO_THR3_NORMAL);
	/* TX share fifo free credit full threshold */
	ocp_write_dword(tp, MCU_TYPE_PLA, PLA_TXFIFO_CTRL, TXFIFO_THR_NORMAL2);

	switch (tp->version) {
	case RTL_VER_08:
	case RTL_VER_09:
		ocp_write_dword(tp, MCU_TYPE_USB, USB_RX_BUF_TH, RX_THR_B);
		break;

	default:
		break;
	}

	/* rx aggregation */
	ocp_data = ocp_read_word(tp, MCU_TYPE_USB, USB_USB_CTRL);
	ocp_data &= ~(RX_AGG_DISABLE | RX_ZERO_EN);
	ocp_write_word(tp, MCU_TYPE_USB, USB_USB_CTRL, ocp_data);
}

static void r8153_enter_oob(struct r8152 *tp)
{
	u32 ocp_data;
	int i;

	ocp_data = ocp_read_byte(tp, MCU_TYPE_PLA, PLA_OOB_CTRL);
	ocp_data &= ~NOW_IS_OOB;
	ocp_write_byte(tp, MCU_TYPE_PLA, PLA_OOB_CTRL, ocp_data);

	rtl_disable(tp);
	rtl_reset_bmu(tp);

	for (i = 0; i < 1000; i++) {
		ocp_data = ocp_read_byte(tp, MCU_TYPE_PLA, PLA_OOB_CTRL);
		if (ocp_data & LINK_LIST_READY)
			break;
		usleep_range(1000, 2000);
	}

	ocp_data = ocp_read_word(tp, MCU_TYPE_PLA, PLA_SFF_STS_7);
	ocp_data |= RE_INIT_LL;
	ocp_write_word(tp, MCU_TYPE_PLA, PLA_SFF_STS_7, ocp_data);

	for (i = 0; i < 1000; i++) {
		ocp_data = ocp_read_byte(tp, MCU_TYPE_PLA, PLA_OOB_CTRL);
		if (ocp_data & LINK_LIST_READY)
			break;
		usleep_range(1000, 2000);
	}

	ocp_data = tp->netdev->mtu + VLAN_ETH_HLEN + CRC_SIZE;
	ocp_write_word(tp, MCU_TYPE_PLA, PLA_RMS, ocp_data);

	switch (tp->version) {
	case RTL_VER_03:
	case RTL_VER_04:
	case RTL_VER_05:
	case RTL_VER_06:
		ocp_data = ocp_read_word(tp, MCU_TYPE_PLA, PLA_TEREDO_CFG);
		ocp_data &= ~TEREDO_WAKE_MASK;
		ocp_write_word(tp, MCU_TYPE_PLA, PLA_TEREDO_CFG, ocp_data);
		break;

	case RTL_VER_08:
	case RTL_VER_09:
		/* Clear teredo wake event. bit[15:8] is the teredo wakeup
		 * type. Set it to zero. bits[7:0] are the W1C bits about
		 * the events. Set them to all 1 to clear them.
		 */
		ocp_write_word(tp, MCU_TYPE_PLA, PLA_TEREDO_WAKE_BASE, 0x00ff);
		break;

	default:
		break;
	}

	rtl_rx_vlan_en(tp, true);

	ocp_data = ocp_read_word(tp, MCU_TYPE_PLA, PAL_BDC_CR);
	ocp_data |= ALDPS_PROXY_MODE;
	ocp_write_word(tp, MCU_TYPE_PLA, PAL_BDC_CR, ocp_data);

	ocp_data = ocp_read_byte(tp, MCU_TYPE_PLA, PLA_OOB_CTRL);
	ocp_data |= NOW_IS_OOB | DIS_MCU_CLROOB;
	ocp_write_byte(tp, MCU_TYPE_PLA, PLA_OOB_CTRL, ocp_data);

	rxdy_gated_en(tp, false);

	ocp_data = ocp_read_dword(tp, MCU_TYPE_PLA, PLA_RCR);
	ocp_data |= RCR_APM | RCR_AM | RCR_AB;
	ocp_write_dword(tp, MCU_TYPE_PLA, PLA_RCR, ocp_data);
}

static void rtl8153_disable(struct r8152 *tp)
{
	tp->rtl_ops.aldps_enable(tp, false);
	rtl_disable(tp);
	rtl_reset_bmu(tp);
	tp->rtl_ops.aldps_enable(tp, true);
	usb_unlocked_enable_lpm(tp->udev);
}

static int rtl8152_set_speed(struct r8152 *tp, u8 autoneg, u16 speed, u8 duplex)
{
	u16 bmcr, anar, gbcr;
	enum spd_duplex speed_duplex;
	int ret = 0;

	anar = r8152_mdio_read(tp, MII_ADVERTISE);
	anar &= ~(ADVERTISE_10HALF | ADVERTISE_10FULL |
		  ADVERTISE_100HALF | ADVERTISE_100FULL);
	if (tp->mii.supports_gmii) {
		gbcr = r8152_mdio_read(tp, MII_CTRL1000);
		gbcr &= ~(ADVERTISE_1000FULL | ADVERTISE_1000HALF);
	} else {
		gbcr = 0;
	}

	if (autoneg == AUTONEG_DISABLE) {
		if (speed == SPEED_10) {
			bmcr = 0;
			anar |= ADVERTISE_10HALF | ADVERTISE_10FULL;
			speed_duplex = FORCE_10M_HALF;
		} else if (speed == SPEED_100) {
			bmcr = BMCR_SPEED100;
			anar |= ADVERTISE_100HALF | ADVERTISE_100FULL;
			speed_duplex = FORCE_100M_HALF;
		} else if (speed == SPEED_1000 && tp->mii.supports_gmii) {
			bmcr = BMCR_SPEED1000;
			gbcr |= ADVERTISE_1000FULL | ADVERTISE_1000HALF;
			speed_duplex = NWAY_1000M_FULL;
		} else {
			ret = -EINVAL;
			goto out;
		}

		if (duplex == DUPLEX_FULL) {
			bmcr |= BMCR_FULLDPLX;
			if (speed != SPEED_1000)
				speed_duplex++;
		}
	} else {
		if (speed == SPEED_10) {
			if (duplex == DUPLEX_FULL) {
				anar |= ADVERTISE_10HALF | ADVERTISE_10FULL;
				speed_duplex = NWAY_10M_FULL;
			} else {
				anar |= ADVERTISE_10HALF;
				speed_duplex = NWAY_10M_HALF;
			}
		} else if (speed == SPEED_100) {
			if (duplex == DUPLEX_FULL) {
				anar |= ADVERTISE_10HALF | ADVERTISE_10FULL;
				anar |= ADVERTISE_100HALF | ADVERTISE_100FULL;
				speed_duplex = NWAY_100M_FULL;
			} else {
				anar |= ADVERTISE_10HALF;
				anar |= ADVERTISE_100HALF;
				speed_duplex = NWAY_100M_HALF;
			}
		} else if (speed == SPEED_1000 && tp->mii.supports_gmii) {
			if (duplex == DUPLEX_FULL) {
				anar |= ADVERTISE_10HALF | ADVERTISE_10FULL;
				anar |= ADVERTISE_100HALF | ADVERTISE_100FULL;
				gbcr |= ADVERTISE_1000FULL | ADVERTISE_1000HALF;
			} else {
				anar |= ADVERTISE_10HALF;
				anar |= ADVERTISE_100HALF;
				gbcr |= ADVERTISE_1000HALF;
			}
			speed_duplex = NWAY_1000M_FULL;
		} else {
			ret = -EINVAL;
			goto out;
		}

		bmcr = BMCR_ANENABLE | BMCR_ANRESTART;
	}

	if (test_and_clear_bit(PHY_RESET, &tp->flags))
		bmcr |= BMCR_RESET;

	if (tp->mii.supports_gmii)
		r8152_mdio_write(tp, MII_CTRL1000, gbcr);

	r8152_mdio_write(tp, MII_ADVERTISE, anar);
	r8152_mdio_write(tp, MII_BMCR, bmcr);

	switch (tp->version) {
	case RTL_VER_08:
	case RTL_VER_09:
		r8153b_ups_flags_w0w1(tp, ups_flags_speed(speed_duplex),
				      UPS_FLAGS_SPEED_MASK);
		break;

	default:
		break;
	}

	if (bmcr & BMCR_RESET) {
		int i;

		for (i = 0; i < 50; i++) {
			msleep(20);
			if ((r8152_mdio_read(tp, MII_BMCR) & BMCR_RESET) == 0)
				break;
		}
	}

out:
	return ret;
}

static void rtl8152_up(struct r8152 *tp)
{
	if (test_bit(RTL8152_UNPLUG, &tp->flags))
		return;

	r8152_aldps_en(tp, false);
	r8152b_exit_oob(tp);
	r8152_aldps_en(tp, true);
}

static void rtl8152_down(struct r8152 *tp)
{
	if (test_bit(RTL8152_UNPLUG, &tp->flags)) {
		rtl_drop_queued_tx(tp);
		return;
	}

	r8152_power_cut_en(tp, false);
	r8152_aldps_en(tp, false);
	r8152b_enter_oob(tp);
	r8152_aldps_en(tp, true);
	if (tp->version == RTL_VER_01)
		rtl8152_set_speed(tp, AUTONEG_ENABLE, SPEED_10, DUPLEX_FULL);
}

static void rtl8153_up(struct r8152 *tp)
{
	if (test_bit(RTL8152_UNPLUG, &tp->flags))
		return;

	tp->rtl_ops.u1u2_enable(tp, false);
	tp->rtl_ops.aldps_enable(tp, false);
	r8153_first_init(tp);
	tp->rtl_ops.aldps_enable(tp, true);
	tp->rtl_ops.u2p3_enable(tp, true);
	tp->rtl_ops.u1u2_enable(tp, true);
	usb_unlocked_enable_lpm(tp->udev);
}

static void rtl8153_down(struct r8152 *tp)
{
	if (test_bit(RTL8152_UNPLUG, &tp->flags)) {
		rtl_drop_queued_tx(tp);
		return;
	}

	tp->rtl_ops.u1u2_enable(tp, false);
	tp->rtl_ops.u2p3_enable(tp, false);
	tp->rtl_ops.power_cut_en(tp, false);
	tp->rtl_ops.aldps_enable(tp, false);
	r8153_enter_oob(tp);
	tp->rtl_ops.aldps_enable(tp, true);
}

static bool rtl8152_in_nway(struct r8152 *tp)
{
	u16 nway_state;

	ocp_write_word(tp, MCU_TYPE_PLA, PLA_OCP_GPHY_BASE, 0x2000);
	tp->ocp_base = 0x2000;
	ocp_write_byte(tp, MCU_TYPE_PLA, 0xb014, 0x4c);		/* phy state */
	nway_state = ocp_read_word(tp, MCU_TYPE_PLA, 0xb01a);

	/* bit 15: TXDIS_STATE, bit 14: ABD_STATE */
	if (nway_state & 0xc000)
		return false;
	else
		return true;
}

static bool rtl8153_in_nway(struct r8152 *tp)
{
	u16 phy_state = ocp_reg_read(tp, OCP_PHY_STATE) & 0xff;

	if (phy_state == TXDIS_STATE || phy_state == ABD_STATE)
		return false;
	else
		return true;
}

static void set_carrier(struct r8152 *tp)
{
	struct net_device *netdev = tp->netdev;
	u8 speed;

	speed = rtl8152_get_speed(tp);

	if (speed & LINK_STATUS) {
		if (!netif_carrier_ok(netdev)) {
			tp->rtl_ops.enable(tp);
			set_bit(RTL8152_SET_RX_MODE, &tp->flags);
			napi_disable(&tp->napi);
			netif_carrier_on(netdev);
			rtl_start_rx(tp);
			napi_enable(&tp->napi);
			pr_info("r8152 carrier on\n");
		}
	} else {
		if (netif_carrier_ok(netdev)) {
			netif_carrier_off(netdev);
			napi_disable(&tp->napi);
			tp->rtl_ops.disable(tp);
			napi_enable(&tp->napi);
			pr_info("r8152 carrier off\n");
		}
	}
}

static inline void __rtl_work_func(struct r8152 *tp)
{
	/* If the device is unplugged or !netif_running(), the workqueue
	 * doesn't need to wake the device, and could return directly.
	 */
	if (test_bit(RTL8152_UNPLUG, &tp->flags) || !netif_running(tp->netdev))
		return;

	if (usb_autopm_get_interface(tp->intf) < 0)
		return;

	if (!test_bit(WORK_ENABLE, &tp->flags))
		goto out1;

	if (!mutex_trylock(&tp->control)) {
		schedule_delayed_work(&tp->schedule, 0);
		goto out1;
	}

	if (test_and_clear_bit(RTL8152_LINK_CHG, &tp->flags))
		set_carrier(tp);

	if (test_bit(RTL8152_SET_RX_MODE, &tp->flags))
		_rtl8152_set_rx_mode(tp->netdev);

	/* don't schedule napi before linking */
	if (test_and_clear_bit(SCHEDULE_NAPI, &tp->flags) &&
	    netif_carrier_ok(tp->netdev))
		napi_schedule(&tp->napi);

	mutex_unlock(&tp->control);

out1:
	usb_autopm_put_interface(tp->intf);
}

static inline void __rtl_hw_phy_work_func(struct r8152 *tp)
{
	if (test_bit(RTL8152_UNPLUG, &tp->flags))
		return;

	if (usb_autopm_get_interface(tp->intf) < 0)
		return;

	mutex_lock(&tp->control);

	tp->rtl_ops.hw_phy_cfg(tp);

	rtl8152_set_speed(tp, tp->autoneg, tp->speed, tp->duplex);

	mutex_unlock(&tp->control);

	usb_autopm_put_interface(tp->intf);
}

#if LINUX_VERSION_CODE < KERNEL_VERSION(2, 6, 20)

static void rtl_work_func_t(void *data)
{
	struct r8152 *tp = (struct r8152 *)data;

	__rtl_work_func(tp);
}

static void rtl_hw_phy_work_func_t(void *data)
{
	struct r8152 *tp = (struct r8152 *)data;

	__rtl_hw_phy_work_func(tp);
}

#else

static void rtl_work_func_t(struct work_struct *work)
{
	struct r8152 *tp = container_of(work, struct r8152, schedule.work);

	__rtl_work_func(tp);
}

static void rtl_hw_phy_work_func_t(struct work_struct *work)
{
	struct r8152 *tp = container_of(work, struct r8152, hw_phy_work.work);

	__rtl_hw_phy_work_func(tp);
}

#endif

static int rtk_disable_diag(struct r8152 *tp)
{
	tp->rtk_enable_diag--;
	ocp_write_word(tp, MCU_TYPE_PLA, PLA_OCP_GPHY_BASE, tp->ocp_base);
	netif_info(tp, drv, tp->netdev, "disable rtk diag %d\n",
		   tp->rtk_enable_diag);
	mutex_unlock(&tp->control);
	usb_autopm_put_interface(tp->intf);

	return 0;
}

static int rtl8152_open(struct net_device *netdev)
{
	struct r8152 *tp = netdev_priv(netdev);
	int res = 0;

	if (unlikely(tp->rtk_enable_diag))
		return -EBUSY;

	res = alloc_all_mem(tp);
	if (res)
		goto out;
	pr_info("%s : memory allocation success!\n", __func__);

	res = usb_autopm_get_interface(tp->intf);
	if (res < 0) {
		free_all_mem(tp);
		goto out;
	}

	mutex_lock(&tp->control);

	tp->rtl_ops.up(tp);

	netif_carrier_off(netdev);
	netif_start_queue(netdev);
	set_bit(WORK_ENABLE, &tp->flags);

	res = usb_submit_urb(tp->intr_urb, GFP_KERNEL);
	if (res) {
		if (res == -ENODEV)
			netif_device_detach(tp->netdev);
		netif_warn(tp, ifup, netdev, "intr_urb submit failed: %d\n",
			   res);
		free_all_mem(tp);
	} else {
		napi_enable(&tp->napi);
	}

	mutex_unlock(&tp->control);

	usb_autopm_put_interface(tp->intf);

out:
	pr_info("%s : end of function!\n", __func__);
	return res;
}

static int rtl8152_close(struct net_device *netdev)
{
	struct r8152 *tp = netdev_priv(netdev);
	int res = 0;
	int timeleft = -1;

	clear_bit(WORK_ENABLE, &tp->flags);
	usb_kill_urb(tp->intr_urb);
	cancel_delayed_work_sync(&tp->schedule);
	netif_stop_queue(netdev);

	if (unlikely(tp->rtk_enable_diag)) {
		netif_err(tp, drv, tp->netdev, "rtk diag isn't disabled\n");
		rtk_disable_diag(tp);
	}
	napi_disable(&tp->napi);
	pr_info("%s : napi is disabled\n", __func__);

	res = usb_autopm_get_interface(tp->intf);
	if (res < 0 || test_bit(RTL8152_UNPLUG, &tp->flags)) {
		rtl_drop_queued_tx(tp);
		rtl_stop_rx(tp);
	} else {
		mutex_lock(&tp->control);

		tp->rtl_ops.down(tp);
#if defined(RTL8152_S5_WOL) && defined(CONFIG_PM)
		res = rtl_s5_wol(tp);
#endif
		mutex_unlock(&tp->control);

		usb_autopm_put_interface(tp->intf);
	}
	timeleft = wait_event_interruptible_timeout(tp->bottom_half_wait_q,
					tp->bottom_half_event, (tp->bottom_half_wait_time)*HZ);
	pr_info("%s : wait for end of rx_bottom , timeleft = %d\n", __func__, timeleft);

	free_all_mem(tp);

	return res;
}

static void rtl_tally_reset(struct r8152 *tp)
{
	u32 ocp_data;

	ocp_data = ocp_read_word(tp, MCU_TYPE_PLA, PLA_RSTTALLY);
	ocp_data |= TALLY_RESET;
	ocp_write_word(tp, MCU_TYPE_PLA, PLA_RSTTALLY, ocp_data);
}

static void r8152b_init(struct r8152 *tp)
{
	u32 ocp_data;
	u16 data;

	if (test_bit(RTL8152_UNPLUG, &tp->flags))
		return;

#if 0
	/* Clear EP3 Fifo before using interrupt transfer */
	if (ocp_read_byte(tp, MCU_TYPE_USB, 0xb963) & 0x80) {
		ocp_write_byte(tp, MCU_TYPE_USB, 0xb963, 0x08);
		ocp_write_byte(tp, MCU_TYPE_USB, 0xb963, 0x40);
		ocp_write_byte(tp, MCU_TYPE_USB, 0xb963, 0x00);
		ocp_write_byte(tp, MCU_TYPE_USB, 0xb968, 0x00);
		ocp_write_word(tp, MCU_TYPE_USB, 0xb010, 0x00e0);
		ocp_write_byte(tp, MCU_TYPE_USB, 0xb963, 0x04);
	}
#endif

	data = r8152_mdio_read(tp, MII_BMCR);
	if (data & BMCR_PDOWN) {
		data &= ~BMCR_PDOWN;
		r8152_mdio_write(tp, MII_BMCR, data);
	}

	r8152_aldps_en(tp, false);

	if (tp->version == RTL_VER_01) {
		ocp_data = ocp_read_word(tp, MCU_TYPE_PLA, PLA_LED_FEATURE);
		ocp_data &= ~LED_MODE_MASK;
		ocp_write_word(tp, MCU_TYPE_PLA, PLA_LED_FEATURE, ocp_data);
	}

	r8152_power_cut_en(tp, false);

	ocp_data = ocp_read_word(tp, MCU_TYPE_PLA, PLA_PHY_PWR);
	ocp_data |= TX_10M_IDLE_EN | PFM_PWM_SWITCH;
	ocp_write_word(tp, MCU_TYPE_PLA, PLA_PHY_PWR, ocp_data);
	ocp_data = ocp_read_dword(tp, MCU_TYPE_PLA, PLA_MAC_PWR_CTRL);
	ocp_data &= ~MCU_CLK_RATIO_MASK;
	ocp_data |= MCU_CLK_RATIO | D3_CLK_GATED_EN;
	ocp_write_dword(tp, MCU_TYPE_PLA, PLA_MAC_PWR_CTRL, ocp_data);
	ocp_data = GPHY_STS_MSK | SPEED_DOWN_MSK |
		   SPDWN_RXDV_MSK | SPDWN_LINKCHG_MSK;
	ocp_write_word(tp, MCU_TYPE_PLA, PLA_GPHY_INTR_IMR, ocp_data);

	ocp_data = ocp_read_word(tp, MCU_TYPE_USB, USB_USB_TIMER);
	ocp_data |= BIT(15);
	ocp_write_word(tp, MCU_TYPE_USB, USB_USB_TIMER, ocp_data);
	ocp_write_word(tp, MCU_TYPE_USB, 0xcbfc, 0x03e8);
	ocp_data &= ~BIT(15);
	ocp_write_word(tp, MCU_TYPE_USB, USB_USB_TIMER, ocp_data);

	rtl_tally_reset(tp);

	/* enable rx aggregation */
	ocp_data = ocp_read_word(tp, MCU_TYPE_USB, USB_USB_CTRL);
	ocp_data &= ~(RX_AGG_DISABLE | RX_ZERO_EN);
	ocp_write_word(tp, MCU_TYPE_USB, USB_USB_CTRL, ocp_data);
}

static void r8153_init(struct r8152 *tp)
{
	u32 ocp_data;
	u16 data;
	int i;

	if (test_bit(RTL8152_UNPLUG, &tp->flags))
		return;

	r8153_u1u2en(tp, false);

	for (i = 0; i < 500; i++) {
		if (ocp_read_word(tp, MCU_TYPE_PLA, PLA_BOOT_CTRL) &
		    AUTOLOAD_DONE)
			break;

		msleep(20);
		if (test_bit(RTL8152_UNPLUG, &tp->flags))
			break;
	}

	for (i = 0; i < 500; i++) {
		ocp_data = ocp_reg_read(tp, OCP_PHY_STATUS) & PHY_STAT_MASK;
		if (ocp_data == PHY_STAT_LAN_ON || ocp_data == PHY_STAT_PWRDN)
			break;
		msleep(20);
	}

	if (tp->version == RTL_VER_03 || tp->version == RTL_VER_04 ||
	    tp->version == RTL_VER_05)
		ocp_reg_write(tp, OCP_ADC_CFG, CKADSEL_L | ADC_EN | EN_EMI_L);

	data = r8152_mdio_read(tp, MII_BMCR);
	if (data & BMCR_PDOWN) {
		data &= ~BMCR_PDOWN;
		r8152_mdio_write(tp, MII_BMCR, data);
	}

	for (i = 0; i < 500; i++) {
		ocp_data = ocp_reg_read(tp, OCP_PHY_STATUS) & PHY_STAT_MASK;
		if (ocp_data == PHY_STAT_LAN_ON)
			break;
		msleep(20);
	}

	usb_unlocked_disable_lpm(tp->udev);
	r8153_u2p3en(tp, false);

	if (tp->version == RTL_VER_04) {
		ocp_data = ocp_read_word(tp, MCU_TYPE_USB, USB_SSPHYLINK2);
		ocp_data &= ~pwd_dn_scale_mask;
		ocp_data |= pwd_dn_scale(96);
		ocp_write_word(tp, MCU_TYPE_USB, USB_SSPHYLINK2, ocp_data);

		ocp_data = ocp_read_byte(tp, MCU_TYPE_USB, USB_USB2PHY);
		ocp_data |= USB2PHY_L1 | USB2PHY_SUSPEND;
		ocp_write_byte(tp, MCU_TYPE_USB, USB_USB2PHY, ocp_data);
	} else if (tp->version == RTL_VER_05) {
		ocp_data = ocp_read_byte(tp, MCU_TYPE_PLA, PLA_DMY_REG0);
		ocp_data &= ~ECM_ALDPS;
		ocp_write_byte(tp, MCU_TYPE_PLA, PLA_DMY_REG0, ocp_data);

		ocp_data = ocp_read_byte(tp, MCU_TYPE_USB, USB_CSR_DUMMY1);
		if (ocp_read_word(tp, MCU_TYPE_USB, USB_BURST_SIZE) == 0)
			ocp_data &= ~DYNAMIC_BURST;
		else
			ocp_data |= DYNAMIC_BURST;
		ocp_write_byte(tp, MCU_TYPE_USB, USB_CSR_DUMMY1, ocp_data);
	} else if (tp->version == RTL_VER_06) {
		ocp_data = ocp_read_byte(tp, MCU_TYPE_USB, USB_CSR_DUMMY1);
		if (ocp_read_word(tp, MCU_TYPE_USB, USB_BURST_SIZE) == 0)
			ocp_data &= ~DYNAMIC_BURST;
		else
			ocp_data |= DYNAMIC_BURST;
		ocp_write_byte(tp, MCU_TYPE_USB, USB_CSR_DUMMY1, ocp_data);
	}

	ocp_data = ocp_read_byte(tp, MCU_TYPE_USB, USB_CSR_DUMMY2);
	ocp_data |= EP4_FULL_FC;
	ocp_write_byte(tp, MCU_TYPE_USB, USB_CSR_DUMMY2, ocp_data);

	ocp_data = ocp_read_word(tp, MCU_TYPE_USB, USB_WDT11_CTRL);
	ocp_data &= ~TIMER11_EN;
	ocp_write_word(tp, MCU_TYPE_USB, USB_WDT11_CTRL, ocp_data);

	ocp_data = ocp_read_word(tp, MCU_TYPE_PLA, PLA_LED_FEATURE);
	ocp_data &= ~LED_MODE_MASK;
	ocp_write_word(tp, MCU_TYPE_PLA, PLA_LED_FEATURE, ocp_data);

	ocp_data = FIFO_EMPTY_1FB | ROK_EXIT_LPM;
	if (tp->version == RTL_VER_04 && tp->udev->speed < USB_SPEED_SUPER)
		ocp_data |= LPM_TIMER_500MS;
	else
		ocp_data |= LPM_TIMER_500US;
	ocp_write_byte(tp, MCU_TYPE_USB, USB_LPM_CTRL, ocp_data);

	ocp_data = ocp_read_word(tp, MCU_TYPE_USB, USB_AFE_CTRL2);
	ocp_data &= ~SEN_VAL_MASK;
	ocp_data |= SEN_VAL_NORMAL | SEL_RXIDLE;
	ocp_write_word(tp, MCU_TYPE_USB, USB_AFE_CTRL2, ocp_data);

	ocp_write_word(tp, MCU_TYPE_USB, USB_CONNECT_TIMER, 0x0001);

	/* MAC clock speed down */
	ocp_write_word(tp, MCU_TYPE_PLA, PLA_MAC_PWR_CTRL, 0);
	ocp_write_word(tp, MCU_TYPE_PLA, PLA_MAC_PWR_CTRL2, 0);
	ocp_write_word(tp, MCU_TYPE_PLA, PLA_MAC_PWR_CTRL3, 0);
	ocp_write_word(tp, MCU_TYPE_PLA, PLA_MAC_PWR_CTRL4, 0);

	r8153_power_cut_en(tp, false);
	r8153_u1u2en(tp, true);
<<<<<<< HEAD
=======
	usb_enable_lpm(tp->udev);
>>>>>>> 97fd5077

	/* MAC clock speed down */
	ocp_write_word(tp, MCU_TYPE_PLA, PLA_MAC_PWR_CTRL, 0);
	ocp_write_word(tp, MCU_TYPE_PLA, PLA_MAC_PWR_CTRL2, 0);
	ocp_write_word(tp, MCU_TYPE_PLA, PLA_MAC_PWR_CTRL3, 0);
	ocp_write_word(tp, MCU_TYPE_PLA, PLA_MAC_PWR_CTRL4, 0);

	rtl_tally_reset(tp);
	r8153_u2p3en(tp, true);

	switch (tp->udev->speed) {
	case USB_SPEED_SUPER:
#if LINUX_VERSION_CODE >= KERNEL_VERSION(4, 6, 0)
	case USB_SPEED_SUPER_PLUS:
#endif
		tp->coalesce = COALESCE_SUPER;
		break;
	case USB_SPEED_HIGH:
		tp->coalesce = COALESCE_HIGH;
		break;
	default:
		tp->coalesce = COALESCE_SLOW;
		break;
	}
}

static void r8153b_init(struct r8152 *tp)
{
	u32 ocp_data;
	u16 data;
	int i;

	if (test_bit(RTL8152_UNPLUG, &tp->flags))
		return;

	r8153b_u1u2en(tp, false);

	for (i = 0; i < 500; i++) {
		if (ocp_read_word(tp, MCU_TYPE_PLA, PLA_BOOT_CTRL) &
		    AUTOLOAD_DONE)
			break;

		msleep(20);
		if (test_bit(RTL8152_UNPLUG, &tp->flags))
			break;
	}

	for (i = 0; i < 500; i++) {
		ocp_data = ocp_reg_read(tp, OCP_PHY_STATUS) & PHY_STAT_MASK;
		if (ocp_data == PHY_STAT_LAN_ON || ocp_data == PHY_STAT_PWRDN)
			break;
		msleep(20);
	}

	data = r8152_mdio_read(tp, MII_BMCR);
	if (data & BMCR_PDOWN) {
		data &= ~BMCR_PDOWN;
		r8152_mdio_write(tp, MII_BMCR, data);
	}

	for (i = 0; i < 500; i++) {
		ocp_data = ocp_reg_read(tp, OCP_PHY_STATUS) & PHY_STAT_MASK;
		if (ocp_data == PHY_STAT_LAN_ON)
			break;
		msleep(20);
	}

	r8153_u2p3en(tp, false);

	/* MSC timer = 0xfff * 8ms = 32760 ms */
	ocp_write_word(tp, MCU_TYPE_USB, USB_MSC_TIMER, 0x0fff);

	/* U1/U2/L1 idle timer. 500 us */
	ocp_write_word(tp, MCU_TYPE_USB, USB_U1U2_TIMER, 500);

	r8153B_power_cut_en(tp, false);
	r8153b_ups_en(tp, false);
	r8153b_queue_wake(tp, false);
	r8153b_u1u2en(tp, true);

	/* MAC clock speed down */
	ocp_data = ocp_read_word(tp, MCU_TYPE_PLA, PLA_MAC_PWR_CTRL2);
	ocp_data |= MAC_CLK_SPDWN_EN;
	ocp_write_word(tp, MCU_TYPE_PLA, PLA_MAC_PWR_CTRL2, ocp_data);

	rtl_tally_reset(tp);

	tp->coalesce = 15000;	/* 15 us */
}

static bool rtl_vendor_mode(struct usb_interface *intf)
{
	struct usb_host_interface *alt = intf->cur_altsetting;

	return alt->desc.bInterfaceClass == USB_CLASS_VENDOR_SPEC;
}

static int rtl8152_pre_reset(struct usb_interface *intf)
{
	struct r8152 *tp = usb_get_intfdata(intf);
	struct net_device *netdev;

	if (!tp)
		return 0;

	netdev = tp->netdev;
	if (!netif_running(netdev))
		return 0;

	napi_disable(&tp->napi);
	clear_bit(WORK_ENABLE, &tp->flags);
	usb_kill_urb(tp->intr_urb);
	cancel_delayed_work_sync(&tp->schedule);
	if (netif_carrier_ok(netdev)) {
		netif_stop_queue(netdev);
		mutex_lock(&tp->control);
		tp->rtl_ops.disable(tp);
		mutex_unlock(&tp->control);
	}

	return 0;
}

static int rtl8152_post_reset(struct usb_interface *intf)
{
	struct r8152 *tp = usb_get_intfdata(intf);
	struct net_device *netdev;

	if (!tp)
		return 0;

	netdev = tp->netdev;
	if (!netif_running(netdev))
		return 0;

	set_bit(WORK_ENABLE, &tp->flags);
	if (netif_carrier_ok(netdev)) {
		mutex_lock(&tp->control);
		tp->rtl_ops.enable(tp);
		rtl8152_set_rx_mode(netdev);
		mutex_unlock(&tp->control);
		netif_wake_queue(netdev);
	}

	napi_enable(&tp->napi);

	return 0;
}

static bool delay_autosuspend(struct r8152 *tp)
{
	bool sw_linking = !!netif_carrier_ok(tp->netdev);
	bool hw_linking = !!(rtl8152_get_speed(tp) & LINK_STATUS);

#if LINUX_VERSION_CODE < KERNEL_VERSION(2, 6, 36)
#define work_busy(x)	0
#endif
	/* This means a linking change occurs and the driver doesn't detect it,
	 * yet. If the driver has disabled tx/rx and hw is linking on, the
	 * device wouldn't wake up by receiving any packet.
	 */
	if (work_busy(&tp->schedule.work) || sw_linking != hw_linking)
		return true;

	/* If the linking down is occurred by nway, the device may miss the
	 * linking change event. And it wouldn't wake when linking on.
	 */
	if (!sw_linking && tp->rtl_ops.in_nway(tp))
		return true;
	else
		return false;
}

static int rtl8152_rumtime_suspend(struct r8152 *tp)
{
	struct net_device *netdev = tp->netdev;
	int ret = 0;

	if (netif_running(netdev) && test_bit(WORK_ENABLE, &tp->flags)) {
		u32 rcr = 0;

		if (delay_autosuspend(tp)) {
			ret = -EBUSY;
			goto out1;
		}

		if (netif_carrier_ok(netdev)) {
			u32 ocp_data;

			rcr = ocp_read_dword(tp, MCU_TYPE_PLA, PLA_RCR);
			ocp_data = rcr & ~RCR_ACPT_ALL;
			ocp_write_dword(tp, MCU_TYPE_PLA, PLA_RCR, ocp_data);
			rxdy_gated_en(tp, true);
			ocp_data = ocp_read_byte(tp, MCU_TYPE_PLA,
						 PLA_OOB_CTRL);
			if (!(ocp_data & RXFIFO_EMPTY)) {
				rxdy_gated_en(tp, false);
				ocp_write_dword(tp, MCU_TYPE_PLA, PLA_RCR, rcr);
				ret = -EBUSY;
				goto out1;
			}
		}

		clear_bit(WORK_ENABLE, &tp->flags);
		usb_kill_urb(tp->intr_urb);

		tp->rtl_ops.autosuspend_en(tp, true);

		if (netif_carrier_ok(netdev)) {
			napi_disable(&tp->napi);
			rtl_stop_rx(tp);
			rxdy_gated_en(tp, false);
			ocp_write_dword(tp, MCU_TYPE_PLA, PLA_RCR, rcr);
			napi_enable(&tp->napi);
		}
	}

	set_bit(SELECTIVE_SUSPEND, &tp->flags);

out1:
	return ret;
}

static int rtl8152_system_suspend(struct r8152 *tp)
{
	struct net_device *netdev = tp->netdev;
	int ret = 0;

	netif_device_detach(netdev);

	if (netif_running(netdev) && test_bit(WORK_ENABLE, &tp->flags)) {
		clear_bit(WORK_ENABLE, &tp->flags);
		usb_kill_urb(tp->intr_urb);
		napi_disable(&tp->napi);
		cancel_delayed_work_sync(&tp->schedule);
		tp->rtl_ops.down(tp);
		napi_enable(&tp->napi);
	}

	return ret;
}

static int rtl8152_suspend(struct usb_interface *intf, pm_message_t message)
{
	struct r8152 *tp = usb_get_intfdata(intf);
	int ret;

	mutex_lock(&tp->control);

	if (PMSG_IS_AUTO(message))
		ret = rtl8152_rumtime_suspend(tp);
	else
		ret = rtl8152_system_suspend(tp);

	mutex_unlock(&tp->control);

	return ret;
}

static int rtl8152_resume(struct usb_interface *intf)
{
	struct r8152 *tp = usb_get_intfdata(intf);

	mutex_lock(&tp->control);

	if (!test_bit(SELECTIVE_SUSPEND, &tp->flags))
		netif_device_attach(tp->netdev);

	if (netif_running(tp->netdev) && tp->netdev->flags & IFF_UP) {
		if (test_bit(SELECTIVE_SUSPEND, &tp->flags)) {
			tp->rtl_ops.autosuspend_en(tp, false);
			clear_bit(SELECTIVE_SUSPEND, &tp->flags);
			napi_disable(&tp->napi);
			set_bit(WORK_ENABLE, &tp->flags);
			if (netif_carrier_ok(tp->netdev))
				rtl_start_rx(tp);
			napi_enable(&tp->napi);
		} else {
			tp->rtl_ops.up(tp);
			netif_carrier_off(tp->netdev);
			set_bit(WORK_ENABLE, &tp->flags);
		}
		usb_submit_urb(tp->intr_urb, GFP_KERNEL);
	} else if (test_bit(SELECTIVE_SUSPEND, &tp->flags)) {
		if (tp->netdev->flags & IFF_UP)
			tp->rtl_ops.autosuspend_en(tp, false);
		clear_bit(SELECTIVE_SUSPEND, &tp->flags);
	}

	mutex_unlock(&tp->control);

	return 0;
}

static int rtl8152_reset_resume(struct usb_interface *intf)
{
	struct r8152 *tp = usb_get_intfdata(intf);

	clear_bit(SELECTIVE_SUSPEND, &tp->flags);
	mutex_lock(&tp->control);
	tp->rtl_ops.init(tp);
	queue_delayed_work(system_long_wq, &tp->hw_phy_work, 0);
	mutex_unlock(&tp->control);
	return rtl8152_resume(intf);
}

static void rtl8152_get_wol(struct net_device *dev, struct ethtool_wolinfo *wol)
{
	struct r8152 *tp = netdev_priv(dev);

	if (unlikely(tp->rtk_enable_diag))
		return;

	if (usb_autopm_get_interface(tp->intf) < 0)
		return;

	if (!rtl_can_wakeup(tp)) {
		wol->supported = 0;
		wol->wolopts = 0;
	} else {
		mutex_lock(&tp->control);
		wol->supported = WAKE_ANY;
		wol->wolopts = __rtl_get_wol(tp);
		mutex_unlock(&tp->control);
	}

	usb_autopm_put_interface(tp->intf);
}

static int rtl8152_set_wol(struct net_device *dev, struct ethtool_wolinfo *wol)
{
	struct r8152 *tp = netdev_priv(dev);
	int ret;

	if (!rtl_can_wakeup(tp))
		return -EOPNOTSUPP;

	if (unlikely(tp->rtk_enable_diag))
		return -EBUSY;

	ret = usb_autopm_get_interface(tp->intf);
	if (ret < 0)
		goto out_set_wol;

	mutex_lock(&tp->control);

	__rtl_set_wol(tp, wol->wolopts);
	tp->saved_wolopts = wol->wolopts & WAKE_ANY;

	mutex_unlock(&tp->control);

	usb_autopm_put_interface(tp->intf);

out_set_wol:
	return ret;
}

static u32 rtl8152_get_msglevel(struct net_device *dev)
{
	struct r8152 *tp = netdev_priv(dev);

	return tp->msg_enable;
}

static void rtl8152_set_msglevel(struct net_device *dev, u32 value)
{
	struct r8152 *tp = netdev_priv(dev);

	tp->msg_enable = value;
}

static void rtl8152_get_drvinfo(struct net_device *netdev,
				struct ethtool_drvinfo *info)
{
	struct r8152 *tp = netdev_priv(netdev);

	strlcpy(info->driver, MODULENAME, sizeof(info->driver));
	strlcpy(info->version, DRIVER_VERSION, sizeof(info->version));
	usb_make_path(tp->udev, info->bus_info, sizeof(info->bus_info));
}

static
int rtl8152_get_settings(struct net_device *netdev, struct ethtool_cmd *cmd)
{
	struct r8152 *tp = netdev_priv(netdev);
	u16 bmcr, bmsr, ctrl1000 = 0, stat1000 = 0;
	int ret, advert;

	if (unlikely(tp->rtk_enable_diag))
		return -EBUSY;

	ret = usb_autopm_get_interface(tp->intf);
	if (ret < 0)
		goto out;

	cmd->supported =
	    (SUPPORTED_10baseT_Half | SUPPORTED_10baseT_Full |
	     SUPPORTED_100baseT_Half | SUPPORTED_100baseT_Full |
	     SUPPORTED_Autoneg | SUPPORTED_MII);
	if (tp->mii.supports_gmii)
		cmd->supported |= SUPPORTED_1000baseT_Full;

	/* only supports twisted-pair */
	cmd->port = PORT_MII;

	/* only supports internal transceiver */
	cmd->transceiver = XCVR_INTERNAL;
	cmd->phy_address = 32;
#if LINUX_VERSION_CODE > KERNEL_VERSION(2, 6, 30)
	cmd->mdio_support = ETH_MDIO_SUPPORTS_C22;
#endif
	cmd->advertising = ADVERTISED_MII;

	mutex_lock(&tp->control);

	bmcr = r8152_mdio_read(tp, MII_BMCR);
	bmsr = r8152_mdio_read(tp, MII_BMSR);
	if (tp->mii.supports_gmii) {
		ctrl1000 = r8152_mdio_read(tp, MII_CTRL1000);
		stat1000 = r8152_mdio_read(tp, MII_STAT1000);
	}

	advert = r8152_mdio_read(tp, MII_ADVERTISE);
	if (advert & ADVERTISE_10HALF)
		cmd->advertising |= ADVERTISED_10baseT_Half;
	if (advert & ADVERTISE_10FULL)
		cmd->advertising |= ADVERTISED_10baseT_Full;
	if (advert & ADVERTISE_100HALF)
		cmd->advertising |= ADVERTISED_100baseT_Half;
	if (advert & ADVERTISE_100FULL)
		cmd->advertising |= ADVERTISED_100baseT_Full;
	if (advert & ADVERTISE_PAUSE_CAP)
		cmd->advertising |= ADVERTISED_Pause;
	if (advert & ADVERTISE_PAUSE_ASYM)
		cmd->advertising |= ADVERTISED_Asym_Pause;
	if (tp->mii.supports_gmii) {
		if (ctrl1000 & ADVERTISE_1000HALF)
			cmd->advertising |= ADVERTISED_1000baseT_Half;
		if (ctrl1000 & ADVERTISE_1000FULL)
			cmd->advertising |= ADVERTISED_1000baseT_Full;
	}

#if LINUX_VERSION_CODE >= KERNEL_VERSION(2, 6, 31)
	if (bmsr & BMSR_ANEGCOMPLETE) {
		advert = r8152_mdio_read(tp, MII_LPA);
		if (advert & LPA_LPACK)
			cmd->lp_advertising |= ADVERTISED_Autoneg;
		if (advert & ADVERTISE_10HALF)
			cmd->lp_advertising |=
				ADVERTISED_10baseT_Half;
		if (advert & ADVERTISE_10FULL)
			cmd->lp_advertising |=
				ADVERTISED_10baseT_Full;
		if (advert & ADVERTISE_100HALF)
			cmd->lp_advertising |=
				ADVERTISED_100baseT_Half;
		if (advert & ADVERTISE_100FULL)
			cmd->lp_advertising |=
				ADVERTISED_100baseT_Full;

		if (tp->mii.supports_gmii) {
			if (stat1000 & LPA_1000HALF)
				cmd->lp_advertising |=
					ADVERTISED_1000baseT_Half;
			if (stat1000 & LPA_1000FULL)
				cmd->lp_advertising |=
					ADVERTISED_1000baseT_Full;
		}
	} else {
		cmd->lp_advertising = 0;
	}
#endif

	if (bmcr & BMCR_ANENABLE) {
		cmd->advertising |= ADVERTISED_Autoneg;
		cmd->autoneg = AUTONEG_ENABLE;
	} else {
		cmd->autoneg = AUTONEG_DISABLE;
	}

	if (netif_carrier_ok(tp->netdev)) {
		u8 speed = rtl8152_get_speed(tp);

		if (speed & _100bps)
			cmd->speed = SPEED_100;
		else if (speed & _10bps)
			cmd->speed = SPEED_10;
		else if (tp->mii.supports_gmii && (speed & _1000bps))
			cmd->speed = SPEED_1000;

		cmd->duplex = (speed & FULL_DUP) ? DUPLEX_FULL : DUPLEX_HALF;
	} else {
		cmd->speed = 0;
		cmd->duplex = 255;
	}

	mutex_unlock(&tp->control);

	usb_autopm_put_interface(tp->intf);

out:
	return ret;
}

static int rtl8152_set_settings(struct net_device *dev, struct ethtool_cmd *cmd)
{
	struct r8152 *tp = netdev_priv(dev);
	int ret;

	if (unlikely(tp->rtk_enable_diag))
		return -EBUSY;

	ret = usb_autopm_get_interface(tp->intf);
	if (ret < 0)
		goto out;

	mutex_lock(&tp->control);

	ret = rtl8152_set_speed(tp, cmd->autoneg, cmd->speed, cmd->duplex);
	if (!ret) {
		tp->autoneg = cmd->autoneg;
		tp->speed = cmd->speed;
		tp->duplex = cmd->duplex;
	}

	mutex_unlock(&tp->control);

	usb_autopm_put_interface(tp->intf);

out:
	return ret;
}

static const char rtl8152_gstrings[][ETH_GSTRING_LEN] = {
	"tx_packets",
	"rx_packets",
	"tx_errors",
	"rx_errors",
	"rx_missed",
	"align_errors",
	"tx_single_collisions",
	"tx_multi_collisions",
	"rx_unicast",
	"rx_broadcast",
	"rx_multicast",
	"tx_aborted",
	"tx_underrun",
};

#if LINUX_VERSION_CODE < KERNEL_VERSION(2, 6, 33)
static int rtl8152_get_sset_count(struct net_device *dev)
{
	return ARRAY_SIZE(rtl8152_gstrings);
}
#else
static int rtl8152_get_sset_count(struct net_device *dev, int sset)
{
	switch (sset) {
	case ETH_SS_STATS:
		return ARRAY_SIZE(rtl8152_gstrings);
	default:
		return -EOPNOTSUPP;
	}
}
#endif

static void rtl8152_get_ethtool_stats(struct net_device *dev,
				      struct ethtool_stats *stats, u64 *data)
{
	struct r8152 *tp = netdev_priv(dev);
	struct tally_counter tally;

	if (unlikely(tp->rtk_enable_diag))
		return;

	if (usb_autopm_get_interface(tp->intf) < 0)
		return;

	generic_ocp_read(tp, PLA_TALLYCNT, sizeof(tally), &tally, MCU_TYPE_PLA);

	usb_autopm_put_interface(tp->intf);

	data[0] = le64_to_cpu(tally.tx_packets);
	data[1] = le64_to_cpu(tally.rx_packets);
	data[2] = le64_to_cpu(tally.tx_errors);
	data[3] = le32_to_cpu(tally.rx_errors);
	data[4] = le16_to_cpu(tally.rx_missed);
	data[5] = le16_to_cpu(tally.align_errors);
	data[6] = le32_to_cpu(tally.tx_one_collision);
	data[7] = le32_to_cpu(tally.tx_multi_collision);
	data[8] = le64_to_cpu(tally.rx_unicast);
	data[9] = le64_to_cpu(tally.rx_broadcast);
	data[10] = le32_to_cpu(tally.rx_multicast);
	data[11] = le16_to_cpu(tally.tx_aborted);
	data[12] = le16_to_cpu(tally.tx_underrun);
}

static void rtl8152_get_strings(struct net_device *dev, u32 stringset, u8 *data)
{
	switch (stringset) {
	case ETH_SS_STATS:
		memcpy(data, rtl8152_gstrings, sizeof(rtl8152_gstrings));
		break;
	}
}

#if LINUX_VERSION_CODE >= KERNEL_VERSION(3, 6, 0)
static int r8152_get_eee(struct r8152 *tp, struct ethtool_eee *eee)
{
	u32 ocp_data, lp, adv, supported = 0;
	u16 val;

	val = r8152_mmd_read(tp, MDIO_MMD_PCS, MDIO_PCS_EEE_ABLE);
	supported = mmd_eee_cap_to_ethtool_sup_t(val);

	val = r8152_mmd_read(tp, MDIO_MMD_AN, MDIO_AN_EEE_ADV);
	adv = mmd_eee_adv_to_ethtool_adv_t(val);

	val = r8152_mmd_read(tp, MDIO_MMD_AN, MDIO_AN_EEE_LPABLE);
	lp = mmd_eee_adv_to_ethtool_adv_t(val);

	ocp_data = ocp_read_word(tp, MCU_TYPE_PLA, PLA_EEE_CR);
	ocp_data &= EEE_RX_EN | EEE_TX_EN;

	eee->eee_enabled = !!ocp_data;
	eee->eee_active = !!(supported & adv & lp);
	eee->supported = supported;
	eee->advertised = adv;
	eee->lp_advertised = lp;

	return 0;
}

static int r8152_set_eee(struct r8152 *tp, struct ethtool_eee *eee)
{
	u16 val = ethtool_adv_to_mmd_eee_adv_t(eee->advertised);

	r8152_eee_en(tp, eee->eee_enabled);

	if (!eee->eee_enabled)
		val = 0;

	r8152_mmd_write(tp, MDIO_MMD_AN, MDIO_AN_EEE_ADV, val);

	return 0;
}

static int r8153_get_eee(struct r8152 *tp, struct ethtool_eee *eee)
{
	u32 ocp_data, lp, adv, supported = 0;
	u16 val;

	val = ocp_reg_read(tp, OCP_EEE_ABLE);
	supported = mmd_eee_cap_to_ethtool_sup_t(val);

	val = ocp_reg_read(tp, OCP_EEE_ADV);
	adv = mmd_eee_adv_to_ethtool_adv_t(val);

	val = ocp_reg_read(tp, OCP_EEE_LPABLE);
	lp = mmd_eee_adv_to_ethtool_adv_t(val);

	ocp_data = ocp_read_word(tp, MCU_TYPE_PLA, PLA_EEE_CR);
	ocp_data &= EEE_RX_EN | EEE_TX_EN;

	eee->eee_enabled = !!ocp_data;
	eee->eee_active = !!(supported & adv & lp);
	eee->supported = supported;
	eee->advertised = adv;
	eee->lp_advertised = lp;

	return 0;
}

static int r8153_set_eee(struct r8152 *tp, struct ethtool_eee *eee)
{
	u16 val = ethtool_adv_to_mmd_eee_adv_t(eee->advertised);

	r8153_eee_en(tp, eee->eee_enabled);

	if (!eee->eee_enabled)
		val = 0;

	ocp_reg_write(tp, OCP_EEE_ADV, val);

	return 0;
}

static int r8153b_set_eee(struct r8152 *tp, struct ethtool_eee *eee)
{
	u16 val = ethtool_adv_to_mmd_eee_adv_t(eee->advertised);

	r8153b_eee_en(tp, eee->eee_enabled);

	if (!eee->eee_enabled)
		val = 0;

	ocp_reg_write(tp, OCP_EEE_ADV, val);

	return 0;
}

static int
rtl_ethtool_get_eee(struct net_device *net, struct ethtool_eee *edata)
{
	struct r8152 *tp = netdev_priv(net);
	int ret;

	if (unlikely(tp->rtk_enable_diag))
		return -EBUSY;

	ret = usb_autopm_get_interface(tp->intf);
	if (ret < 0)
		goto out;

	mutex_lock(&tp->control);

	ret = tp->rtl_ops.eee_get(tp, edata);

	mutex_unlock(&tp->control);

	usb_autopm_put_interface(tp->intf);

out:
	return ret;
}

static int
rtl_ethtool_set_eee(struct net_device *net, struct ethtool_eee *edata)
{
	struct r8152 *tp = netdev_priv(net);
	int ret;

	if (unlikely(tp->rtk_enable_diag))
		return -EBUSY;

	ret = usb_autopm_get_interface(tp->intf);
	if (ret < 0)
		goto out;

	mutex_lock(&tp->control);

	ret = tp->rtl_ops.eee_set(tp, edata);
	if (!ret)
		ret = mii_nway_restart(&tp->mii);

	mutex_unlock(&tp->control);

	usb_autopm_put_interface(tp->intf);

out:
	return ret;
}
#endif /* LINUX_VERSION_CODE >= KERNEL_VERSION(3,6,0) */

static int rtl8152_nway_reset(struct net_device *dev)
{
	struct r8152 *tp = netdev_priv(dev);
	int ret;

	if (unlikely(tp->rtk_enable_diag))
		return -EBUSY;

	ret = usb_autopm_get_interface(tp->intf);
	if (ret < 0)
		goto out;

	mutex_lock(&tp->control);

	ret = mii_nway_restart(&tp->mii);

	mutex_unlock(&tp->control);

	usb_autopm_put_interface(tp->intf);

out:
	return ret;
}

static int rtl8152_get_coalesce(struct net_device *netdev,
				struct ethtool_coalesce *coalesce)
{
	struct r8152 *tp = netdev_priv(netdev);

	switch (tp->version) {
	case RTL_VER_01:
	case RTL_VER_02:
	case RTL_VER_07:
		return -EOPNOTSUPP;
	default:
		break;
	}

	coalesce->rx_coalesce_usecs = tp->coalesce;

	return 0;
}

static int rtl8152_set_coalesce(struct net_device *netdev,
				struct ethtool_coalesce *coalesce)
{
	struct r8152 *tp = netdev_priv(netdev);
	int ret;

	switch (tp->version) {
	case RTL_VER_01:
	case RTL_VER_02:
	case RTL_VER_07:
		return -EOPNOTSUPP;
	default:
		break;
	}

	if (coalesce->rx_coalesce_usecs > COALESCE_SLOW)
		return -EINVAL;

	ret = usb_autopm_get_interface(tp->intf);
	if (ret < 0)
		return ret;

	mutex_lock(&tp->control);

	if (tp->coalesce != coalesce->rx_coalesce_usecs) {
		tp->coalesce = coalesce->rx_coalesce_usecs;

		if (netif_running(tp->netdev) && netif_carrier_ok(netdev))
			r8153_set_rx_early_timeout(tp);
	}

	mutex_unlock(&tp->control);

	usb_autopm_put_interface(tp->intf);

	return ret;
}

static struct ethtool_ops ops = {
	.get_drvinfo = rtl8152_get_drvinfo,
	.get_settings = rtl8152_get_settings,
	.set_settings = rtl8152_set_settings,
	.get_link = ethtool_op_get_link,
	.nway_reset = rtl8152_nway_reset,
	.get_msglevel = rtl8152_get_msglevel,
	.set_msglevel = rtl8152_set_msglevel,
	.get_wol = rtl8152_get_wol,
	.set_wol = rtl8152_set_wol,
	.get_strings = rtl8152_get_strings,
	.get_sset_count = rtl8152_get_sset_count,
	.get_ethtool_stats = rtl8152_get_ethtool_stats,
#if LINUX_VERSION_CODE < KERNEL_VERSION(3, 3, 0)
	.get_tx_csum = ethtool_op_get_tx_csum,
	.set_tx_csum = ethtool_op_set_tx_csum,
	.get_sg = ethtool_op_get_sg,
	.set_sg = ethtool_op_set_sg,
#ifdef NETIF_F_TSO
	.get_tso = ethtool_op_get_tso,
	.set_tso = ethtool_op_set_tso,
#endif
#endif /* LINUX_VERSION_CODE < KERNEL_VERSION(3, 3, 0) */
	.get_coalesce = rtl8152_get_coalesce,
	.set_coalesce = rtl8152_set_coalesce,
#if LINUX_VERSION_CODE >= KERNEL_VERSION(3, 6, 0)
	.get_eee = rtl_ethtool_get_eee,
	.set_eee = rtl_ethtool_set_eee,
#endif /* LINUX_VERSION_CODE >= KERNEL_VERSION(3, 6, 0) */
};

static int rtltool_ioctl(struct r8152 *tp, struct ifreq *ifr)
{
	struct net_device *netdev = tp->netdev;
	struct rtltool_cmd my_cmd, *myptr;
	struct usb_device_info *uinfo;
	struct usb_device *udev;
	__le32	ocp_data;
	void	*buffer;
	int	ret;

	myptr = (struct rtltool_cmd *)ifr->ifr_data;
	if (copy_from_user(&my_cmd, myptr, sizeof(my_cmd)))
		return -EFAULT;

	ret = 0;

	switch (my_cmd.cmd) {
	case RTLTOOL_PLA_OCP_READ_DWORD:
		pla_ocp_read(tp, (u16)my_cmd.offset, sizeof(ocp_data),
			     &ocp_data);
		my_cmd.data = __le32_to_cpu(ocp_data);

		if (copy_to_user(myptr, &my_cmd, sizeof(my_cmd))) {
			ret = -EFAULT;
			break;
		}
		break;

	case RTLTOOL_PLA_OCP_WRITE_DWORD:
		if (!tp->rtk_enable_diag && net_ratelimit())
			netif_warn(tp, drv, netdev,
				   "rtk diag isn't enable\n");

		ocp_data = __cpu_to_le32(my_cmd.data);
		pla_ocp_write(tp, (u16)my_cmd.offset, (u16)my_cmd.byteen,
			      sizeof(ocp_data), &ocp_data);
		break;

	case RTLTOOL_USB_OCP_READ_DWORD:
		usb_ocp_read(tp, (u16)my_cmd.offset, sizeof(ocp_data),
			     &ocp_data);
		my_cmd.data = __le32_to_cpu(ocp_data);

		if (copy_to_user(myptr, &my_cmd, sizeof(my_cmd))) {
			ret = -EFAULT;
			break;
		}
		break;


	case RTLTOOL_USB_OCP_WRITE_DWORD:
		if (!tp->rtk_enable_diag && net_ratelimit())
			netif_warn(tp, drv, netdev,
				   "rtk diag isn't enable\n");

		ocp_data = __cpu_to_le32(my_cmd.data);
		usb_ocp_write(tp, (u16)my_cmd.offset, (u16)my_cmd.byteen,
			      sizeof(ocp_data), &ocp_data);
		break;

	case RTLTOOL_PLA_OCP_READ:
		buffer = kmalloc(my_cmd.data, GFP_KERNEL);
		if (!buffer) {
			ret = -ENOMEM;
			break;
		}

		pla_ocp_read(tp, (u16)my_cmd.offset, my_cmd.data, buffer);

		if (copy_to_user(my_cmd.buf, buffer, my_cmd.data))
			ret = -EFAULT;

		kfree(buffer);
		break;

	case RTLTOOL_PLA_OCP_WRITE:
		if (!tp->rtk_enable_diag && net_ratelimit())
			netif_warn(tp, drv, netdev,
				   "rtk diag isn't enable\n");

		buffer = kmalloc(my_cmd.data, GFP_KERNEL);
		if (!buffer) {
			ret = -ENOMEM;
			break;
		}

		if (copy_from_user(buffer, my_cmd.buf, my_cmd.data)) {
			ret = -EFAULT;
			kfree(buffer);
			break;
		}

		pla_ocp_write(tp, (u16)my_cmd.offset, (u16)my_cmd.byteen,
			      my_cmd.data, buffer);
		kfree(buffer);
		break;

	case RTLTOOL_USB_OCP_READ:
		buffer = kmalloc(my_cmd.data, GFP_KERNEL);
		if (!buffer) {
			ret = -ENOMEM;
			break;
		}

		usb_ocp_read(tp, (u16)my_cmd.offset, my_cmd.data, buffer);

		if (copy_to_user(my_cmd.buf, buffer, my_cmd.data))
			ret = -EFAULT;

		kfree(buffer);
		break;

	case RTLTOOL_USB_OCP_WRITE:
		if (!tp->rtk_enable_diag && net_ratelimit())
			netif_warn(tp, drv, netdev,
				   "rtk diag isn't enable\n");

		buffer = kmalloc(my_cmd.data, GFP_KERNEL);
		if (!buffer) {
			ret = -ENOMEM;
			break;
		}

		if (copy_from_user(buffer, my_cmd.buf, my_cmd.data)) {
			ret = -EFAULT;
			kfree(buffer);
			break;
		}

		usb_ocp_write(tp, (u16)my_cmd.offset, (u16)my_cmd.byteen,
			      my_cmd.data, buffer);
		kfree(buffer);
		break;

	case RTLTOOL_USB_INFO:
		uinfo = (struct usb_device_info *)&my_cmd.nic_info;
		udev = tp->udev;
		uinfo->idVendor = __le16_to_cpu(udev->descriptor.idVendor);
		uinfo->idProduct = __le16_to_cpu(udev->descriptor.idProduct);
		uinfo->bcdDevice = __le16_to_cpu(udev->descriptor.bcdDevice);
		strlcpy(uinfo->devpath, udev->devpath, sizeof(udev->devpath));
		pla_ocp_read(tp, PLA_IDR, sizeof(uinfo->dev_addr),
			     uinfo->dev_addr);

		if (copy_to_user(myptr, &my_cmd, sizeof(my_cmd)))
			ret = -EFAULT;

		break;

	case RTL_ENABLE_USB_DIAG:
		ret = usb_autopm_get_interface(tp->intf);
		if (ret < 0)
			break;

		mutex_lock(&tp->control);
		tp->rtk_enable_diag++;
		netif_info(tp, drv, netdev, "enable rtk diag %d\n",
			   tp->rtk_enable_diag);
		break;

	case RTL_DISABLE_USB_DIAG:
		if (!tp->rtk_enable_diag) {
			netif_err(tp, drv, netdev,
				  "Invalid using rtk diag\n");
			ret = -EPERM;
			break;
		}

		rtk_disable_diag(tp);
		break;

	default:
		ret = -EOPNOTSUPP;
		break;
	}

	return ret;
}

static int rtl8152_ioctl(struct net_device *netdev, struct ifreq *rq, int cmd)
{
	struct r8152 *tp = netdev_priv(netdev);
	struct mii_ioctl_data *data = if_mii(rq);
	int ret;

	if (test_bit(RTL8152_UNPLUG, &tp->flags))
		return -ENODEV;

	ret = usb_autopm_get_interface(tp->intf);
	if (ret < 0)
		goto out;

	switch (cmd) {
	case SIOCGMIIPHY:
		data->phy_id = R8152_PHY_ID; /* Internal PHY */
		break;

	case SIOCGMIIREG:
		if (unlikely(tp->rtk_enable_diag)) {
			ret = -EBUSY;
			break;
		}

		mutex_lock(&tp->control);
		data->val_out = r8152_mdio_read(tp, data->reg_num);
		mutex_unlock(&tp->control);
		break;

	case SIOCSMIIREG:
		if (!capable(CAP_NET_ADMIN)) {
			ret = -EPERM;
			break;
		}

		if (unlikely(tp->rtk_enable_diag)) {
			ret = -EBUSY;
			break;
		}

		mutex_lock(&tp->control);
		r8152_mdio_write(tp, data->reg_num, data->val_in);
		mutex_unlock(&tp->control);
		break;

	case SIOCDEVPRIVATE:
		if (!capable(CAP_NET_ADMIN)) {
			ret = -EPERM;
			break;
		}
		ret = rtltool_ioctl(tp, rq);
		break;

	default:
		ret = -EOPNOTSUPP;
	}

	usb_autopm_put_interface(tp->intf);

out:
	return ret;
}

static int rtl8152_change_mtu(struct net_device *dev, int new_mtu)
{
	struct r8152 *tp = netdev_priv(dev);
	int ret;

	switch (tp->version) {
	case RTL_VER_01:
	case RTL_VER_02:
	case RTL_VER_07:
		return eth_change_mtu(dev, new_mtu);
	default:
		break;
	}

	if (new_mtu < 68 || new_mtu > RTL8153_MAX_MTU)
		return -EINVAL;

	ret = usb_autopm_get_interface(tp->intf);
	if (ret < 0)
		return ret;

	mutex_lock(&tp->control);

	dev->mtu = new_mtu;

	if (netif_running(dev)) {
		u32 rms = new_mtu + VLAN_ETH_HLEN + CRC_SIZE;

		ocp_write_word(tp, MCU_TYPE_PLA, PLA_RMS, rms);

		if (netif_carrier_ok(dev))
			r8153_set_rx_early_size(tp);
	}

	mutex_unlock(&tp->control);

	usb_autopm_put_interface(tp->intf);

	return ret;
}

#if LINUX_VERSION_CODE >= KERNEL_VERSION(2, 6, 29)
static const struct net_device_ops rtl8152_netdev_ops = {
	.ndo_open		= rtl8152_open,
	.ndo_stop		= rtl8152_close,
	.ndo_do_ioctl		= rtl8152_ioctl,
	.ndo_start_xmit		= rtl8152_start_xmit,
	.ndo_tx_timeout		= rtl8152_tx_timeout,
#if LINUX_VERSION_CODE < KERNEL_VERSION(3, 0, 0)
	.ndo_vlan_rx_register	= rtl8152_vlan_rx_register,
#else
	.ndo_set_features	= rtl8152_set_features,
#endif /* LINUX_VERSION_CODE < KERNEL_VERSION(3, 0, 0) */
	.ndo_set_rx_mode	= rtl8152_set_rx_mode,
	.ndo_set_mac_address	= rtl8152_set_mac_address,
	.ndo_change_mtu		= rtl8152_change_mtu,
	.ndo_validate_addr	= eth_validate_addr,
#if LINUX_VERSION_CODE >= KERNEL_VERSION(3, 18, 4)
	.ndo_features_check	= rtl8152_features_check,
#endif /* LINUX_VERSION_CODE >= KERNEL_VERSION(3, 18, 4) */
};
#endif

static void r8152b_get_version(struct r8152 *tp)
{
	u32	ocp_data;
	u16	version;

	ocp_data = ocp_read_word(tp, MCU_TYPE_PLA, PLA_TCR1);
	version = (u16)(ocp_data & VERSION_MASK);

	switch (version) {
	case 0x4c00:
		tp->version = RTL_VER_01;
		break;
	case 0x4c10:
		tp->version = RTL_VER_02;
		break;
	case 0x5c00:
		tp->version = RTL_VER_03;
		tp->mii.supports_gmii = 1;
		break;
	case 0x5c10:
		tp->version = RTL_VER_04;
		tp->mii.supports_gmii = 1;
		break;
	case 0x5c20:
		tp->version = RTL_VER_05;
		tp->mii.supports_gmii = 1;
		break;
	case 0x5c30:
		tp->version = RTL_VER_06;
		tp->mii.supports_gmii = 1;
		break;
	case 0x4800:
		tp->version = RTL_VER_07;
		break;
	case 0x6000:
		tp->version = RTL_VER_08;
		tp->mii.supports_gmii = 1;
		break;
	case 0x6010:
		tp->version = RTL_VER_09;
		tp->mii.supports_gmii = 1;
		break;
	default:
		netif_info(tp, probe, tp->netdev,
			   "Unknown version 0x%04x\n", version);
		break;
	}
}

static void rtl8152_unload(struct r8152 *tp)
{
	if (test_bit(RTL8152_UNPLUG, &tp->flags))
		return;

	if (tp->version != RTL_VER_01)
		r8152_power_cut_en(tp, true);
}

static void rtl8153_unload(struct r8152 *tp)
{
	if (test_bit(RTL8152_UNPLUG, &tp->flags))
		return;

	tp->rtl_ops.power_cut_en(tp, false);
}

static void rtl_fake_enable(struct r8152 *tp, bool enable)
{
}

static int rtl_ops_init(struct r8152 *tp)
{
	struct rtl_ops *ops = &tp->rtl_ops;
	int ret = 0;

	switch (tp->version) {
	case RTL_VER_01:
	case RTL_VER_02:
	case RTL_VER_07:
		ops->init		= r8152b_init;
		ops->enable		= rtl8152_enable;
		ops->disable		= rtl8152_disable;
		ops->up			= rtl8152_up;
		ops->down		= rtl8152_down;
		ops->unload		= rtl8152_unload;
#if LINUX_VERSION_CODE >= KERNEL_VERSION(3, 6, 0)
		ops->eee_get		= r8152_get_eee;
		ops->eee_set		= r8152_set_eee;
#endif /* LINUX_VERSION_CODE >= KERNEL_VERSION(3,6,0) */
		ops->in_nway		= rtl8152_in_nway;
		ops->hw_phy_cfg		= r8152b_hw_phy_cfg;
		ops->aldps_enable	= r8152_aldps_en;
		ops->u1u2_enable	= rtl_fake_enable;
		ops->u2p3_enable	= rtl_fake_enable;
		ops->power_cut_en	= r8152_power_cut_en;
		ops->autosuspend_en	= rtl_runtime_suspend_enable;
		break;

	case RTL_VER_03:
	case RTL_VER_04:
	case RTL_VER_05:
	case RTL_VER_06:
		ops->init		= r8153_init;
		ops->enable		= rtl8153_enable;
		ops->disable		= rtl8153_disable;
		ops->up			= rtl8153_up;
		ops->down		= rtl8153_down;
		ops->unload		= rtl8153_unload;
#if LINUX_VERSION_CODE >= KERNEL_VERSION(3, 6, 0)
		ops->eee_get		= r8153_get_eee;
		ops->eee_set		= r8153_set_eee;
#endif /* LINUX_VERSION_CODE >= KERNEL_VERSION(3,6,0) */
		ops->in_nway		= rtl8153_in_nway;
		ops->hw_phy_cfg		= r8153_hw_phy_cfg;
		ops->aldps_enable	= r8153_aldps_en;
		ops->u1u2_enable	= r8153_u1u2en;
		ops->u2p3_enable	= r8153_u2p3en;
		ops->power_cut_en	= r8153_power_cut_en;
		ops->autosuspend_en	= rtl8153_runtime_enable;
		break;

	case RTL_VER_08:
	case RTL_VER_09:
		ops->init		= r8153b_init;
		ops->enable		= rtl8153_enable;
		ops->disable		= rtl8153_disable;
		ops->up			= rtl8153_up;
		ops->down		= rtl8153_down;
		ops->unload		= rtl8153_unload;
#if LINUX_VERSION_CODE >= KERNEL_VERSION(3, 6, 0)
		ops->eee_get		= r8153_get_eee;
		ops->eee_set		= r8153b_set_eee;
#endif /* LINUX_VERSION_CODE >= KERNEL_VERSION(3,6,0) */
		ops->in_nway		= rtl8153_in_nway;
		ops->hw_phy_cfg		= r8153b_hw_phy_cfg;
		ops->aldps_enable	= r8153b_aldps_en;
		ops->u1u2_enable	= r8153b_u1u2en;
		ops->u2p3_enable	= rtl_fake_enable;
		ops->power_cut_en	= r8153B_power_cut_en;
		ops->autosuspend_en	= rtl8153b_runtime_enable;
		break;

	default:
		ret = -ENODEV;
		netif_err(tp, probe, tp->netdev, "Unknown Device\n");
		break;
	}

	return ret;
}

static int rtl8152_probe(struct usb_interface *intf,
			 const struct usb_device_id *id)
{
	struct usb_device *udev = interface_to_usbdev(intf);
	struct r8152 *tp;
	struct net_device *netdev;
	int ret;

	if (!rtl_vendor_mode(intf)) {
#if LINUX_VERSION_CODE < KERNEL_VERSION(2, 6, 19)
		dev_err(&intf->dev, "The kernel too old to set configuration\n");
#else
		usb_driver_set_configuration(udev, 1);
#endif
		return -ENODEV;
	}

	if (intf->cur_altsetting->desc.bNumEndpoints < 3)
		return -ENODEV;

	usb_reset_device(udev);
	netdev = alloc_etherdev(sizeof(struct r8152));
	if (!netdev) {
		dev_err(&intf->dev, "Out of memory\n");
		return -ENOMEM;
	}

	SET_NETDEV_DEV(netdev, &intf->dev);
	tp = netdev_priv(netdev);
	tp->msg_enable = 0x7FFF;

	tp->udev = udev;
	tp->netdev = netdev;
	tp->intf = intf;

	r8152b_get_version(tp);
	ret = rtl_ops_init(tp);
	if (ret)
		goto out;

	mutex_init(&tp->control);
	INIT_DELAYED_WORK(&tp->schedule, rtl_work_func_t);
	INIT_DELAYED_WORK(&tp->hw_phy_work, rtl_hw_phy_work_func_t);

#if LINUX_VERSION_CODE < KERNEL_VERSION(2, 6, 29)
	netdev->open = rtl8152_open;
	netdev->stop = rtl8152_close;
	netdev->get_stats = rtl8152_get_stats;
	netdev->hard_start_xmit = rtl8152_start_xmit;
	netdev->tx_timeout = rtl8152_tx_timeout;
	netdev->change_mtu = rtl8152_change_mtu;
	netdev->set_mac_address = rtl8152_set_mac_address;
	netdev->do_ioctl = rtl8152_ioctl;
	netdev->set_multicast_list = rtl8152_set_rx_mode;
	netdev->vlan_rx_register = rtl8152_vlan_rx_register;
#if LINUX_VERSION_CODE < KERNEL_VERSION(2, 6, 22)
	netdev->vlan_rx_kill_vid = rtl8152_vlan_rx_kill_vid;
#endif /* LINUX_VERSION_CODE < KERNEL_VERSION(2,6,22) */
#else
	netdev->netdev_ops = &rtl8152_netdev_ops;
#endif /* HAVE_NET_DEVICE_OPS */

	netdev->watchdog_timeo = RTL8152_TX_TIMEOUT;

	netdev->features |= NETIF_F_RXCSUM | NETIF_F_IP_CSUM | NETIF_F_SG |
			    NETIF_F_TSO | NETIF_F_FRAGLIST | NETIF_F_IPV6_CSUM |
			    NETIF_F_TSO6 | NETIF_F_HW_VLAN_CTAG_RX |
			    NETIF_F_HW_VLAN_CTAG_TX;

#if LINUX_VERSION_CODE > KERNEL_VERSION(2, 6, 38)
	netdev->hw_features = NETIF_F_RXCSUM | NETIF_F_IP_CSUM | NETIF_F_SG |
			      NETIF_F_TSO | NETIF_F_FRAGLIST |
			      NETIF_F_IPV6_CSUM | NETIF_F_TSO6 |
			      NETIF_F_HW_VLAN_CTAG_RX | NETIF_F_HW_VLAN_CTAG_TX;
	netdev->vlan_features = NETIF_F_SG | NETIF_F_IP_CSUM | NETIF_F_TSO |
				NETIF_F_HIGHDMA | NETIF_F_FRAGLIST |
				NETIF_F_IPV6_CSUM | NETIF_F_TSO6;
#endif /* LINUX_VERSION_CODE > KERNEL_VERSION(2,6,38) */

	netdev->ethtool_ops = &ops;
#if LINUX_VERSION_CODE >= KERNEL_VERSION(2, 6, 26)
	netif_set_gso_max_size(netdev, RTL_LIMITED_TSO_SIZE);
#else
	netdev->features &= ~(NETIF_F_TSO | NETIF_F_TSO6);
#endif /* LINUX_VERSION_CODE > KERNEL_VERSION(2,6,25) */

	tp->mii.dev = netdev;
	tp->mii.mdio_read = read_mii_word;
	tp->mii.mdio_write = write_mii_word;
	tp->mii.phy_id_mask = 0x3f;
	tp->mii.reg_num_mask = 0x1f;
	tp->mii.phy_id = R8152_PHY_ID;

	tp->autoneg = AUTONEG_ENABLE;
	tp->speed = tp->mii.supports_gmii ? SPEED_1000 : SPEED_100;
	tp->duplex = DUPLEX_FULL;

	intf->needs_remote_wakeup = 1;

	if (!rtl_can_wakeup(tp))
		__rtl_set_wol(tp, 0);
	else
		tp->saved_wolopts = __rtl_get_wol(tp);

	tp->rtl_ops.init(tp);
	queue_delayed_work(system_long_wq, &tp->hw_phy_work, 0);
	set_ethernet_addr(tp);

	usb_set_intfdata(intf, tp);
	netif_napi_add(netdev, &tp->napi, r8152_poll, RTL8152_NAPI_WEIGHT);

	ret = register_netdev(netdev);
	if (ret != 0) {
		netif_err(tp, probe, netdev, "couldn't register the device\n");
		goto out1;
	}

	if (tp->saved_wolopts)
		device_set_wakeup_enable(&udev->dev, true);
	else
		device_set_wakeup_enable(&udev->dev, false);

	/* usb_enable_autosuspend(udev); */

	netif_info(tp, probe, netdev, "%s\n", DRIVER_VERSION);
	netif_info(tp, probe, netdev, "%s\n", PATENTS);
	tp->bottom_half_event = 1;
	tp->bottom_half_wait_time = 3;
	init_waitqueue_head(&tp->bottom_half_wait_q);


	return 0;

out1:
	netif_napi_del(&tp->napi);
	usb_set_intfdata(intf, NULL);
out:
	free_netdev(netdev);
	return ret;
}

static void rtl8152_disconnect(struct usb_interface *intf)
{
	struct r8152 *tp = usb_get_intfdata(intf);

	usb_set_intfdata(intf, NULL);
	if (tp) {
		struct usb_device *udev = tp->udev;

		if (udev->state == USB_STATE_NOTATTACHED)
			set_bit(RTL8152_UNPLUG, &tp->flags);

		netif_device_detach(tp->netdev);
		netif_napi_del(&tp->napi);
		unregister_netdev(tp->netdev);
		cancel_delayed_work_sync(&tp->hw_phy_work);
		tp->rtl_ops.unload(tp);
		free_netdev(tp->netdev);
	}
}

#define REALTEK_USB_DEVICE_INTERFACE_CLASS(vend, prod)	\
	USB_DEVICE_INTERFACE_CLASS(vend, prod, USB_CLASS_VENDOR_SPEC)


#define REALTEK_USB_DEVICE_INTERFACE_CLASS_AND_INTERFACE_INFO(vend, prod)	\
	USB_DEVICE_AND_INTERFACE_INFO(vend, prod, USB_CLASS_COMM, \
				      USB_CDC_SUBCLASS_ETHERNET, \
				      USB_CDC_PROTO_NONE) \

/* table of devices that work with this driver */
<<<<<<< HEAD
static struct usb_device_id rtl8152_table[] = {
	/* Realtek */
	{REALTEK_USB_DEVICE_INTERFACE_CLASS(VENDOR_ID_REALTEK, 0x8050)},
	{REALTEK_USB_DEVICE_INTERFACE_CLASS_AND_INTERFACE_INFO(VENDOR_ID_REALTEK, 0x8050)},

	{REALTEK_USB_DEVICE_INTERFACE_CLASS(VENDOR_ID_REALTEK, 0x8152)},
	{REALTEK_USB_DEVICE_INTERFACE_CLASS_AND_INTERFACE_INFO(VENDOR_ID_REALTEK, 0x8152)},

	{REALTEK_USB_DEVICE_INTERFACE_CLASS(VENDOR_ID_REALTEK, 0x8153)},
	{REALTEK_USB_DEVICE_INTERFACE_CLASS_AND_INTERFACE_INFO(VENDOR_ID_REALTEK, 0x8153)},
	/* Samsung */
	{REALTEK_USB_DEVICE_INTERFACE_CLASS(VENDOR_ID_SAMSUNG, 0xa101)},
	{REALTEK_USB_DEVICE_INTERFACE_CLASS_AND_INTERFACE_INFO(VENDOR_ID_SAMSUNG, 0xa101)},

	/* Lenovo */
	{REALTEK_USB_DEVICE_INTERFACE_CLASS(VENDOR_ID_LENOVO, 0x304f)},
	{REALTEK_USB_DEVICE_INTERFACE_CLASS_AND_INTERFACE_INFO(VENDOR_ID_LENOVO, 0x304f)},
	{REALTEK_USB_DEVICE_INTERFACE_CLASS(VENDOR_ID_LENOVO, 0x3052)},
	{REALTEK_USB_DEVICE_INTERFACE_CLASS_AND_INTERFACE_INFO(VENDOR_ID_LENOVO, 0x3052)},
	{REALTEK_USB_DEVICE_INTERFACE_CLASS(VENDOR_ID_LENOVO, 0x3054)},
	{REALTEK_USB_DEVICE_INTERFACE_CLASS_AND_INTERFACE_INFO(VENDOR_ID_LENOVO, 0x3054)},
	{REALTEK_USB_DEVICE_INTERFACE_CLASS(VENDOR_ID_LENOVO, 0x3057)},
	{REALTEK_USB_DEVICE_INTERFACE_CLASS_AND_INTERFACE_INFO(VENDOR_ID_LENOVO, 0x3057)},
	{REALTEK_USB_DEVICE_INTERFACE_CLASS(VENDOR_ID_LENOVO, 0x3062)},
	{REALTEK_USB_DEVICE_INTERFACE_CLASS_AND_INTERFACE_INFO(VENDOR_ID_LENOVO, 0x3062)},
	{REALTEK_USB_DEVICE_INTERFACE_CLASS(VENDOR_ID_LENOVO, 0x3069)},
	{REALTEK_USB_DEVICE_INTERFACE_CLASS_AND_INTERFACE_INFO(VENDOR_ID_LENOVO, 0x3069)},
	{REALTEK_USB_DEVICE_INTERFACE_CLASS(VENDOR_ID_LENOVO, 0x7205)},
	{REALTEK_USB_DEVICE_INTERFACE_CLASS_AND_INTERFACE_INFO(VENDOR_ID_LENOVO, 0x7205)},
	{REALTEK_USB_DEVICE_INTERFACE_CLASS(VENDOR_ID_LENOVO, 0x720a)},
	{REALTEK_USB_DEVICE_INTERFACE_CLASS_AND_INTERFACE_INFO(VENDOR_ID_LENOVO, 0x720a)},
	{REALTEK_USB_DEVICE_INTERFACE_CLASS(VENDOR_ID_LENOVO, 0x720b)},
	{REALTEK_USB_DEVICE_INTERFACE_CLASS_AND_INTERFACE_INFO(VENDOR_ID_LENOVO, 0x720b)},
	{REALTEK_USB_DEVICE_INTERFACE_CLASS(VENDOR_ID_LENOVO, 0x720c)},
	{REALTEK_USB_DEVICE_INTERFACE_CLASS_AND_INTERFACE_INFO(VENDOR_ID_LENOVO, 0x720c)},
	{REALTEK_USB_DEVICE_INTERFACE_CLASS(VENDOR_ID_LENOVO, 0x7214)},
	{REALTEK_USB_DEVICE_INTERFACE_CLASS_AND_INTERFACE_INFO(VENDOR_ID_LENOVO, 0x7214)},

	/* TP-LINK */
	{REALTEK_USB_DEVICE_INTERFACE_CLASS(VENDOR_ID_TPLINK, 0x0601)},
	{REALTEK_USB_DEVICE_INTERFACE_CLASS_AND_INTERFACE_INFO(VENDOR_ID_TPLINK, 0x0601)},

	/* Nvidia */
	{REALTEK_USB_DEVICE_INTERFACE_CLASS(VENDOR_ID_NVIDIA,  0x09ff)},
	{REALTEK_USB_DEVICE_INTERFACE_CLASS_AND_INTERFACE_INFO(VENDOR_ID_NVIDIA,  0x09ff)},
=======
static const struct usb_device_id rtl8152_table[] = {
	{REALTEK_USB_DEVICE(VENDOR_ID_REALTEK, 0x8050)},
	{REALTEK_USB_DEVICE(VENDOR_ID_REALTEK, 0x8152)},
	{REALTEK_USB_DEVICE(VENDOR_ID_REALTEK, 0x8153)},
	{REALTEK_USB_DEVICE(VENDOR_ID_MICROSOFT, 0x07ab)},
	{REALTEK_USB_DEVICE(VENDOR_ID_MICROSOFT, 0x07c6)},
	{REALTEK_USB_DEVICE(VENDOR_ID_MICROSOFT, 0x0927)},
	{REALTEK_USB_DEVICE(VENDOR_ID_SAMSUNG, 0xa101)},
	{REALTEK_USB_DEVICE(VENDOR_ID_LENOVO,  0x304f)},
	{REALTEK_USB_DEVICE(VENDOR_ID_LENOVO,  0x3062)},
	{REALTEK_USB_DEVICE(VENDOR_ID_LENOVO,  0x3069)},
	{REALTEK_USB_DEVICE(VENDOR_ID_LENOVO,  0x7205)},
	{REALTEK_USB_DEVICE(VENDOR_ID_LENOVO,  0x720c)},
	{REALTEK_USB_DEVICE(VENDOR_ID_LENOVO,  0x7214)},
	{REALTEK_USB_DEVICE(VENDOR_ID_LENOVO,  0x721e)},
	{REALTEK_USB_DEVICE(VENDOR_ID_LENOVO,  0xa387)},
	{REALTEK_USB_DEVICE(VENDOR_ID_LINKSYS, 0x0041)},
	{REALTEK_USB_DEVICE(VENDOR_ID_NVIDIA,  0x09ff)},
	{REALTEK_USB_DEVICE(VENDOR_ID_TPLINK,  0x0601)},
>>>>>>> 97fd5077
	{}
};

MODULE_DEVICE_TABLE(usb, rtl8152_table);

static struct usb_driver rtl8152_driver = {
	.name =		MODULENAME,
	.id_table =	rtl8152_table,
	.probe =	rtl8152_probe,
	.disconnect =	rtl8152_disconnect,
	.suspend =	rtl8152_suspend,
	.resume =	rtl8152_resume,
	.reset_resume =	rtl8152_reset_resume,
	.pre_reset =	rtl8152_pre_reset,
	.post_reset =	rtl8152_post_reset,
	.supports_autosuspend = 1,
#if LINUX_VERSION_CODE >= KERNEL_VERSION(3, 5, 0)
	.disable_hub_initiated_lpm = 1,
#endif
};

module_usb_driver(rtl8152_driver);

MODULE_AUTHOR(DRIVER_AUTHOR);
MODULE_DESCRIPTION(DRIVER_DESC);
MODULE_LICENSE("GPL");<|MERGE_RESOLUTION|>--- conflicted
+++ resolved
@@ -2951,32 +2951,9 @@
 
 static void rtl8153_runtime_enable(struct r8152 *tp, bool enable)
 {
-<<<<<<< HEAD
 	rtl_runtime_suspend_enable(tp, enable);
 	tp->rtl_ops.u1u2_enable(tp, !enable);
 	tp->rtl_ops.u2p3_enable(tp, !enable);
-=======
-	if (enable) {
-		r8153_u1u2en(tp, false);
-		r8153_u2p3en(tp, false);
-		rtl_runtime_suspend_enable(tp, true);
-	} else {
-		rtl_runtime_suspend_enable(tp, false);
-
-		switch (tp->version) {
-		case RTL_VER_03:
-		case RTL_VER_04:
-			break;
-		case RTL_VER_05:
-		case RTL_VER_06:
-		default:
-			r8153_u2p3en(tp, true);
-			break;
-		}
-
-		r8153_u1u2en(tp, true);
-	}
->>>>>>> 97fd5077
 }
 
 static void rtl8153b_runtime_enable(struct r8152 *tp, bool enable)
@@ -5961,10 +5938,6 @@
 
 	r8153_power_cut_en(tp, false);
 	r8153_u1u2en(tp, true);
-<<<<<<< HEAD
-=======
-	usb_enable_lpm(tp->udev);
->>>>>>> 97fd5077
 
 	/* MAC clock speed down */
 	ocp_write_word(tp, MCU_TYPE_PLA, PLA_MAC_PWR_CTRL, 0);
@@ -7458,7 +7431,6 @@
 				      USB_CDC_PROTO_NONE) \
 
 /* table of devices that work with this driver */
-<<<<<<< HEAD
 static struct usb_device_id rtl8152_table[] = {
 	/* Realtek */
 	{REALTEK_USB_DEVICE_INTERFACE_CLASS(VENDOR_ID_REALTEK, 0x8050)},
@@ -7504,27 +7476,6 @@
 	/* Nvidia */
 	{REALTEK_USB_DEVICE_INTERFACE_CLASS(VENDOR_ID_NVIDIA,  0x09ff)},
 	{REALTEK_USB_DEVICE_INTERFACE_CLASS_AND_INTERFACE_INFO(VENDOR_ID_NVIDIA,  0x09ff)},
-=======
-static const struct usb_device_id rtl8152_table[] = {
-	{REALTEK_USB_DEVICE(VENDOR_ID_REALTEK, 0x8050)},
-	{REALTEK_USB_DEVICE(VENDOR_ID_REALTEK, 0x8152)},
-	{REALTEK_USB_DEVICE(VENDOR_ID_REALTEK, 0x8153)},
-	{REALTEK_USB_DEVICE(VENDOR_ID_MICROSOFT, 0x07ab)},
-	{REALTEK_USB_DEVICE(VENDOR_ID_MICROSOFT, 0x07c6)},
-	{REALTEK_USB_DEVICE(VENDOR_ID_MICROSOFT, 0x0927)},
-	{REALTEK_USB_DEVICE(VENDOR_ID_SAMSUNG, 0xa101)},
-	{REALTEK_USB_DEVICE(VENDOR_ID_LENOVO,  0x304f)},
-	{REALTEK_USB_DEVICE(VENDOR_ID_LENOVO,  0x3062)},
-	{REALTEK_USB_DEVICE(VENDOR_ID_LENOVO,  0x3069)},
-	{REALTEK_USB_DEVICE(VENDOR_ID_LENOVO,  0x7205)},
-	{REALTEK_USB_DEVICE(VENDOR_ID_LENOVO,  0x720c)},
-	{REALTEK_USB_DEVICE(VENDOR_ID_LENOVO,  0x7214)},
-	{REALTEK_USB_DEVICE(VENDOR_ID_LENOVO,  0x721e)},
-	{REALTEK_USB_DEVICE(VENDOR_ID_LENOVO,  0xa387)},
-	{REALTEK_USB_DEVICE(VENDOR_ID_LINKSYS, 0x0041)},
-	{REALTEK_USB_DEVICE(VENDOR_ID_NVIDIA,  0x09ff)},
-	{REALTEK_USB_DEVICE(VENDOR_ID_TPLINK,  0x0601)},
->>>>>>> 97fd5077
 	{}
 };
 
