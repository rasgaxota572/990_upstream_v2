/*
 * VXLAN: Virtual eXtensible Local Area Network
 *
 * Copyright (c) 2012-2013 Vyatta Inc.
 *
 * This program is free software; you can redistribute it and/or modify
 * it under the terms of the GNU General Public License version 2 as
 * published by the Free Software Foundation.
 */

#define pr_fmt(fmt) KBUILD_MODNAME ": " fmt

#include <linux/kernel.h>
#include <linux/types.h>
#include <linux/module.h>
#include <linux/errno.h>
#include <linux/slab.h>
#include <linux/skbuff.h>
#include <linux/rculist.h>
#include <linux/netdevice.h>
#include <linux/in.h>
#include <linux/ip.h>
#include <linux/udp.h>
#include <linux/igmp.h>
#include <linux/etherdevice.h>
#include <linux/if_ether.h>
#include <linux/if_vlan.h>
#include <linux/hash.h>
#include <linux/ethtool.h>
#include <net/arp.h>
#include <net/ndisc.h>
#include <net/ip.h>
#include <net/ip_tunnels.h>
#include <net/icmp.h>
#include <net/udp.h>
#include <net/udp_tunnel.h>
#include <net/rtnetlink.h>
#include <net/route.h>
#include <net/dsfield.h>
#include <net/inet_ecn.h>
#include <net/net_namespace.h>
#include <net/netns/generic.h>
#include <net/vxlan.h>
#include <net/protocol.h>

#if IS_ENABLED(CONFIG_IPV6)
#include <net/ipv6.h>
#include <net/addrconf.h>
#include <net/ip6_tunnel.h>
#include <net/ip6_checksum.h>
#endif
#include <net/dst_metadata.h>

#define VXLAN_VERSION	"0.1"

#define PORT_HASH_BITS	8
#define PORT_HASH_SIZE  (1<<PORT_HASH_BITS)
#define FDB_AGE_DEFAULT 300 /* 5 min */
#define FDB_AGE_INTERVAL (10 * HZ)	/* rescan interval */

/* UDP port for VXLAN traffic.
 * The IANA assigned port is 4789, but the Linux default is 8472
 * for compatibility with early adopters.
 */
static unsigned short vxlan_port __read_mostly = 8472;
module_param_named(udp_port, vxlan_port, ushort, 0444);
MODULE_PARM_DESC(udp_port, "Destination UDP port");

static bool log_ecn_error = true;
module_param(log_ecn_error, bool, 0644);
MODULE_PARM_DESC(log_ecn_error, "Log packets received with corrupted ECN");

static int vxlan_net_id;
static struct rtnl_link_ops vxlan_link_ops;

static const u8 all_zeros_mac[ETH_ALEN + 2];

static int vxlan_sock_add(struct vxlan_dev *vxlan);

/* per-network namespace private data for this module */
struct vxlan_net {
	struct list_head  vxlan_list;
	struct hlist_head sock_list[PORT_HASH_SIZE];
	spinlock_t	  sock_lock;
};

/* Forwarding table entry */
struct vxlan_fdb {
	struct hlist_node hlist;	/* linked list of entries */
	struct rcu_head	  rcu;
	unsigned long	  updated;	/* jiffies */
	unsigned long	  used;
	struct list_head  remotes;
	u8		  eth_addr[ETH_ALEN];
	u16		  state;	/* see ndm_state */
	u8		  flags;	/* see ndm_flags */
};

/* salt for hash table */
static u32 vxlan_salt __read_mostly;
static struct workqueue_struct *vxlan_wq;

static inline bool vxlan_collect_metadata(struct vxlan_sock *vs)
{
	return vs->flags & VXLAN_F_COLLECT_METADATA ||
	       ip_tunnel_collect_metadata();
}

#if IS_ENABLED(CONFIG_IPV6)
static inline
bool vxlan_addr_equal(const union vxlan_addr *a, const union vxlan_addr *b)
{
	if (a->sa.sa_family != b->sa.sa_family)
		return false;
	if (a->sa.sa_family == AF_INET6)
		return ipv6_addr_equal(&a->sin6.sin6_addr, &b->sin6.sin6_addr);
	else
		return a->sin.sin_addr.s_addr == b->sin.sin_addr.s_addr;
}

static inline bool vxlan_addr_any(const union vxlan_addr *ipa)
{
	if (ipa->sa.sa_family == AF_INET6)
		return ipv6_addr_any(&ipa->sin6.sin6_addr);
	else
		return ipa->sin.sin_addr.s_addr == htonl(INADDR_ANY);
}

static inline bool vxlan_addr_multicast(const union vxlan_addr *ipa)
{
	if (ipa->sa.sa_family == AF_INET6)
		return ipv6_addr_is_multicast(&ipa->sin6.sin6_addr);
	else
		return IN_MULTICAST(ntohl(ipa->sin.sin_addr.s_addr));
}

static int vxlan_nla_get_addr(union vxlan_addr *ip, struct nlattr *nla)
{
	if (nla_len(nla) >= sizeof(struct in6_addr)) {
		ip->sin6.sin6_addr = nla_get_in6_addr(nla);
		ip->sa.sa_family = AF_INET6;
		return 0;
	} else if (nla_len(nla) >= sizeof(__be32)) {
		ip->sin.sin_addr.s_addr = nla_get_in_addr(nla);
		ip->sa.sa_family = AF_INET;
		return 0;
	} else {
		return -EAFNOSUPPORT;
	}
}

static int vxlan_nla_put_addr(struct sk_buff *skb, int attr,
			      const union vxlan_addr *ip)
{
	if (ip->sa.sa_family == AF_INET6)
		return nla_put_in6_addr(skb, attr, &ip->sin6.sin6_addr);
	else
		return nla_put_in_addr(skb, attr, ip->sin.sin_addr.s_addr);
}

#else /* !CONFIG_IPV6 */

static inline
bool vxlan_addr_equal(const union vxlan_addr *a, const union vxlan_addr *b)
{
	return a->sin.sin_addr.s_addr == b->sin.sin_addr.s_addr;
}

static inline bool vxlan_addr_any(const union vxlan_addr *ipa)
{
	return ipa->sin.sin_addr.s_addr == htonl(INADDR_ANY);
}

static inline bool vxlan_addr_multicast(const union vxlan_addr *ipa)
{
	return IN_MULTICAST(ntohl(ipa->sin.sin_addr.s_addr));
}

static int vxlan_nla_get_addr(union vxlan_addr *ip, struct nlattr *nla)
{
	if (nla_len(nla) >= sizeof(struct in6_addr)) {
		return -EAFNOSUPPORT;
	} else if (nla_len(nla) >= sizeof(__be32)) {
		ip->sin.sin_addr.s_addr = nla_get_in_addr(nla);
		ip->sa.sa_family = AF_INET;
		return 0;
	} else {
		return -EAFNOSUPPORT;
	}
}

static int vxlan_nla_put_addr(struct sk_buff *skb, int attr,
			      const union vxlan_addr *ip)
{
	return nla_put_in_addr(skb, attr, ip->sin.sin_addr.s_addr);
}
#endif

/* Virtual Network hash table head */
static inline struct hlist_head *vni_head(struct vxlan_sock *vs, __be32 vni)
{
	return &vs->vni_list[hash_32((__force u32)vni, VNI_HASH_BITS)];
}

/* Socket hash table head */
static inline struct hlist_head *vs_head(struct net *net, __be16 port)
{
	struct vxlan_net *vn = net_generic(net, vxlan_net_id);

	return &vn->sock_list[hash_32(ntohs(port), PORT_HASH_BITS)];
}

/* First remote destination for a forwarding entry.
 * Guaranteed to be non-NULL because remotes are never deleted.
 */
static inline struct vxlan_rdst *first_remote_rcu(struct vxlan_fdb *fdb)
{
	return list_entry_rcu(fdb->remotes.next, struct vxlan_rdst, list);
}

static inline struct vxlan_rdst *first_remote_rtnl(struct vxlan_fdb *fdb)
{
	return list_first_entry(&fdb->remotes, struct vxlan_rdst, list);
}

/* Find VXLAN socket based on network namespace, address family and UDP port
 * and enabled unshareable flags.
 */
static struct vxlan_sock *vxlan_find_sock(struct net *net, sa_family_t family,
					  __be16 port, u32 flags)
{
	struct vxlan_sock *vs;

	flags &= VXLAN_F_RCV_FLAGS;

	hlist_for_each_entry_rcu(vs, vs_head(net, port), hlist) {
		if (inet_sk(vs->sock->sk)->inet_sport == port &&
		    vxlan_get_sk_family(vs) == family &&
		    vs->flags == flags)
			return vs;
	}
	return NULL;
}

static struct vxlan_dev *vxlan_vs_find_vni(struct vxlan_sock *vs, __be32 vni)
{
	struct vxlan_dev *vxlan;

	/* For flow based devices, map all packets to VNI 0 */
	if (vs->flags & VXLAN_F_COLLECT_METADATA)
		vni = 0;

	hlist_for_each_entry_rcu(vxlan, vni_head(vs, vni), hlist) {
		if (vxlan->default_dst.remote_vni == vni)
			return vxlan;
	}

	return NULL;
}

/* Look up VNI in a per net namespace table */
static struct vxlan_dev *vxlan_find_vni(struct net *net, __be32 vni,
					sa_family_t family, __be16 port,
					u32 flags)
{
	struct vxlan_sock *vs;

	vs = vxlan_find_sock(net, family, port, flags);
	if (!vs)
		return NULL;

	return vxlan_vs_find_vni(vs, vni);
}

/* Fill in neighbour message in skbuff. */
static int vxlan_fdb_info(struct sk_buff *skb, struct vxlan_dev *vxlan,
			  const struct vxlan_fdb *fdb,
			  u32 portid, u32 seq, int type, unsigned int flags,
			  const struct vxlan_rdst *rdst)
{
	unsigned long now = jiffies;
	struct nda_cacheinfo ci;
	struct nlmsghdr *nlh;
	struct ndmsg *ndm;
	bool send_ip, send_eth;

	nlh = nlmsg_put(skb, portid, seq, type, sizeof(*ndm), flags);
	if (nlh == NULL)
		return -EMSGSIZE;

	ndm = nlmsg_data(nlh);
	memset(ndm, 0, sizeof(*ndm));

	send_eth = send_ip = true;

	if (type == RTM_GETNEIGH) {
		ndm->ndm_family	= AF_INET;
		send_ip = !vxlan_addr_any(&rdst->remote_ip);
		send_eth = !is_zero_ether_addr(fdb->eth_addr);
	} else
		ndm->ndm_family	= AF_BRIDGE;
	ndm->ndm_state = fdb->state;
	ndm->ndm_ifindex = vxlan->dev->ifindex;
	ndm->ndm_flags = fdb->flags;
	ndm->ndm_type = RTN_UNICAST;

	if (!net_eq(dev_net(vxlan->dev), vxlan->net) &&
	    nla_put_s32(skb, NDA_LINK_NETNSID,
			peernet2id_alloc(dev_net(vxlan->dev), vxlan->net)))
		goto nla_put_failure;

	if (send_eth && nla_put(skb, NDA_LLADDR, ETH_ALEN, &fdb->eth_addr))
		goto nla_put_failure;

	if (send_ip && vxlan_nla_put_addr(skb, NDA_DST, &rdst->remote_ip))
		goto nla_put_failure;

	if (rdst->remote_port && rdst->remote_port != vxlan->cfg.dst_port &&
	    nla_put_be16(skb, NDA_PORT, rdst->remote_port))
		goto nla_put_failure;
	if (rdst->remote_vni != vxlan->default_dst.remote_vni &&
	    nla_put_u32(skb, NDA_VNI, be32_to_cpu(rdst->remote_vni)))
		goto nla_put_failure;
	if (rdst->remote_ifindex &&
	    nla_put_u32(skb, NDA_IFINDEX, rdst->remote_ifindex))
		goto nla_put_failure;

	ci.ndm_used	 = jiffies_to_clock_t(now - fdb->used);
	ci.ndm_confirmed = 0;
	ci.ndm_updated	 = jiffies_to_clock_t(now - fdb->updated);
	ci.ndm_refcnt	 = 0;

	if (nla_put(skb, NDA_CACHEINFO, sizeof(ci), &ci))
		goto nla_put_failure;

	nlmsg_end(skb, nlh);
	return 0;

nla_put_failure:
	nlmsg_cancel(skb, nlh);
	return -EMSGSIZE;
}

static inline size_t vxlan_nlmsg_size(void)
{
	return NLMSG_ALIGN(sizeof(struct ndmsg))
		+ nla_total_size(ETH_ALEN) /* NDA_LLADDR */
		+ nla_total_size(sizeof(struct in6_addr)) /* NDA_DST */
		+ nla_total_size(sizeof(__be16)) /* NDA_PORT */
		+ nla_total_size(sizeof(__be32)) /* NDA_VNI */
		+ nla_total_size(sizeof(__u32)) /* NDA_IFINDEX */
		+ nla_total_size(sizeof(__s32)) /* NDA_LINK_NETNSID */
		+ nla_total_size(sizeof(struct nda_cacheinfo));
}

static void vxlan_fdb_notify(struct vxlan_dev *vxlan, struct vxlan_fdb *fdb,
			     struct vxlan_rdst *rd, int type)
{
	struct net *net = dev_net(vxlan->dev);
	struct sk_buff *skb;
	int err = -ENOBUFS;

	skb = nlmsg_new(vxlan_nlmsg_size(), GFP_ATOMIC);
	if (skb == NULL)
		goto errout;

	err = vxlan_fdb_info(skb, vxlan, fdb, 0, 0, type, 0, rd);
	if (err < 0) {
		/* -EMSGSIZE implies BUG in vxlan_nlmsg_size() */
		WARN_ON(err == -EMSGSIZE);
		kfree_skb(skb);
		goto errout;
	}

	rtnl_notify(skb, net, 0, RTNLGRP_NEIGH, NULL, GFP_ATOMIC);
	return;
errout:
	if (err < 0)
		rtnl_set_sk_err(net, RTNLGRP_NEIGH, err);
}

static void vxlan_ip_miss(struct net_device *dev, union vxlan_addr *ipa)
{
	struct vxlan_dev *vxlan = netdev_priv(dev);
	struct vxlan_fdb f = {
		.state = NUD_STALE,
	};
	struct vxlan_rdst remote = {
		.remote_ip = *ipa, /* goes to NDA_DST */
		.remote_vni = cpu_to_be32(VXLAN_N_VID),
	};

	vxlan_fdb_notify(vxlan, &f, &remote, RTM_GETNEIGH);
}

static void vxlan_fdb_miss(struct vxlan_dev *vxlan, const u8 eth_addr[ETH_ALEN])
{
	struct vxlan_fdb f = {
		.state = NUD_STALE,
	};
	struct vxlan_rdst remote = { };

	memcpy(f.eth_addr, eth_addr, ETH_ALEN);

	vxlan_fdb_notify(vxlan, &f, &remote, RTM_GETNEIGH);
}

/* Hash Ethernet address */
static u32 eth_hash(const unsigned char *addr)
{
	u64 value = get_unaligned((u64 *)addr);

	/* only want 6 bytes */
#ifdef __BIG_ENDIAN
	value >>= 16;
#else
	value <<= 16;
#endif
	return hash_64(value, FDB_HASH_BITS);
}

/* Hash chain to use given mac address */
static inline struct hlist_head *vxlan_fdb_head(struct vxlan_dev *vxlan,
						const u8 *mac)
{
	return &vxlan->fdb_head[eth_hash(mac)];
}

/* Look up Ethernet address in forwarding table */
static struct vxlan_fdb *__vxlan_find_mac(struct vxlan_dev *vxlan,
					const u8 *mac)
{
	struct hlist_head *head = vxlan_fdb_head(vxlan, mac);
	struct vxlan_fdb *f;

	hlist_for_each_entry_rcu(f, head, hlist) {
		if (ether_addr_equal(mac, f->eth_addr))
			return f;
	}

	return NULL;
}

static struct vxlan_fdb *vxlan_find_mac(struct vxlan_dev *vxlan,
					const u8 *mac)
{
	struct vxlan_fdb *f;

	f = __vxlan_find_mac(vxlan, mac);
	if (f)
		f->used = jiffies;

	return f;
}

/* caller should hold vxlan->hash_lock */
static struct vxlan_rdst *vxlan_fdb_find_rdst(struct vxlan_fdb *f,
					      union vxlan_addr *ip, __be16 port,
					      __be32 vni, __u32 ifindex)
{
	struct vxlan_rdst *rd;

	list_for_each_entry(rd, &f->remotes, list) {
		if (vxlan_addr_equal(&rd->remote_ip, ip) &&
		    rd->remote_port == port &&
		    rd->remote_vni == vni &&
		    rd->remote_ifindex == ifindex)
			return rd;
	}

	return NULL;
}

/* Replace destination of unicast mac */
static int vxlan_fdb_replace(struct vxlan_fdb *f,
			     union vxlan_addr *ip, __be16 port, __be32 vni,
			     __u32 ifindex)
{
	struct vxlan_rdst *rd;

	rd = vxlan_fdb_find_rdst(f, ip, port, vni, ifindex);
	if (rd)
		return 0;

	rd = list_first_entry_or_null(&f->remotes, struct vxlan_rdst, list);
	if (!rd)
		return 0;

	dst_cache_reset(&rd->dst_cache);
	rd->remote_ip = *ip;
	rd->remote_port = port;
	rd->remote_vni = vni;
	rd->remote_ifindex = ifindex;
	return 1;
}

/* Add/update destinations for multicast */
static int vxlan_fdb_append(struct vxlan_fdb *f,
			    union vxlan_addr *ip, __be16 port, __be32 vni,
			    __u32 ifindex, struct vxlan_rdst **rdp)
{
	struct vxlan_rdst *rd;

	rd = vxlan_fdb_find_rdst(f, ip, port, vni, ifindex);
	if (rd)
		return 0;

	rd = kmalloc(sizeof(*rd), GFP_ATOMIC);
	if (rd == NULL)
		return -ENOBUFS;

	if (dst_cache_init(&rd->dst_cache, GFP_ATOMIC)) {
		kfree(rd);
		return -ENOBUFS;
	}

	rd->remote_ip = *ip;
	rd->remote_port = port;
	rd->remote_vni = vni;
	rd->remote_ifindex = ifindex;

	list_add_tail_rcu(&rd->list, &f->remotes);

	*rdp = rd;
	return 1;
}

static struct vxlanhdr *vxlan_gro_remcsum(struct sk_buff *skb,
					  unsigned int off,
					  struct vxlanhdr *vh, size_t hdrlen,
					  __be32 vni_field,
					  struct gro_remcsum *grc,
					  bool nopartial)
{
	size_t start, offset;

	if (skb->remcsum_offload)
		return vh;

	if (!NAPI_GRO_CB(skb)->csum_valid)
		return NULL;

	start = vxlan_rco_start(vni_field);
	offset = start + vxlan_rco_offset(vni_field);

	vh = skb_gro_remcsum_process(skb, (void *)vh, off, hdrlen,
				     start, offset, grc, nopartial);

	skb->remcsum_offload = 1;

	return vh;
}

static struct sk_buff **vxlan_gro_receive(struct sk_buff **head,
					  struct sk_buff *skb,
					  struct udp_offload *uoff)
{
	struct sk_buff *p, **pp = NULL;
	struct vxlanhdr *vh, *vh2;
	unsigned int hlen, off_vx;
	int flush = 1;
	struct vxlan_sock *vs = container_of(uoff, struct vxlan_sock,
					     udp_offloads);
	__be32 flags;
	struct gro_remcsum grc;

	skb_gro_remcsum_init(&grc);

	off_vx = skb_gro_offset(skb);
	hlen = off_vx + sizeof(*vh);
	vh   = skb_gro_header_fast(skb, off_vx);
	if (skb_gro_header_hard(skb, hlen)) {
		vh = skb_gro_header_slow(skb, hlen, off_vx);
		if (unlikely(!vh))
			goto out;
	}

	skb_gro_postpull_rcsum(skb, vh, sizeof(struct vxlanhdr));

	flags = vh->vx_flags;

	if ((flags & VXLAN_HF_RCO) && (vs->flags & VXLAN_F_REMCSUM_RX)) {
		vh = vxlan_gro_remcsum(skb, off_vx, vh, sizeof(struct vxlanhdr),
				       vh->vx_vni, &grc,
				       !!(vs->flags &
					  VXLAN_F_REMCSUM_NOPARTIAL));

		if (!vh)
			goto out;
	}

	skb_gro_pull(skb, sizeof(struct vxlanhdr)); /* pull vxlan header */

	flush = 0;

	for (p = *head; p; p = p->next) {
		if (!NAPI_GRO_CB(p)->same_flow)
			continue;

		vh2 = (struct vxlanhdr *)(p->data + off_vx);
		if (vh->vx_flags != vh2->vx_flags ||
		    vh->vx_vni != vh2->vx_vni) {
			NAPI_GRO_CB(p)->same_flow = 0;
			continue;
		}
	}

	pp = eth_gro_receive(head, skb);

out:
	skb_gro_remcsum_cleanup(skb, &grc);
	NAPI_GRO_CB(skb)->flush |= flush;

	return pp;
}

static int vxlan_gro_complete(struct sk_buff *skb, int nhoff,
			      struct udp_offload *uoff)
{
	udp_tunnel_gro_complete(skb, nhoff);

	return eth_gro_complete(skb, nhoff + sizeof(struct vxlanhdr));
}

/* Notify netdevs that UDP port started listening */
static void vxlan_notify_add_rx_port(struct vxlan_sock *vs)
{
	struct net_device *dev;
	struct sock *sk = vs->sock->sk;
	struct net *net = sock_net(sk);
	sa_family_t sa_family = vxlan_get_sk_family(vs);
	__be16 port = inet_sk(sk)->inet_sport;
	int err;

	if (sa_family == AF_INET) {
		err = udp_add_offload(net, &vs->udp_offloads);
		if (err)
			pr_warn("vxlan: udp_add_offload failed with status %d\n", err);
	}

	rcu_read_lock();
	for_each_netdev_rcu(net, dev) {
		if (dev->netdev_ops->ndo_add_vxlan_port)
			dev->netdev_ops->ndo_add_vxlan_port(dev, sa_family,
							    port);
	}
	rcu_read_unlock();
}

/* Notify netdevs that UDP port is no more listening */
static void vxlan_notify_del_rx_port(struct vxlan_sock *vs)
{
	struct net_device *dev;
	struct sock *sk = vs->sock->sk;
	struct net *net = sock_net(sk);
	sa_family_t sa_family = vxlan_get_sk_family(vs);
	__be16 port = inet_sk(sk)->inet_sport;

	rcu_read_lock();
	for_each_netdev_rcu(net, dev) {
		if (dev->netdev_ops->ndo_del_vxlan_port)
			dev->netdev_ops->ndo_del_vxlan_port(dev, sa_family,
							    port);
	}
	rcu_read_unlock();

	if (sa_family == AF_INET)
		udp_del_offload(&vs->udp_offloads);
}

/* Add new entry to forwarding table -- assumes lock held */
static int vxlan_fdb_create(struct vxlan_dev *vxlan,
			    const u8 *mac, union vxlan_addr *ip,
			    __u16 state, __u16 flags,
			    __be16 port, __be32 vni, __u32 ifindex,
			    __u8 ndm_flags)
{
	struct vxlan_rdst *rd = NULL;
	struct vxlan_fdb *f;
	int notify = 0;

	f = __vxlan_find_mac(vxlan, mac);
	if (f) {
		if (flags & NLM_F_EXCL) {
			netdev_dbg(vxlan->dev,
				   "lost race to create %pM\n", mac);
			return -EEXIST;
		}
		if (f->state != state) {
			f->state = state;
			f->updated = jiffies;
			notify = 1;
		}
		if (f->flags != ndm_flags) {
			f->flags = ndm_flags;
			f->updated = jiffies;
			notify = 1;
		}
		if ((flags & NLM_F_REPLACE)) {
			/* Only change unicasts */
			if (!(is_multicast_ether_addr(f->eth_addr) ||
			     is_zero_ether_addr(f->eth_addr))) {
				notify |= vxlan_fdb_replace(f, ip, port, vni,
							   ifindex);
			} else
				return -EOPNOTSUPP;
		}
		if ((flags & NLM_F_APPEND) &&
		    (is_multicast_ether_addr(f->eth_addr) ||
		     is_zero_ether_addr(f->eth_addr))) {
			int rc = vxlan_fdb_append(f, ip, port, vni, ifindex,
						  &rd);

			if (rc < 0)
				return rc;
			notify |= rc;
		}
	} else {
		if (!(flags & NLM_F_CREATE))
			return -ENOENT;

		if (vxlan->cfg.addrmax &&
		    vxlan->addrcnt >= vxlan->cfg.addrmax)
			return -ENOSPC;

		/* Disallow replace to add a multicast entry */
		if ((flags & NLM_F_REPLACE) &&
		    (is_multicast_ether_addr(mac) || is_zero_ether_addr(mac)))
			return -EOPNOTSUPP;

		netdev_dbg(vxlan->dev, "add %pM -> %pIS\n", mac, ip);
		f = kmalloc(sizeof(*f), GFP_ATOMIC);
		if (!f)
			return -ENOMEM;

		notify = 1;
		f->state = state;
		f->flags = ndm_flags;
		f->updated = f->used = jiffies;
		INIT_LIST_HEAD(&f->remotes);
		memcpy(f->eth_addr, mac, ETH_ALEN);

		vxlan_fdb_append(f, ip, port, vni, ifindex, &rd);

		++vxlan->addrcnt;
		hlist_add_head_rcu(&f->hlist,
				   vxlan_fdb_head(vxlan, mac));
	}

	if (notify) {
		if (rd == NULL)
			rd = first_remote_rtnl(f);
		vxlan_fdb_notify(vxlan, f, rd, RTM_NEWNEIGH);
	}

	return 0;
}

static void vxlan_fdb_free(struct rcu_head *head)
{
	struct vxlan_fdb *f = container_of(head, struct vxlan_fdb, rcu);
	struct vxlan_rdst *rd, *nd;

	list_for_each_entry_safe(rd, nd, &f->remotes, list) {
		dst_cache_destroy(&rd->dst_cache);
		kfree(rd);
	}
	kfree(f);
}

static void vxlan_fdb_destroy(struct vxlan_dev *vxlan, struct vxlan_fdb *f)
{
	netdev_dbg(vxlan->dev,
		    "delete %pM\n", f->eth_addr);

	--vxlan->addrcnt;
	vxlan_fdb_notify(vxlan, f, first_remote_rtnl(f), RTM_DELNEIGH);

	hlist_del_rcu(&f->hlist);
	call_rcu(&f->rcu, vxlan_fdb_free);
}

static int vxlan_fdb_parse(struct nlattr *tb[], struct vxlan_dev *vxlan,
			   union vxlan_addr *ip, __be16 *port, __be32 *vni,
			   u32 *ifindex)
{
	struct net *net = dev_net(vxlan->dev);
	int err;

	if (tb[NDA_DST]) {
		err = vxlan_nla_get_addr(ip, tb[NDA_DST]);
		if (err)
			return err;
	} else {
		union vxlan_addr *remote = &vxlan->default_dst.remote_ip;
		if (remote->sa.sa_family == AF_INET) {
			ip->sin.sin_addr.s_addr = htonl(INADDR_ANY);
			ip->sa.sa_family = AF_INET;
#if IS_ENABLED(CONFIG_IPV6)
		} else {
			ip->sin6.sin6_addr = in6addr_any;
			ip->sa.sa_family = AF_INET6;
#endif
		}
	}

	if (tb[NDA_PORT]) {
		if (nla_len(tb[NDA_PORT]) != sizeof(__be16))
			return -EINVAL;
		*port = nla_get_be16(tb[NDA_PORT]);
	} else {
		*port = vxlan->cfg.dst_port;
	}

	if (tb[NDA_VNI]) {
		if (nla_len(tb[NDA_VNI]) != sizeof(u32))
			return -EINVAL;
		*vni = cpu_to_be32(nla_get_u32(tb[NDA_VNI]));
	} else {
		*vni = vxlan->default_dst.remote_vni;
	}

	if (tb[NDA_IFINDEX]) {
		struct net_device *tdev;

		if (nla_len(tb[NDA_IFINDEX]) != sizeof(u32))
			return -EINVAL;
		*ifindex = nla_get_u32(tb[NDA_IFINDEX]);
		tdev = __dev_get_by_index(net, *ifindex);
		if (!tdev)
			return -EADDRNOTAVAIL;
	} else {
		*ifindex = 0;
	}

	return 0;
}

/* Add static entry (via netlink) */
static int vxlan_fdb_add(struct ndmsg *ndm, struct nlattr *tb[],
			 struct net_device *dev,
			 const unsigned char *addr, u16 vid, u16 flags)
{
	struct vxlan_dev *vxlan = netdev_priv(dev);
	/* struct net *net = dev_net(vxlan->dev); */
	union vxlan_addr ip;
	__be16 port;
	__be32 vni;
	u32 ifindex;
	int err;

	if (!(ndm->ndm_state & (NUD_PERMANENT|NUD_REACHABLE))) {
		pr_info("RTM_NEWNEIGH with invalid state %#x\n",
			ndm->ndm_state);
		return -EINVAL;
	}

	if (tb[NDA_DST] == NULL)
		return -EINVAL;

	err = vxlan_fdb_parse(tb, vxlan, &ip, &port, &vni, &ifindex);
	if (err)
		return err;

	if (vxlan->default_dst.remote_ip.sa.sa_family != ip.sa.sa_family)
		return -EAFNOSUPPORT;

	spin_lock_bh(&vxlan->hash_lock);
	err = vxlan_fdb_create(vxlan, addr, &ip, ndm->ndm_state, flags,
			       port, vni, ifindex, ndm->ndm_flags);
	spin_unlock_bh(&vxlan->hash_lock);

	return err;
}

/* Delete entry (via netlink) */
static int vxlan_fdb_delete(struct ndmsg *ndm, struct nlattr *tb[],
			    struct net_device *dev,
			    const unsigned char *addr, u16 vid)
{
	struct vxlan_dev *vxlan = netdev_priv(dev);
	struct vxlan_fdb *f;
	struct vxlan_rdst *rd = NULL;
	union vxlan_addr ip;
	__be16 port;
	__be32 vni;
	u32 ifindex;
	int err;

	err = vxlan_fdb_parse(tb, vxlan, &ip, &port, &vni, &ifindex);
	if (err)
		return err;

	err = -ENOENT;

	spin_lock_bh(&vxlan->hash_lock);
	f = vxlan_find_mac(vxlan, addr);
	if (!f)
		goto out;

	if (!vxlan_addr_any(&ip)) {
		rd = vxlan_fdb_find_rdst(f, &ip, port, vni, ifindex);
		if (!rd)
			goto out;
	}

	err = 0;

	/* remove a destination if it's not the only one on the list,
	 * otherwise destroy the fdb entry
	 */
	if (rd && !list_is_singular(&f->remotes)) {
		list_del_rcu(&rd->list);
		vxlan_fdb_notify(vxlan, f, rd, RTM_DELNEIGH);
		kfree_rcu(rd, rcu);
		goto out;
	}

	vxlan_fdb_destroy(vxlan, f);

out:
	spin_unlock_bh(&vxlan->hash_lock);

	return err;
}

/* Dump forwarding table */
static int vxlan_fdb_dump(struct sk_buff *skb, struct netlink_callback *cb,
			  struct net_device *dev,
			  struct net_device *filter_dev, int idx)
{
	struct vxlan_dev *vxlan = netdev_priv(dev);
	unsigned int h;

	for (h = 0; h < FDB_HASH_SIZE; ++h) {
		struct vxlan_fdb *f;
		int err;

		hlist_for_each_entry_rcu(f, &vxlan->fdb_head[h], hlist) {
			struct vxlan_rdst *rd;

			list_for_each_entry_rcu(rd, &f->remotes, list) {
				if (idx < cb->args[0])
					goto skip;

				err = vxlan_fdb_info(skb, vxlan, f,
						     NETLINK_CB(cb->skb).portid,
						     cb->nlh->nlmsg_seq,
						     RTM_NEWNEIGH,
						     NLM_F_MULTI, rd);
				if (err < 0)
					goto out;
skip:
				++idx;
			}
		}
	}
out:
	return idx;
}

/* Watch incoming packets to learn mapping between Ethernet address
 * and Tunnel endpoint.
 * Return true if packet is bogus and should be dropped.
 */
static bool vxlan_snoop(struct net_device *dev,
			union vxlan_addr *src_ip, const u8 *src_mac)
{
	struct vxlan_dev *vxlan = netdev_priv(dev);
	struct vxlan_fdb *f;

	f = vxlan_find_mac(vxlan, src_mac);
	if (likely(f)) {
		struct vxlan_rdst *rdst = first_remote_rcu(f);

		if (likely(vxlan_addr_equal(&rdst->remote_ip, src_ip)))
			return false;

		/* Don't migrate static entries, drop packets */
		if (f->state & NUD_NOARP)
			return true;

		if (net_ratelimit())
			netdev_info(dev,
				    "%pM migrated from %pIS to %pIS\n",
				    src_mac, &rdst->remote_ip.sa, &src_ip->sa);

		rdst->remote_ip = *src_ip;
		f->updated = jiffies;
		vxlan_fdb_notify(vxlan, f, rdst, RTM_NEWNEIGH);
	} else {
		/* learned new entry */
		spin_lock(&vxlan->hash_lock);

		/* close off race between vxlan_flush and incoming packets */
		if (netif_running(dev))
			vxlan_fdb_create(vxlan, src_mac, src_ip,
					 NUD_REACHABLE,
					 NLM_F_EXCL|NLM_F_CREATE,
					 vxlan->cfg.dst_port,
					 vxlan->default_dst.remote_vni,
					 0, NTF_SELF);
		spin_unlock(&vxlan->hash_lock);
	}

	return false;
}

/* See if multicast group is already in use by other ID */
static bool vxlan_group_used(struct vxlan_net *vn, struct vxlan_dev *dev)
{
	struct vxlan_dev *vxlan;
	unsigned short family = dev->default_dst.remote_ip.sa.sa_family;

	/* The vxlan_sock is only used by dev, leaving group has
	 * no effect on other vxlan devices.
	 */
	if (family == AF_INET && dev->vn4_sock &&
	    atomic_read(&dev->vn4_sock->refcnt) == 1)
		return false;
#if IS_ENABLED(CONFIG_IPV6)
	if (family == AF_INET6 && dev->vn6_sock &&
	    atomic_read(&dev->vn6_sock->refcnt) == 1)
		return false;
#endif

	list_for_each_entry(vxlan, &vn->vxlan_list, next) {
		if (!netif_running(vxlan->dev) || vxlan == dev)
			continue;

		if (family == AF_INET && vxlan->vn4_sock != dev->vn4_sock)
			continue;
#if IS_ENABLED(CONFIG_IPV6)
		if (family == AF_INET6 && vxlan->vn6_sock != dev->vn6_sock)
			continue;
#endif

		if (!vxlan_addr_equal(&vxlan->default_dst.remote_ip,
				      &dev->default_dst.remote_ip))
			continue;

		if (vxlan->default_dst.remote_ifindex !=
		    dev->default_dst.remote_ifindex)
			continue;

		return true;
	}

	return false;
}

static void __vxlan_sock_release(struct vxlan_sock *vs)
{
	struct vxlan_net *vn;

	if (!vs)
		return;
	if (!atomic_dec_and_test(&vs->refcnt))
		return;

	vn = net_generic(sock_net(vs->sock->sk), vxlan_net_id);
	spin_lock(&vn->sock_lock);
	hlist_del_rcu(&vs->hlist);
	vxlan_notify_del_rx_port(vs);
	spin_unlock(&vn->sock_lock);

	queue_work(vxlan_wq, &vs->del_work);
}

static void vxlan_sock_release(struct vxlan_dev *vxlan)
{
	__vxlan_sock_release(vxlan->vn4_sock);
#if IS_ENABLED(CONFIG_IPV6)
	__vxlan_sock_release(vxlan->vn6_sock);
#endif
}

/* Update multicast group membership when first VNI on
 * multicast address is brought up
 */
static int vxlan_igmp_join(struct vxlan_dev *vxlan)
{
	struct sock *sk;
	union vxlan_addr *ip = &vxlan->default_dst.remote_ip;
	int ifindex = vxlan->default_dst.remote_ifindex;
	int ret = -EINVAL;

	if (ip->sa.sa_family == AF_INET) {
		struct ip_mreqn mreq = {
			.imr_multiaddr.s_addr	= ip->sin.sin_addr.s_addr,
			.imr_ifindex		= ifindex,
		};

		sk = vxlan->vn4_sock->sock->sk;
		lock_sock(sk);
		ret = ip_mc_join_group(sk, &mreq);
		release_sock(sk);
#if IS_ENABLED(CONFIG_IPV6)
	} else {
		sk = vxlan->vn6_sock->sock->sk;
		lock_sock(sk);
		ret = ipv6_stub->ipv6_sock_mc_join(sk, ifindex,
						   &ip->sin6.sin6_addr);
		release_sock(sk);
#endif
	}

	return ret;
}

/* Inverse of vxlan_igmp_join when last VNI is brought down */
static int vxlan_igmp_leave(struct vxlan_dev *vxlan)
{
	struct sock *sk;
	union vxlan_addr *ip = &vxlan->default_dst.remote_ip;
	int ifindex = vxlan->default_dst.remote_ifindex;
	int ret = -EINVAL;

	if (ip->sa.sa_family == AF_INET) {
		struct ip_mreqn mreq = {
			.imr_multiaddr.s_addr	= ip->sin.sin_addr.s_addr,
			.imr_ifindex		= ifindex,
		};

		sk = vxlan->vn4_sock->sock->sk;
		lock_sock(sk);
		ret = ip_mc_leave_group(sk, &mreq);
		release_sock(sk);
#if IS_ENABLED(CONFIG_IPV6)
	} else {
		sk = vxlan->vn6_sock->sock->sk;
		lock_sock(sk);
		ret = ipv6_stub->ipv6_sock_mc_drop(sk, ifindex,
						   &ip->sin6.sin6_addr);
		release_sock(sk);
#endif
	}

	return ret;
}

static bool vxlan_remcsum(struct vxlanhdr *unparsed,
			  struct sk_buff *skb, u32 vxflags)
{
	size_t start, offset, plen;

	if (!(unparsed->vx_flags & VXLAN_HF_RCO) || skb->remcsum_offload)
		goto out;

	start = vxlan_rco_start(unparsed->vx_vni);
	offset = start + vxlan_rco_offset(unparsed->vx_vni);

	plen = sizeof(struct vxlanhdr) + offset + sizeof(u16);

	if (!pskb_may_pull(skb, plen))
		return false;

	skb_remcsum_process(skb, (void *)(vxlan_hdr(skb) + 1), start, offset,
			    !!(vxflags & VXLAN_F_REMCSUM_NOPARTIAL));
out:
	unparsed->vx_flags &= ~VXLAN_HF_RCO;
	unparsed->vx_vni &= VXLAN_VNI_MASK;
	return true;
}

static void vxlan_parse_gbp_hdr(struct vxlanhdr *unparsed,
				struct vxlan_metadata *md,
				struct metadata_dst *tun_dst)
{
	struct vxlanhdr_gbp *gbp = (struct vxlanhdr_gbp *)unparsed;

	if (!(unparsed->vx_flags & VXLAN_HF_GBP))
		goto out;

	md->gbp = ntohs(gbp->policy_id);

	if (tun_dst)
		tun_dst->u.tun_info.key.tun_flags |= TUNNEL_VXLAN_OPT;

	if (gbp->dont_learn)
		md->gbp |= VXLAN_GBP_DONT_LEARN;

	if (gbp->policy_applied)
		md->gbp |= VXLAN_GBP_POLICY_APPLIED;

out:
	unparsed->vx_flags &= ~VXLAN_GBP_USED_BITS;
}

static void vxlan_rcv(struct vxlan_dev *vxlan, struct vxlan_sock *vs,
		      struct sk_buff *skb, struct vxlan_metadata *md,
		      struct metadata_dst *tun_dst)
{
	struct iphdr *oip = NULL;
	struct ipv6hdr *oip6 = NULL;
	struct pcpu_sw_netstats *stats;
	union vxlan_addr saddr;
	int err = 0;

	skb_reset_mac_header(skb);
	skb->protocol = eth_type_trans(skb, vxlan->dev);
	skb_postpull_rcsum(skb, eth_hdr(skb), ETH_HLEN);

	/* Ignore packet loops (and multicast echo) */
	if (ether_addr_equal(eth_hdr(skb)->h_source, vxlan->dev->dev_addr))
		goto drop;

	/* Get data from the outer IP header */
	if (vxlan_get_sk_family(vs) == AF_INET) {
		oip = ip_hdr(skb);
		saddr.sin.sin_addr.s_addr = oip->saddr;
		saddr.sa.sa_family = AF_INET;
#if IS_ENABLED(CONFIG_IPV6)
	} else {
		oip6 = ipv6_hdr(skb);
		saddr.sin6.sin6_addr = oip6->saddr;
		saddr.sa.sa_family = AF_INET6;
#endif
	}

	if (tun_dst) {
		skb_dst_set(skb, (struct dst_entry *)tun_dst);
		tun_dst = NULL;
	}

	if ((vxlan->flags & VXLAN_F_LEARN) &&
	    vxlan_snoop(skb->dev, &saddr, eth_hdr(skb)->h_source))
		goto drop;

	skb_reset_network_header(skb);
	/* In flow-based mode, GBP is carried in dst_metadata */
	if (!(vs->flags & VXLAN_F_COLLECT_METADATA))
		skb->mark = md->gbp;

	if (oip6)
		err = IP6_ECN_decapsulate(oip6, skb);
	if (oip)
		err = IP_ECN_decapsulate(oip, skb);

	if (unlikely(err)) {
		if (log_ecn_error) {
			if (oip6)
				net_info_ratelimited("non-ECT from %pI6\n",
						     &oip6->saddr);
			if (oip)
				net_info_ratelimited("non-ECT from %pI4 with TOS=%#x\n",
						     &oip->saddr, oip->tos);
		}
		if (err > 1) {
			++vxlan->dev->stats.rx_frame_errors;
			++vxlan->dev->stats.rx_errors;
			goto drop;
		}
	}

	stats = this_cpu_ptr(vxlan->dev->tstats);
	u64_stats_update_begin(&stats->syncp);
	stats->rx_packets++;
	stats->rx_bytes += skb->len;
	u64_stats_update_end(&stats->syncp);

	gro_cells_receive(&vxlan->gro_cells, skb);

	return;
drop:
	if (tun_dst)
		dst_release((struct dst_entry *)tun_dst);

	/* Consume bad packet */
	kfree_skb(skb);
}

/* Callback from net/ipv4/udp.c to receive packets */
static int vxlan_udp_encap_recv(struct sock *sk, struct sk_buff *skb)
{
	struct metadata_dst *tun_dst = NULL;
	struct vxlan_dev *vxlan;
	struct vxlan_sock *vs;
	struct vxlanhdr unparsed;
	struct vxlan_metadata _md;
	struct vxlan_metadata *md = &_md;

	/* Need Vxlan and inner Ethernet header to be present */
	if (!pskb_may_pull(skb, VXLAN_HLEN))
		return 1;

	unparsed = *vxlan_hdr(skb);
	/* VNI flag always required to be set */
	if (!(unparsed.vx_flags & VXLAN_HF_VNI)) {
		netdev_dbg(skb->dev, "invalid vxlan flags=%#x vni=%#x\n",
			   ntohl(vxlan_hdr(skb)->vx_flags),
			   ntohl(vxlan_hdr(skb)->vx_vni));
		/* Return non vxlan pkt */
		return 1;
	}
	unparsed.vx_flags &= ~VXLAN_HF_VNI;
	unparsed.vx_vni &= ~VXLAN_VNI_MASK;

	vs = rcu_dereference_sk_user_data(sk);
	if (!vs)
		goto drop;

	vxlan = vxlan_vs_find_vni(vs, vxlan_vni(vxlan_hdr(skb)->vx_vni));
	if (!vxlan)
		goto drop;

	if (iptunnel_pull_header(skb, VXLAN_HLEN, htons(ETH_P_TEB),
				 !net_eq(vxlan->net, dev_net(vxlan->dev))))
		goto drop;

	if (vxlan_collect_metadata(vs)) {
		__be32 vni = vxlan_vni(vxlan_hdr(skb)->vx_vni);

		tun_dst = udp_tun_rx_dst(skb, vxlan_get_sk_family(vs), TUNNEL_KEY,
					 vxlan_vni_to_tun_id(vni), sizeof(*md));

		if (!tun_dst)
			goto drop;

		md = ip_tunnel_info_opts(&tun_dst->u.tun_info);
	} else {
		memset(md, 0, sizeof(*md));
	}

	/* For backwards compatibility, only allow reserved fields to be
	 * used by VXLAN extensions if explicitly requested.
	 */
	if (vs->flags & VXLAN_F_REMCSUM_RX)
		if (!vxlan_remcsum(&unparsed, skb, vs->flags))
			goto drop;
	if (vs->flags & VXLAN_F_GBP)
		vxlan_parse_gbp_hdr(&unparsed, md, tun_dst);

	if (unparsed.vx_flags || unparsed.vx_vni) {
		/* If there are any unprocessed flags remaining treat
		 * this as a malformed packet. This behavior diverges from
		 * VXLAN RFC (RFC7348) which stipulates that bits in reserved
		 * in reserved fields are to be ignored. The approach here
		 * maintains compatibility with previous stack code, and also
		 * is more robust and provides a little more security in
		 * adding extensions to VXLAN.
		 */
		goto drop;
	}

	vxlan_rcv(vxlan, vs, skb, md, tun_dst);
	return 0;

drop:
	if (tun_dst)
		dst_release((struct dst_entry *)tun_dst);

	/* Consume bad packet */
	kfree_skb(skb);
	return 0;
}

static int arp_reduce(struct net_device *dev, struct sk_buff *skb)
{
	struct vxlan_dev *vxlan = netdev_priv(dev);
	struct arphdr *parp;
	u8 *arpptr, *sha;
	__be32 sip, tip;
	struct neighbour *n;

	if (dev->flags & IFF_NOARP)
		goto out;

	if (!pskb_may_pull(skb, arp_hdr_len(dev))) {
		dev->stats.tx_dropped++;
		goto out;
	}
	parp = arp_hdr(skb);

	if ((parp->ar_hrd != htons(ARPHRD_ETHER) &&
	     parp->ar_hrd != htons(ARPHRD_IEEE802)) ||
	    parp->ar_pro != htons(ETH_P_IP) ||
	    parp->ar_op != htons(ARPOP_REQUEST) ||
	    parp->ar_hln != dev->addr_len ||
	    parp->ar_pln != 4)
		goto out;
	arpptr = (u8 *)parp + sizeof(struct arphdr);
	sha = arpptr;
	arpptr += dev->addr_len;	/* sha */
	memcpy(&sip, arpptr, sizeof(sip));
	arpptr += sizeof(sip);
	arpptr += dev->addr_len;	/* tha */
	memcpy(&tip, arpptr, sizeof(tip));

	if (ipv4_is_loopback(tip) ||
	    ipv4_is_multicast(tip))
		goto out;

	n = neigh_lookup(&arp_tbl, &tip, dev);

	if (n) {
		struct vxlan_fdb *f;
		struct sk_buff	*reply;

		if (!(n->nud_state & NUD_CONNECTED)) {
			neigh_release(n);
			goto out;
		}

		f = vxlan_find_mac(vxlan, n->ha);
		if (f && vxlan_addr_any(&(first_remote_rcu(f)->remote_ip))) {
			/* bridge-local neighbor */
			neigh_release(n);
			goto out;
		}

		reply = arp_create(ARPOP_REPLY, ETH_P_ARP, sip, dev, tip, sha,
				n->ha, sha);

		neigh_release(n);

		if (reply == NULL)
			goto out;

		skb_reset_mac_header(reply);
		__skb_pull(reply, skb_network_offset(reply));
		reply->ip_summed = CHECKSUM_UNNECESSARY;
		reply->pkt_type = PACKET_HOST;

		if (netif_rx_ni(reply) == NET_RX_DROP)
			dev->stats.rx_dropped++;
	} else if (vxlan->flags & VXLAN_F_L3MISS) {
		union vxlan_addr ipa = {
			.sin.sin_addr.s_addr = tip,
			.sin.sin_family = AF_INET,
		};

		vxlan_ip_miss(dev, &ipa);
	}
out:
	consume_skb(skb);
	return NETDEV_TX_OK;
}

#if IS_ENABLED(CONFIG_IPV6)
static struct sk_buff *vxlan_na_create(struct sk_buff *request,
	struct neighbour *n, bool isrouter)
{
	struct net_device *dev = request->dev;
	struct sk_buff *reply;
	struct nd_msg *ns, *na;
	struct ipv6hdr *pip6;
	u8 *daddr;
	int na_olen = 8; /* opt hdr + ETH_ALEN for target */
	int ns_olen;
	int i, len;

	if (dev == NULL)
		return NULL;

	len = LL_RESERVED_SPACE(dev) + sizeof(struct ipv6hdr) +
		sizeof(*na) + na_olen + dev->needed_tailroom;
	reply = alloc_skb(len, GFP_ATOMIC);
	if (reply == NULL)
		return NULL;

	reply->protocol = htons(ETH_P_IPV6);
	reply->dev = dev;
	skb_reserve(reply, LL_RESERVED_SPACE(request->dev));
	skb_push(reply, sizeof(struct ethhdr));
	skb_set_mac_header(reply, 0);

	ns = (struct nd_msg *)skb_transport_header(request);

	daddr = eth_hdr(request)->h_source;
	ns_olen = request->len - skb_transport_offset(request) - sizeof(*ns);
	for (i = 0; i < ns_olen-1; i += (ns->opt[i+1]<<3)) {
		if (ns->opt[i] == ND_OPT_SOURCE_LL_ADDR) {
			daddr = ns->opt + i + sizeof(struct nd_opt_hdr);
			break;
		}
	}

	/* Ethernet header */
	ether_addr_copy(eth_hdr(reply)->h_dest, daddr);
	ether_addr_copy(eth_hdr(reply)->h_source, n->ha);
	eth_hdr(reply)->h_proto = htons(ETH_P_IPV6);
	reply->protocol = htons(ETH_P_IPV6);

	skb_pull(reply, sizeof(struct ethhdr));
	skb_set_network_header(reply, 0);
	skb_put(reply, sizeof(struct ipv6hdr));

	/* IPv6 header */

	pip6 = ipv6_hdr(reply);
	memset(pip6, 0, sizeof(struct ipv6hdr));
	pip6->version = 6;
	pip6->priority = ipv6_hdr(request)->priority;
	pip6->nexthdr = IPPROTO_ICMPV6;
	pip6->hop_limit = 255;
	pip6->daddr = ipv6_hdr(request)->saddr;
	pip6->saddr = *(struct in6_addr *)n->primary_key;

	skb_pull(reply, sizeof(struct ipv6hdr));
	skb_set_transport_header(reply, 0);

	na = (struct nd_msg *)skb_put(reply, sizeof(*na) + na_olen);

	/* Neighbor Advertisement */
	memset(na, 0, sizeof(*na)+na_olen);
	na->icmph.icmp6_type = NDISC_NEIGHBOUR_ADVERTISEMENT;
	na->icmph.icmp6_router = isrouter;
	na->icmph.icmp6_override = 1;
	na->icmph.icmp6_solicited = 1;
	na->target = ns->target;
	ether_addr_copy(&na->opt[2], n->ha);
	na->opt[0] = ND_OPT_TARGET_LL_ADDR;
	na->opt[1] = na_olen >> 3;

	na->icmph.icmp6_cksum = csum_ipv6_magic(&pip6->saddr,
		&pip6->daddr, sizeof(*na)+na_olen, IPPROTO_ICMPV6,
		csum_partial(na, sizeof(*na)+na_olen, 0));

	pip6->payload_len = htons(sizeof(*na)+na_olen);

	skb_push(reply, sizeof(struct ipv6hdr));

	reply->ip_summed = CHECKSUM_UNNECESSARY;

	return reply;
}

static int neigh_reduce(struct net_device *dev, struct sk_buff *skb)
{
	struct vxlan_dev *vxlan = netdev_priv(dev);
	struct nd_msg *msg;
	const struct ipv6hdr *iphdr;
	const struct in6_addr *saddr, *daddr;
	struct neighbour *n;
	struct inet6_dev *in6_dev;

	in6_dev = __in6_dev_get(dev);
	if (!in6_dev)
		goto out;

	iphdr = ipv6_hdr(skb);
	saddr = &iphdr->saddr;
	daddr = &iphdr->daddr;

	msg = (struct nd_msg *)skb_transport_header(skb);
	if (msg->icmph.icmp6_code != 0 ||
	    msg->icmph.icmp6_type != NDISC_NEIGHBOUR_SOLICITATION)
		goto out;

	if (ipv6_addr_loopback(daddr) ||
	    ipv6_addr_is_multicast(&msg->target))
		goto out;

	n = neigh_lookup(ipv6_stub->nd_tbl, &msg->target, dev);

	if (n) {
		struct vxlan_fdb *f;
		struct sk_buff *reply;

		if (!(n->nud_state & NUD_CONNECTED)) {
			neigh_release(n);
			goto out;
		}

		f = vxlan_find_mac(vxlan, n->ha);
		if (f && vxlan_addr_any(&(first_remote_rcu(f)->remote_ip))) {
			/* bridge-local neighbor */
			neigh_release(n);
			goto out;
		}

		reply = vxlan_na_create(skb, n,
					!!(f ? f->flags & NTF_ROUTER : 0));

		neigh_release(n);

		if (reply == NULL)
			goto out;

		if (netif_rx_ni(reply) == NET_RX_DROP)
			dev->stats.rx_dropped++;

	} else if (vxlan->flags & VXLAN_F_L3MISS) {
		union vxlan_addr ipa = {
			.sin6.sin6_addr = msg->target,
			.sin6.sin6_family = AF_INET6,
		};

		vxlan_ip_miss(dev, &ipa);
	}

out:
	consume_skb(skb);
	return NETDEV_TX_OK;
}
#endif

static bool route_shortcircuit(struct net_device *dev, struct sk_buff *skb)
{
	struct vxlan_dev *vxlan = netdev_priv(dev);
	struct neighbour *n;

	if (is_multicast_ether_addr(eth_hdr(skb)->h_dest))
		return false;

	n = NULL;
	switch (ntohs(eth_hdr(skb)->h_proto)) {
	case ETH_P_IP:
	{
		struct iphdr *pip;

		if (!pskb_may_pull(skb, sizeof(struct iphdr)))
			return false;
		pip = ip_hdr(skb);
		n = neigh_lookup(&arp_tbl, &pip->daddr, dev);
		if (!n && (vxlan->flags & VXLAN_F_L3MISS)) {
			union vxlan_addr ipa = {
				.sin.sin_addr.s_addr = pip->daddr,
				.sin.sin_family = AF_INET,
			};

			vxlan_ip_miss(dev, &ipa);
			return false;
		}

		break;
	}
#if IS_ENABLED(CONFIG_IPV6)
	case ETH_P_IPV6:
	{
		struct ipv6hdr *pip6;

		if (!pskb_may_pull(skb, sizeof(struct ipv6hdr)))
			return false;
		pip6 = ipv6_hdr(skb);
		n = neigh_lookup(ipv6_stub->nd_tbl, &pip6->daddr, dev);
		if (!n && (vxlan->flags & VXLAN_F_L3MISS)) {
			union vxlan_addr ipa = {
				.sin6.sin6_addr = pip6->daddr,
				.sin6.sin6_family = AF_INET6,
			};

			vxlan_ip_miss(dev, &ipa);
			return false;
		}

		break;
	}
#endif
	default:
		return false;
	}

	if (n) {
		bool diff;

		diff = !ether_addr_equal(eth_hdr(skb)->h_dest, n->ha);
		if (diff) {
			memcpy(eth_hdr(skb)->h_source, eth_hdr(skb)->h_dest,
				dev->addr_len);
			memcpy(eth_hdr(skb)->h_dest, n->ha, dev->addr_len);
		}
		neigh_release(n);
		return diff;
	}

	return false;
}

static void vxlan_build_gbp_hdr(struct vxlanhdr *vxh, u32 vxflags,
				struct vxlan_metadata *md)
{
	struct vxlanhdr_gbp *gbp;

	if (!md->gbp)
		return;

	gbp = (struct vxlanhdr_gbp *)vxh;
	vxh->vx_flags |= VXLAN_HF_GBP;

	if (md->gbp & VXLAN_GBP_DONT_LEARN)
		gbp->dont_learn = 1;

	if (md->gbp & VXLAN_GBP_POLICY_APPLIED)
		gbp->policy_applied = 1;

	gbp->policy_id = htons(md->gbp & VXLAN_GBP_ID_MASK);
}

static int vxlan_build_skb(struct sk_buff *skb, struct dst_entry *dst,
			   int iphdr_len, __be32 vni,
			   struct vxlan_metadata *md, u32 vxflags,
			   bool udp_sum)
{
	struct vxlanhdr *vxh;
	int min_headroom;
	int err;
	int type = udp_sum ? SKB_GSO_UDP_TUNNEL_CSUM : SKB_GSO_UDP_TUNNEL;

	if ((vxflags & VXLAN_F_REMCSUM_TX) &&
	    skb->ip_summed == CHECKSUM_PARTIAL) {
		int csum_start = skb_checksum_start_offset(skb);

		if (csum_start <= VXLAN_MAX_REMCSUM_START &&
		    !(csum_start & VXLAN_RCO_SHIFT_MASK) &&
		    (skb->csum_offset == offsetof(struct udphdr, check) ||
		     skb->csum_offset == offsetof(struct tcphdr, check)))
			type |= SKB_GSO_TUNNEL_REMCSUM;
	}

	min_headroom = LL_RESERVED_SPACE(dst->dev) + dst->header_len
			+ VXLAN_HLEN + iphdr_len
			+ (skb_vlan_tag_present(skb) ? VLAN_HLEN : 0);

	/* Need space for new headers (invalidates iph ptr) */
	err = skb_cow_head(skb, min_headroom);
	if (unlikely(err)) {
		kfree_skb(skb);
		return err;
	}

	skb = vlan_hwaccel_push_inside(skb);
	if (WARN_ON(!skb))
		return -ENOMEM;

	skb = iptunnel_handle_offloads(skb, type);
	if (IS_ERR(skb))
		return PTR_ERR(skb);

	vxh = (struct vxlanhdr *) __skb_push(skb, sizeof(*vxh));
	vxh->vx_flags = VXLAN_HF_VNI;
	vxh->vx_vni = vxlan_vni_field(vni);

	if (type & SKB_GSO_TUNNEL_REMCSUM) {
		unsigned int start;

		start = skb_checksum_start_offset(skb) - sizeof(struct vxlanhdr);
		vxh->vx_vni |= vxlan_compute_rco(start, skb->csum_offset);
		vxh->vx_flags |= VXLAN_HF_RCO;

		if (!skb_is_gso(skb)) {
			skb->ip_summed = CHECKSUM_NONE;
			skb->encapsulation = 0;
		}
	}

	if (vxflags & VXLAN_F_GBP)
		vxlan_build_gbp_hdr(vxh, vxflags, md);

	skb_set_inner_protocol(skb, htons(ETH_P_TEB));
	return 0;
}

static struct rtable *vxlan_get_route(struct vxlan_dev *vxlan,
				      struct sk_buff *skb, int oif, u8 tos,
				      __be32 daddr, __be32 *saddr,
				      struct dst_cache *dst_cache,
				      struct ip_tunnel_info *info)
{
	struct rtable *rt = NULL;
	bool use_cache = false;
	struct flowi4 fl4;

	/* when the ip_tunnel_info is availble, the tos used for lookup is
	 * packet independent, so we can use the cache
	 */
	if (!skb->mark && (!tos || info)) {
		use_cache = true;
		rt = dst_cache_get_ip4(dst_cache, saddr);
		if (rt)
			return rt;
	}

	memset(&fl4, 0, sizeof(fl4));
	fl4.flowi4_oif = oif;
	fl4.flowi4_tos = RT_TOS(tos);
	fl4.flowi4_mark = skb->mark;
	fl4.flowi4_proto = IPPROTO_UDP;
	fl4.daddr = daddr;
	fl4.saddr = vxlan->cfg.saddr.sin.sin_addr.s_addr;

	rt = ip_route_output_key(vxlan->net, &fl4);
	if (!IS_ERR(rt)) {
		*saddr = fl4.saddr;
		if (use_cache)
			dst_cache_set_ip4(dst_cache, &rt->dst, fl4.saddr);
	}
	return rt;
}

#if IS_ENABLED(CONFIG_IPV6)
static struct dst_entry *vxlan6_get_route(struct vxlan_dev *vxlan,
					  struct sk_buff *skb, int oif,
					  const struct in6_addr *daddr,
					  struct in6_addr *saddr,
					  struct dst_cache *dst_cache)
{
	struct dst_entry *ndst;
	struct flowi6 fl6;
	int err;

	if (!skb->mark) {
		ndst = dst_cache_get_ip6(dst_cache, saddr);
		if (ndst)
			return ndst;
	}

	memset(&fl6, 0, sizeof(fl6));
	fl6.flowi6_oif = oif;
	fl6.daddr = *daddr;
	fl6.saddr = vxlan->cfg.saddr.sin6.sin6_addr;
	fl6.flowi6_mark = skb->mark;
	fl6.flowi6_proto = IPPROTO_UDP;

	err = ipv6_stub->ipv6_dst_lookup(vxlan->net,
					 vxlan->vn6_sock->sock->sk,
					 &ndst, &fl6);
	if (err < 0)
		return ERR_PTR(err);

	*saddr = fl6.saddr;
	if (!skb->mark)
		dst_cache_set_ip6(dst_cache, ndst, saddr);
	return ndst;
}
#endif

/* Bypass encapsulation if the destination is local */
static void vxlan_encap_bypass(struct sk_buff *skb, struct vxlan_dev *src_vxlan,
			       struct vxlan_dev *dst_vxlan)
{
	struct pcpu_sw_netstats *tx_stats, *rx_stats;
	union vxlan_addr loopback;
	union vxlan_addr *remote_ip = &dst_vxlan->default_dst.remote_ip;
	struct net_device *dev = skb->dev;
	int len = skb->len;

	tx_stats = this_cpu_ptr(src_vxlan->dev->tstats);
	rx_stats = this_cpu_ptr(dst_vxlan->dev->tstats);
	skb->pkt_type = PACKET_HOST;
	skb->encapsulation = 0;
	skb->dev = dst_vxlan->dev;
	__skb_pull(skb, skb_network_offset(skb));

	if (remote_ip->sa.sa_family == AF_INET) {
		loopback.sin.sin_addr.s_addr = htonl(INADDR_LOOPBACK);
		loopback.sa.sa_family =  AF_INET;
#if IS_ENABLED(CONFIG_IPV6)
	} else {
		loopback.sin6.sin6_addr = in6addr_loopback;
		loopback.sa.sa_family =  AF_INET6;
#endif
	}

	if (dst_vxlan->flags & VXLAN_F_LEARN)
		vxlan_snoop(skb->dev, &loopback, eth_hdr(skb)->h_source);

	u64_stats_update_begin(&tx_stats->syncp);
	tx_stats->tx_packets++;
	tx_stats->tx_bytes += len;
	u64_stats_update_end(&tx_stats->syncp);

	if (netif_rx(skb) == NET_RX_SUCCESS) {
		u64_stats_update_begin(&rx_stats->syncp);
		rx_stats->rx_packets++;
		rx_stats->rx_bytes += len;
		u64_stats_update_end(&rx_stats->syncp);
	} else {
		dev->stats.rx_dropped++;
	}
}

static void vxlan_xmit_one(struct sk_buff *skb, struct net_device *dev,
			   struct vxlan_rdst *rdst, bool did_rsc)
{
	struct dst_cache *dst_cache;
	struct ip_tunnel_info *info;
	struct vxlan_dev *vxlan = netdev_priv(dev);
	struct sock *sk;
	struct rtable *rt = NULL;
	const struct iphdr *old_iph;
	union vxlan_addr *dst;
	union vxlan_addr remote_ip;
	struct vxlan_metadata _md;
	struct vxlan_metadata *md = &_md;
	__be16 src_port = 0, dst_port;
	__be32 vni;
	__be16 df = 0;
	__u8 tos, ttl;
	int err;
	u32 flags = vxlan->flags;
	bool udp_sum = false;
	bool xnet = !net_eq(vxlan->net, dev_net(vxlan->dev));

	info = skb_tunnel_info(skb);

	if (rdst) {
		dst_port = rdst->remote_port ? rdst->remote_port : vxlan->cfg.dst_port;
		vni = rdst->remote_vni;
		dst = &rdst->remote_ip;
		dst_cache = &rdst->dst_cache;
	} else {
		if (!info) {
			WARN_ONCE(1, "%s: Missing encapsulation instructions\n",
				  dev->name);
			goto drop;
		}
		dst_port = info->key.tp_dst ? : vxlan->cfg.dst_port;
		vni = vxlan_tun_id_to_vni(info->key.tun_id);
		remote_ip.sa.sa_family = ip_tunnel_info_af(info);
		if (remote_ip.sa.sa_family == AF_INET)
			remote_ip.sin.sin_addr.s_addr = info->key.u.ipv4.dst;
		else
			remote_ip.sin6.sin6_addr = info->key.u.ipv6.dst;
		dst = &remote_ip;
		dst_cache = &info->dst_cache;
	}

	if (vxlan_addr_any(dst)) {
		if (did_rsc) {
			/* short-circuited back to local bridge */
			vxlan_encap_bypass(skb, vxlan, vxlan);
			return;
		}
		goto drop;
	}

	old_iph = ip_hdr(skb);

	ttl = vxlan->cfg.ttl;
	if (!ttl && vxlan_addr_multicast(dst))
		ttl = 1;

	tos = vxlan->cfg.tos;
	if (tos == 1)
		tos = ip_tunnel_get_dsfield(old_iph, skb);

	src_port = udp_flow_src_port(dev_net(dev), skb, vxlan->cfg.port_min,
				     vxlan->cfg.port_max, true);

	if (info) {
		ttl = info->key.ttl;
		tos = info->key.tos;
		udp_sum = !!(info->key.tun_flags & TUNNEL_CSUM);

		if (info->options_len)
			md = ip_tunnel_info_opts(info);
	} else {
		md->gbp = skb->mark;
	}

	if (dst->sa.sa_family == AF_INET) {
		__be32 saddr;

		if (!vxlan->vn4_sock)
			goto drop;
		sk = vxlan->vn4_sock->sock->sk;

		rt = vxlan_get_route(vxlan, skb,
				     rdst ? rdst->remote_ifindex : 0, tos,
				     dst->sin.sin_addr.s_addr, &saddr,
				     dst_cache, info);
		if (IS_ERR(rt)) {
			netdev_dbg(dev, "no route to %pI4\n",
				   &dst->sin.sin_addr.s_addr);
			dev->stats.tx_carrier_errors++;
			goto tx_error;
		}

		if (rt->dst.dev == dev) {
			netdev_dbg(dev, "circular route to %pI4\n",
				   &dst->sin.sin_addr.s_addr);
			dev->stats.collisions++;
			goto rt_tx_error;
		}

		/* Bypass encapsulation if the destination is local */
		if (rt->rt_flags & RTCF_LOCAL &&
		    !(rt->rt_flags & (RTCF_BROADCAST | RTCF_MULTICAST))) {
			struct vxlan_dev *dst_vxlan;

			ip_rt_put(rt);
			dst_vxlan = vxlan_find_vni(vxlan->net, vni,
						   dst->sa.sa_family, dst_port,
						   vxlan->flags);
			if (!dst_vxlan)
				goto tx_error;
			vxlan_encap_bypass(skb, vxlan, dst_vxlan);
			return;
		}

		if (!info)
			udp_sum = !(flags & VXLAN_F_UDP_ZERO_CSUM_TX);
		else if (info->key.tun_flags & TUNNEL_DONT_FRAGMENT)
			df = htons(IP_DF);

		tos = ip_tunnel_ecn_encap(tos, old_iph, skb);
		ttl = ttl ? : ip4_dst_hoplimit(&rt->dst);
		err = vxlan_build_skb(skb, &rt->dst, sizeof(struct iphdr),
				      vni, md, flags, udp_sum);
		if (err < 0)
			goto xmit_tx_error;

		udp_tunnel_xmit_skb(rt, sk, skb, saddr,
				    dst->sin.sin_addr.s_addr, tos, ttl, df,
				    src_port, dst_port, xnet, !udp_sum);
#if IS_ENABLED(CONFIG_IPV6)
	} else {
		struct dst_entry *ndst;
		struct in6_addr saddr;
		u32 rt6i_flags;

		if (!vxlan->vn6_sock)
			goto drop;
		sk = vxlan->vn6_sock->sock->sk;

		ndst = vxlan6_get_route(vxlan, skb,
					rdst ? rdst->remote_ifindex : 0,
					&dst->sin6.sin6_addr, &saddr,
					dst_cache);
		if (IS_ERR(ndst)) {
			netdev_dbg(dev, "no route to %pI6\n",
				   &dst->sin6.sin6_addr);
			dev->stats.tx_carrier_errors++;
			goto tx_error;
		}

		if (ndst->dev == dev) {
			netdev_dbg(dev, "circular route to %pI6\n",
				   &dst->sin6.sin6_addr);
			dst_release(ndst);
			dev->stats.collisions++;
			goto tx_error;
		}

		/* Bypass encapsulation if the destination is local */
		rt6i_flags = ((struct rt6_info *)ndst)->rt6i_flags;
		if (rt6i_flags & RTF_LOCAL &&
		    !(rt6i_flags & (RTCF_BROADCAST | RTCF_MULTICAST))) {
			struct vxlan_dev *dst_vxlan;

			dst_release(ndst);
			dst_vxlan = vxlan_find_vni(vxlan->net, vni,
						   dst->sa.sa_family, dst_port,
						   vxlan->flags);
			if (!dst_vxlan)
				goto tx_error;
			vxlan_encap_bypass(skb, vxlan, dst_vxlan);
			return;
		}

		if (!info)
			udp_sum = !(flags & VXLAN_F_UDP_ZERO_CSUM6_TX);

		ttl = ttl ? : ip6_dst_hoplimit(ndst);
		skb_scrub_packet(skb, xnet);
		err = vxlan_build_skb(skb, ndst, sizeof(struct ipv6hdr),
				      vni, md, flags, udp_sum);
		if (err < 0) {
			dst_release(ndst);
			return;
		}
		udp_tunnel6_xmit_skb(ndst, sk, skb, dev,
				     &saddr, &dst->sin6.sin6_addr,
				     0, ttl, src_port, dst_port, !udp_sum);
#endif
	}

	return;

drop:
	dev->stats.tx_dropped++;
	goto tx_free;

xmit_tx_error:
	/* skb is already freed. */
	skb = NULL;
rt_tx_error:
	ip_rt_put(rt);
tx_error:
	dev->stats.tx_errors++;
tx_free:
	dev_kfree_skb(skb);
}

/* Transmit local packets over Vxlan
 *
 * Outer IP header inherits ECN and DF from inner header.
 * Outer UDP destination is the VXLAN assigned port.
 *           source port is based on hash of flow
 */
static netdev_tx_t vxlan_xmit(struct sk_buff *skb, struct net_device *dev)
{
	struct vxlan_dev *vxlan = netdev_priv(dev);
	const struct ip_tunnel_info *info;
	struct ethhdr *eth;
	bool did_rsc = false;
	struct vxlan_rdst *rdst, *fdst = NULL;
	struct vxlan_fdb *f;

	info = skb_tunnel_info(skb);

	skb_reset_mac_header(skb);
	eth = eth_hdr(skb);

	if ((vxlan->flags & VXLAN_F_PROXY)) {
		if (ntohs(eth->h_proto) == ETH_P_ARP)
			return arp_reduce(dev, skb);
#if IS_ENABLED(CONFIG_IPV6)
		else if (ntohs(eth->h_proto) == ETH_P_IPV6 &&
			 pskb_may_pull(skb, sizeof(struct ipv6hdr)
				       + sizeof(struct nd_msg)) &&
			 ipv6_hdr(skb)->nexthdr == IPPROTO_ICMPV6) {
				struct nd_msg *msg;

				msg = (struct nd_msg *)skb_transport_header(skb);
				if (msg->icmph.icmp6_code == 0 &&
				    msg->icmph.icmp6_type == NDISC_NEIGHBOUR_SOLICITATION)
					return neigh_reduce(dev, skb);
		}
		eth = eth_hdr(skb);
#endif
	}

	if (vxlan->flags & VXLAN_F_COLLECT_METADATA) {
		if (info && info->mode & IP_TUNNEL_INFO_TX)
			vxlan_xmit_one(skb, dev, NULL, false);
		else
			kfree_skb(skb);
		return NETDEV_TX_OK;
	}

	f = vxlan_find_mac(vxlan, eth->h_dest);
	did_rsc = false;

	if (f && (f->flags & NTF_ROUTER) && (vxlan->flags & VXLAN_F_RSC) &&
	    (ntohs(eth->h_proto) == ETH_P_IP ||
	     ntohs(eth->h_proto) == ETH_P_IPV6)) {
		did_rsc = route_shortcircuit(dev, skb);
		if (did_rsc)
			f = vxlan_find_mac(vxlan, eth->h_dest);
	}

	if (f == NULL) {
		f = vxlan_find_mac(vxlan, all_zeros_mac);
		if (f == NULL) {
			if ((vxlan->flags & VXLAN_F_L2MISS) &&
			    !is_multicast_ether_addr(eth->h_dest))
				vxlan_fdb_miss(vxlan, eth->h_dest);

			dev->stats.tx_dropped++;
			kfree_skb(skb);
			return NETDEV_TX_OK;
		}
	}

	list_for_each_entry_rcu(rdst, &f->remotes, list) {
		struct sk_buff *skb1;

		if (!fdst) {
			fdst = rdst;
			continue;
		}
		skb1 = skb_clone(skb, GFP_ATOMIC);
		if (skb1)
			vxlan_xmit_one(skb1, dev, rdst, did_rsc);
	}

	if (fdst)
		vxlan_xmit_one(skb, dev, fdst, did_rsc);
	else
		kfree_skb(skb);
	return NETDEV_TX_OK;
}

/* Walk the forwarding table and purge stale entries */
static void vxlan_cleanup(unsigned long arg)
{
	struct vxlan_dev *vxlan = (struct vxlan_dev *) arg;
	unsigned long next_timer = jiffies + FDB_AGE_INTERVAL;
	unsigned int h;

	if (!netif_running(vxlan->dev))
		return;

	for (h = 0; h < FDB_HASH_SIZE; ++h) {
		struct hlist_node *p, *n;

		spin_lock_bh(&vxlan->hash_lock);
		hlist_for_each_safe(p, n, &vxlan->fdb_head[h]) {
			struct vxlan_fdb *f
				= container_of(p, struct vxlan_fdb, hlist);
			unsigned long timeout;

			if (f->state & NUD_PERMANENT)
				continue;

			timeout = f->used + vxlan->cfg.age_interval * HZ;
			if (time_before_eq(timeout, jiffies)) {
				netdev_dbg(vxlan->dev,
					   "garbage collect %pM\n",
					   f->eth_addr);
				f->state = NUD_STALE;
				vxlan_fdb_destroy(vxlan, f);
			} else if (time_before(timeout, next_timer))
				next_timer = timeout;
		}
		spin_unlock_bh(&vxlan->hash_lock);
	}

	mod_timer(&vxlan->age_timer, next_timer);
}

static void vxlan_vs_add_dev(struct vxlan_sock *vs, struct vxlan_dev *vxlan)
{
	struct vxlan_net *vn = net_generic(vxlan->net, vxlan_net_id);
	__be32 vni = vxlan->default_dst.remote_vni;

	spin_lock(&vn->sock_lock);
	hlist_add_head_rcu(&vxlan->hlist, vni_head(vs, vni));
	spin_unlock(&vn->sock_lock);
}

/* Setup stats when device is created */
static int vxlan_init(struct net_device *dev)
{
	dev->tstats = netdev_alloc_pcpu_stats(struct pcpu_sw_netstats);
	if (!dev->tstats)
		return -ENOMEM;

	return 0;
}

static void vxlan_fdb_delete_default(struct vxlan_dev *vxlan)
{
	struct vxlan_fdb *f;

	spin_lock_bh(&vxlan->hash_lock);
	f = __vxlan_find_mac(vxlan, all_zeros_mac);
	if (f)
		vxlan_fdb_destroy(vxlan, f);
	spin_unlock_bh(&vxlan->hash_lock);
}

static void vxlan_uninit(struct net_device *dev)
{
	struct vxlan_dev *vxlan = netdev_priv(dev);

	vxlan_fdb_delete_default(vxlan);

	free_percpu(dev->tstats);
}

/* Start ageing timer and join group when device is brought up */
static int vxlan_open(struct net_device *dev)
{
	struct vxlan_dev *vxlan = netdev_priv(dev);
	int ret;

	ret = vxlan_sock_add(vxlan);
	if (ret < 0)
		return ret;

	if (vxlan_addr_multicast(&vxlan->default_dst.remote_ip)) {
		ret = vxlan_igmp_join(vxlan);
		if (ret == -EADDRINUSE)
			ret = 0;
		if (ret) {
			vxlan_sock_release(vxlan);
			return ret;
		}
	}

	if (vxlan->cfg.age_interval)
		mod_timer(&vxlan->age_timer, jiffies + FDB_AGE_INTERVAL);

	return ret;
}

/* Purge the forwarding table */
static void vxlan_flush(struct vxlan_dev *vxlan)
{
	unsigned int h;

	spin_lock_bh(&vxlan->hash_lock);
	for (h = 0; h < FDB_HASH_SIZE; ++h) {
		struct hlist_node *p, *n;
		hlist_for_each_safe(p, n, &vxlan->fdb_head[h]) {
			struct vxlan_fdb *f
				= container_of(p, struct vxlan_fdb, hlist);
			/* the all_zeros_mac entry is deleted at vxlan_uninit */
			if (!is_zero_ether_addr(f->eth_addr))
				vxlan_fdb_destroy(vxlan, f);
		}
	}
	spin_unlock_bh(&vxlan->hash_lock);
}

/* Cleanup timer and forwarding table on shutdown */
static int vxlan_stop(struct net_device *dev)
{
	struct vxlan_dev *vxlan = netdev_priv(dev);
	struct vxlan_net *vn = net_generic(vxlan->net, vxlan_net_id);
	int ret = 0;

	if (vxlan_addr_multicast(&vxlan->default_dst.remote_ip) &&
	    !vxlan_group_used(vn, vxlan))
		ret = vxlan_igmp_leave(vxlan);

	del_timer_sync(&vxlan->age_timer);

	vxlan_flush(vxlan);
	vxlan_sock_release(vxlan);

	return ret;
}

/* Stub, nothing needs to be done. */
static void vxlan_set_multicast_list(struct net_device *dev)
{
}

static int __vxlan_change_mtu(struct net_device *dev,
			      struct net_device *lowerdev,
			      struct vxlan_rdst *dst, int new_mtu, bool strict)
{
	int max_mtu = IP_MAX_MTU;

	if (lowerdev)
		max_mtu = lowerdev->mtu;

	if (dst->remote_ip.sa.sa_family == AF_INET6)
		max_mtu -= VXLAN6_HEADROOM;
	else
		max_mtu -= VXLAN_HEADROOM;

	if (new_mtu < 68)
		return -EINVAL;

	if (new_mtu > max_mtu) {
		if (strict)
			return -EINVAL;

		new_mtu = max_mtu;
	}

	dev->mtu = new_mtu;
	return 0;
}

<<<<<<< HEAD
=======
static int vxlan_change_mtu(struct net_device *dev, int new_mtu)
{
	struct vxlan_dev *vxlan = netdev_priv(dev);
	struct vxlan_rdst *dst = &vxlan->default_dst;
	struct net_device *lowerdev = __dev_get_by_index(vxlan->net,
							 dst->remote_ifindex);
	return __vxlan_change_mtu(dev, lowerdev, dst, new_mtu, true);
}

static int egress_ipv4_tun_info(struct net_device *dev, struct sk_buff *skb,
				struct ip_tunnel_info *info,
				__be16 sport, __be16 dport)
{
	struct vxlan_dev *vxlan = netdev_priv(dev);
	struct rtable *rt;
	struct flowi4 fl4;

	memset(&fl4, 0, sizeof(fl4));
	fl4.flowi4_tos = RT_TOS(info->key.tos);
	fl4.flowi4_mark = skb->mark;
	fl4.flowi4_proto = IPPROTO_UDP;
	fl4.daddr = info->key.u.ipv4.dst;

	rt = ip_route_output_key(vxlan->net, &fl4);
	if (IS_ERR(rt))
		return PTR_ERR(rt);
	ip_rt_put(rt);

	info->key.u.ipv4.src = fl4.saddr;
	info->key.tp_src = sport;
	info->key.tp_dst = dport;
	return 0;
}

>>>>>>> dea08e60
static int vxlan_fill_metadata_dst(struct net_device *dev, struct sk_buff *skb)
{
	struct vxlan_dev *vxlan = netdev_priv(dev);
	struct ip_tunnel_info *info = skb_tunnel_info(skb);
	__be16 sport, dport;

	sport = udp_flow_src_port(dev_net(dev), skb, vxlan->cfg.port_min,
				  vxlan->cfg.port_max, true);
	dport = info->key.tp_dst ? : vxlan->cfg.dst_port;

	if (ip_tunnel_info_af(info) == AF_INET) {
		struct rtable *rt;

		if (!vxlan->vn4_sock)
			return -EINVAL;
		rt = vxlan_get_route(vxlan, skb, 0, info->key.tos,
				     info->key.u.ipv4.dst,
				     &info->key.u.ipv4.src, NULL, info);
		if (IS_ERR(rt))
			return PTR_ERR(rt);
		ip_rt_put(rt);
	} else {
#if IS_ENABLED(CONFIG_IPV6)
		struct dst_entry *ndst;

		if (!vxlan->vn6_sock)
			return -EINVAL;
		ndst = vxlan6_get_route(vxlan, skb, 0,
					&info->key.u.ipv6.dst,
					&info->key.u.ipv6.src, NULL);
		if (IS_ERR(ndst))
			return PTR_ERR(ndst);
		dst_release(ndst);
#else /* !CONFIG_IPV6 */
		return -EPFNOSUPPORT;
#endif
	}
	info->key.tp_src = sport;
	info->key.tp_dst = dport;
	return 0;
}

static const struct net_device_ops vxlan_netdev_ops = {
	.ndo_init		= vxlan_init,
	.ndo_uninit		= vxlan_uninit,
	.ndo_open		= vxlan_open,
	.ndo_stop		= vxlan_stop,
	.ndo_start_xmit		= vxlan_xmit,
	.ndo_get_stats64	= ip_tunnel_get_stats64,
	.ndo_set_rx_mode	= vxlan_set_multicast_list,
	.ndo_change_mtu		= vxlan_change_mtu,
	.ndo_validate_addr	= eth_validate_addr,
	.ndo_set_mac_address	= eth_mac_addr,
	.ndo_fdb_add		= vxlan_fdb_add,
	.ndo_fdb_del		= vxlan_fdb_delete,
	.ndo_fdb_dump		= vxlan_fdb_dump,
	.ndo_fill_metadata_dst	= vxlan_fill_metadata_dst,
};

/* Info for udev, that this is a virtual tunnel endpoint */
static struct device_type vxlan_type = {
	.name = "vxlan",
};

/* Calls the ndo_add_vxlan_port of the caller in order to
 * supply the listening VXLAN udp ports. Callers are expected
 * to implement the ndo_add_vxlan_port.
 */
void vxlan_get_rx_port(struct net_device *dev)
{
	struct vxlan_sock *vs;
	struct net *net = dev_net(dev);
	struct vxlan_net *vn = net_generic(net, vxlan_net_id);
	sa_family_t sa_family;
	__be16 port;
	unsigned int i;

	spin_lock(&vn->sock_lock);
	for (i = 0; i < PORT_HASH_SIZE; ++i) {
		hlist_for_each_entry_rcu(vs, &vn->sock_list[i], hlist) {
			port = inet_sk(vs->sock->sk)->inet_sport;
			sa_family = vxlan_get_sk_family(vs);
			dev->netdev_ops->ndo_add_vxlan_port(dev, sa_family,
							    port);
		}
	}
	spin_unlock(&vn->sock_lock);
}
EXPORT_SYMBOL_GPL(vxlan_get_rx_port);

/* Initialize the device structure. */
static void vxlan_setup(struct net_device *dev)
{
	struct vxlan_dev *vxlan = netdev_priv(dev);
	unsigned int h;

	eth_hw_addr_random(dev);
	ether_setup(dev);

	dev->netdev_ops = &vxlan_netdev_ops;
	dev->destructor = free_netdev;
	SET_NETDEV_DEVTYPE(dev, &vxlan_type);

	dev->features	|= NETIF_F_LLTX;
	dev->features	|= NETIF_F_SG | NETIF_F_HW_CSUM;
	dev->features   |= NETIF_F_RXCSUM;
	dev->features   |= NETIF_F_GSO_SOFTWARE;

	dev->vlan_features = dev->features;
	dev->features |= NETIF_F_HW_VLAN_CTAG_TX | NETIF_F_HW_VLAN_STAG_TX;
	dev->hw_features |= NETIF_F_SG | NETIF_F_HW_CSUM | NETIF_F_RXCSUM;
	dev->hw_features |= NETIF_F_GSO_SOFTWARE;
	dev->hw_features |= NETIF_F_HW_VLAN_CTAG_TX | NETIF_F_HW_VLAN_STAG_TX;
	netif_keep_dst(dev);
	dev->priv_flags &= ~IFF_TX_SKB_SHARING;
	dev->priv_flags |= IFF_LIVE_ADDR_CHANGE | IFF_NO_QUEUE;

	INIT_LIST_HEAD(&vxlan->next);
	spin_lock_init(&vxlan->hash_lock);

	init_timer_deferrable(&vxlan->age_timer);
	vxlan->age_timer.function = vxlan_cleanup;
	vxlan->age_timer.data = (unsigned long) vxlan;

	vxlan->cfg.dst_port = htons(vxlan_port);

	vxlan->dev = dev;

	gro_cells_init(&vxlan->gro_cells, dev);

	for (h = 0; h < FDB_HASH_SIZE; ++h)
		INIT_HLIST_HEAD(&vxlan->fdb_head[h]);
}

static const struct nla_policy vxlan_policy[IFLA_VXLAN_MAX + 1] = {
	[IFLA_VXLAN_ID]		= { .type = NLA_U32 },
	[IFLA_VXLAN_GROUP]	= { .len = FIELD_SIZEOF(struct iphdr, daddr) },
	[IFLA_VXLAN_GROUP6]	= { .len = sizeof(struct in6_addr) },
	[IFLA_VXLAN_LINK]	= { .type = NLA_U32 },
	[IFLA_VXLAN_LOCAL]	= { .len = FIELD_SIZEOF(struct iphdr, saddr) },
	[IFLA_VXLAN_LOCAL6]	= { .len = sizeof(struct in6_addr) },
	[IFLA_VXLAN_TOS]	= { .type = NLA_U8 },
	[IFLA_VXLAN_TTL]	= { .type = NLA_U8 },
	[IFLA_VXLAN_LEARNING]	= { .type = NLA_U8 },
	[IFLA_VXLAN_AGEING]	= { .type = NLA_U32 },
	[IFLA_VXLAN_LIMIT]	= { .type = NLA_U32 },
	[IFLA_VXLAN_PORT_RANGE] = { .len  = sizeof(struct ifla_vxlan_port_range) },
	[IFLA_VXLAN_PROXY]	= { .type = NLA_U8 },
	[IFLA_VXLAN_RSC]	= { .type = NLA_U8 },
	[IFLA_VXLAN_L2MISS]	= { .type = NLA_U8 },
	[IFLA_VXLAN_L3MISS]	= { .type = NLA_U8 },
	[IFLA_VXLAN_COLLECT_METADATA]	= { .type = NLA_U8 },
	[IFLA_VXLAN_PORT]	= { .type = NLA_U16 },
	[IFLA_VXLAN_UDP_CSUM]	= { .type = NLA_U8 },
	[IFLA_VXLAN_UDP_ZERO_CSUM6_TX]	= { .type = NLA_U8 },
	[IFLA_VXLAN_UDP_ZERO_CSUM6_RX]	= { .type = NLA_U8 },
	[IFLA_VXLAN_REMCSUM_TX]	= { .type = NLA_U8 },
	[IFLA_VXLAN_REMCSUM_RX]	= { .type = NLA_U8 },
	[IFLA_VXLAN_GBP]	= { .type = NLA_FLAG, },
	[IFLA_VXLAN_REMCSUM_NOPARTIAL]	= { .type = NLA_FLAG },
};

static int vxlan_validate(struct nlattr *tb[], struct nlattr *data[])
{
	if (tb[IFLA_ADDRESS]) {
		if (nla_len(tb[IFLA_ADDRESS]) != ETH_ALEN) {
			pr_debug("invalid link address (not ethernet)\n");
			return -EINVAL;
		}

		if (!is_valid_ether_addr(nla_data(tb[IFLA_ADDRESS]))) {
			pr_debug("invalid all zero ethernet address\n");
			return -EADDRNOTAVAIL;
		}
	}

	if (!data)
		return -EINVAL;

	if (data[IFLA_VXLAN_ID]) {
		__u32 id = nla_get_u32(data[IFLA_VXLAN_ID]);
		if (id >= VXLAN_VID_MASK)
			return -ERANGE;
	}

	if (data[IFLA_VXLAN_PORT_RANGE]) {
		const struct ifla_vxlan_port_range *p
			= nla_data(data[IFLA_VXLAN_PORT_RANGE]);

		if (ntohs(p->high) < ntohs(p->low)) {
			pr_debug("port range %u .. %u not valid\n",
				 ntohs(p->low), ntohs(p->high));
			return -EINVAL;
		}
	}

	return 0;
}

static void vxlan_get_drvinfo(struct net_device *netdev,
			      struct ethtool_drvinfo *drvinfo)
{
	strlcpy(drvinfo->version, VXLAN_VERSION, sizeof(drvinfo->version));
	strlcpy(drvinfo->driver, "vxlan", sizeof(drvinfo->driver));
}

static const struct ethtool_ops vxlan_ethtool_ops = {
	.get_drvinfo	= vxlan_get_drvinfo,
	.get_link	= ethtool_op_get_link,
};

static void vxlan_del_work(struct work_struct *work)
{
	struct vxlan_sock *vs = container_of(work, struct vxlan_sock, del_work);
	udp_tunnel_sock_release(vs->sock);
	kfree_rcu(vs, rcu);
}

static struct socket *vxlan_create_sock(struct net *net, bool ipv6,
					__be16 port, u32 flags)
{
	struct socket *sock;
	struct udp_port_cfg udp_conf;
	int err;

	memset(&udp_conf, 0, sizeof(udp_conf));

	if (ipv6) {
		udp_conf.family = AF_INET6;
		udp_conf.use_udp6_rx_checksums =
		    !(flags & VXLAN_F_UDP_ZERO_CSUM6_RX);
		udp_conf.ipv6_v6only = 1;
	} else {
		udp_conf.family = AF_INET;
	}

	udp_conf.local_udp_port = port;

	/* Open UDP socket */
	err = udp_sock_create(net, &udp_conf, &sock);
	if (err < 0)
		return ERR_PTR(err);

	return sock;
}

/* Create new listen socket if needed */
static struct vxlan_sock *vxlan_socket_create(struct net *net, bool ipv6,
					      __be16 port, u32 flags)
{
	struct vxlan_net *vn = net_generic(net, vxlan_net_id);
	struct vxlan_sock *vs;
	struct socket *sock;
	unsigned int h;
	struct udp_tunnel_sock_cfg tunnel_cfg;

	vs = kzalloc(sizeof(*vs), GFP_KERNEL);
	if (!vs)
		return ERR_PTR(-ENOMEM);

	for (h = 0; h < VNI_HASH_SIZE; ++h)
		INIT_HLIST_HEAD(&vs->vni_list[h]);

	INIT_WORK(&vs->del_work, vxlan_del_work);

	sock = vxlan_create_sock(net, ipv6, port, flags);
	if (IS_ERR(sock)) {
		pr_info("Cannot bind port %d, err=%ld\n", ntohs(port),
			PTR_ERR(sock));
		kfree(vs);
		return ERR_CAST(sock);
	}

	vs->sock = sock;
	atomic_set(&vs->refcnt, 1);
	vs->flags = (flags & VXLAN_F_RCV_FLAGS);

	/* Initialize the vxlan udp offloads structure */
	vs->udp_offloads.port = port;
	vs->udp_offloads.callbacks.gro_receive  = vxlan_gro_receive;
	vs->udp_offloads.callbacks.gro_complete = vxlan_gro_complete;

	spin_lock(&vn->sock_lock);
	hlist_add_head_rcu(&vs->hlist, vs_head(net, port));
	vxlan_notify_add_rx_port(vs);
	spin_unlock(&vn->sock_lock);

	/* Mark socket as an encapsulation socket. */
	tunnel_cfg.sk_user_data = vs;
	tunnel_cfg.encap_type = 1;
	tunnel_cfg.encap_rcv = vxlan_udp_encap_recv;
	tunnel_cfg.encap_destroy = NULL;

	setup_udp_tunnel_sock(net, sock, &tunnel_cfg);

	return vs;
}

static int __vxlan_sock_add(struct vxlan_dev *vxlan, bool ipv6)
{
	struct vxlan_net *vn = net_generic(vxlan->net, vxlan_net_id);
	struct vxlan_sock *vs = NULL;

	if (!vxlan->cfg.no_share) {
		spin_lock(&vn->sock_lock);
		vs = vxlan_find_sock(vxlan->net, ipv6 ? AF_INET6 : AF_INET,
				     vxlan->cfg.dst_port, vxlan->flags);
		if (vs && !atomic_add_unless(&vs->refcnt, 1, 0)) {
			spin_unlock(&vn->sock_lock);
			return -EBUSY;
		}
		spin_unlock(&vn->sock_lock);
	}
	if (!vs)
		vs = vxlan_socket_create(vxlan->net, ipv6,
					 vxlan->cfg.dst_port, vxlan->flags);
	if (IS_ERR(vs))
		return PTR_ERR(vs);
#if IS_ENABLED(CONFIG_IPV6)
	if (ipv6)
		vxlan->vn6_sock = vs;
	else
#endif
		vxlan->vn4_sock = vs;
	vxlan_vs_add_dev(vs, vxlan);
	return 0;
}

static int vxlan_sock_add(struct vxlan_dev *vxlan)
{
	bool ipv6 = vxlan->flags & VXLAN_F_IPV6;
	bool metadata = vxlan->flags & VXLAN_F_COLLECT_METADATA;
	int ret = 0;

	vxlan->vn4_sock = NULL;
#if IS_ENABLED(CONFIG_IPV6)
	vxlan->vn6_sock = NULL;
	if (ipv6 || metadata)
		ret = __vxlan_sock_add(vxlan, true);
#endif
	if (!ret && (!ipv6 || metadata))
		ret = __vxlan_sock_add(vxlan, false);
	if (ret < 0)
		vxlan_sock_release(vxlan);
	return ret;
}

static int vxlan_dev_configure(struct net *src_net, struct net_device *dev,
			       struct vxlan_config *conf)
{
	struct vxlan_net *vn = net_generic(src_net, vxlan_net_id);
	struct vxlan_dev *vxlan = netdev_priv(dev), *tmp;
	struct vxlan_rdst *dst = &vxlan->default_dst;
	unsigned short needed_headroom = ETH_HLEN;
	int err;
	bool use_ipv6 = false;
	__be16 default_port = vxlan->cfg.dst_port;
	struct net_device *lowerdev = NULL;

	vxlan->net = src_net;

	dst->remote_vni = conf->vni;

	memcpy(&dst->remote_ip, &conf->remote_ip, sizeof(conf->remote_ip));

	/* Unless IPv6 is explicitly requested, assume IPv4 */
	if (!dst->remote_ip.sa.sa_family)
		dst->remote_ip.sa.sa_family = AF_INET;

	if (dst->remote_ip.sa.sa_family == AF_INET6 ||
	    vxlan->cfg.saddr.sa.sa_family == AF_INET6) {
		if (!IS_ENABLED(CONFIG_IPV6))
			return -EPFNOSUPPORT;
		use_ipv6 = true;
		vxlan->flags |= VXLAN_F_IPV6;
	}

	if (conf->remote_ifindex) {
		lowerdev = __dev_get_by_index(src_net, conf->remote_ifindex);
		dst->remote_ifindex = conf->remote_ifindex;

		if (!lowerdev) {
			pr_info("ifindex %d does not exist\n", dst->remote_ifindex);
			return -ENODEV;
		}

#if IS_ENABLED(CONFIG_IPV6)
		if (use_ipv6) {
			struct inet6_dev *idev = __in6_dev_get(lowerdev);
			if (idev && idev->cnf.disable_ipv6) {
				pr_info("IPv6 is disabled via sysctl\n");
				return -EPERM;
			}
		}
#endif

		if (!conf->mtu)
			dev->mtu = lowerdev->mtu - (use_ipv6 ? VXLAN6_HEADROOM : VXLAN_HEADROOM);

		needed_headroom = lowerdev->hard_header_len;
	}

	if (conf->mtu) {
		err = __vxlan_change_mtu(dev, lowerdev, dst, conf->mtu, false);
		if (err)
			return err;
	}

	if (use_ipv6 || conf->flags & VXLAN_F_COLLECT_METADATA)
		needed_headroom += VXLAN6_HEADROOM;
	else
		needed_headroom += VXLAN_HEADROOM;
	dev->needed_headroom = needed_headroom;

	memcpy(&vxlan->cfg, conf, sizeof(*conf));
	if (!vxlan->cfg.dst_port)
		vxlan->cfg.dst_port = default_port;
	vxlan->flags |= conf->flags;

	if (!vxlan->cfg.age_interval)
		vxlan->cfg.age_interval = FDB_AGE_DEFAULT;

	list_for_each_entry(tmp, &vn->vxlan_list, next) {
		if (tmp->cfg.vni == conf->vni &&
		    (tmp->default_dst.remote_ip.sa.sa_family == AF_INET6 ||
		     tmp->cfg.saddr.sa.sa_family == AF_INET6) == use_ipv6 &&
		    tmp->cfg.dst_port == vxlan->cfg.dst_port &&
		    (tmp->flags & VXLAN_F_RCV_FLAGS) ==
		    (vxlan->flags & VXLAN_F_RCV_FLAGS))
		return -EEXIST;
	}

	dev->ethtool_ops = &vxlan_ethtool_ops;

	/* create an fdb entry for a valid default destination */
	if (!vxlan_addr_any(&vxlan->default_dst.remote_ip)) {
		err = vxlan_fdb_create(vxlan, all_zeros_mac,
				       &vxlan->default_dst.remote_ip,
				       NUD_REACHABLE|NUD_PERMANENT,
				       NLM_F_EXCL|NLM_F_CREATE,
				       vxlan->cfg.dst_port,
				       vxlan->default_dst.remote_vni,
				       vxlan->default_dst.remote_ifindex,
				       NTF_SELF);
		if (err)
			return err;
	}

	err = register_netdevice(dev);
	if (err) {
		vxlan_fdb_delete_default(vxlan);
		return err;
	}

	list_add(&vxlan->next, &vn->vxlan_list);

	return 0;
}

struct net_device *vxlan_dev_create(struct net *net, const char *name,
				    u8 name_assign_type, struct vxlan_config *conf)
{
	struct nlattr *tb[IFLA_MAX+1];
	struct net_device *dev;
	int err;

	memset(&tb, 0, sizeof(tb));

	dev = rtnl_create_link(net, name, name_assign_type,
			       &vxlan_link_ops, tb);
	if (IS_ERR(dev))
		return dev;

	err = vxlan_dev_configure(net, dev, conf);
	if (err < 0) {
		free_netdev(dev);
		return ERR_PTR(err);
	}

	return dev;
}
EXPORT_SYMBOL_GPL(vxlan_dev_create);

static int vxlan_newlink(struct net *src_net, struct net_device *dev,
			 struct nlattr *tb[], struct nlattr *data[])
{
	struct vxlan_config conf;
	int err;

	memset(&conf, 0, sizeof(conf));

	if (data[IFLA_VXLAN_ID])
		conf.vni = cpu_to_be32(nla_get_u32(data[IFLA_VXLAN_ID]));

	if (data[IFLA_VXLAN_GROUP]) {
		conf.remote_ip.sin.sin_addr.s_addr = nla_get_in_addr(data[IFLA_VXLAN_GROUP]);
	} else if (data[IFLA_VXLAN_GROUP6]) {
		if (!IS_ENABLED(CONFIG_IPV6))
			return -EPFNOSUPPORT;

		conf.remote_ip.sin6.sin6_addr = nla_get_in6_addr(data[IFLA_VXLAN_GROUP6]);
		conf.remote_ip.sa.sa_family = AF_INET6;
	}

	if (data[IFLA_VXLAN_LOCAL]) {
		conf.saddr.sin.sin_addr.s_addr = nla_get_in_addr(data[IFLA_VXLAN_LOCAL]);
		conf.saddr.sa.sa_family = AF_INET;
	} else if (data[IFLA_VXLAN_LOCAL6]) {
		if (!IS_ENABLED(CONFIG_IPV6))
			return -EPFNOSUPPORT;

		/* TODO: respect scope id */
		conf.saddr.sin6.sin6_addr = nla_get_in6_addr(data[IFLA_VXLAN_LOCAL6]);
		conf.saddr.sa.sa_family = AF_INET6;
	}

	if (data[IFLA_VXLAN_LINK])
		conf.remote_ifindex = nla_get_u32(data[IFLA_VXLAN_LINK]);

	if (data[IFLA_VXLAN_TOS])
		conf.tos  = nla_get_u8(data[IFLA_VXLAN_TOS]);

	if (data[IFLA_VXLAN_TTL])
		conf.ttl = nla_get_u8(data[IFLA_VXLAN_TTL]);

	if (!data[IFLA_VXLAN_LEARNING] || nla_get_u8(data[IFLA_VXLAN_LEARNING]))
		conf.flags |= VXLAN_F_LEARN;

	if (data[IFLA_VXLAN_AGEING])
		conf.age_interval = nla_get_u32(data[IFLA_VXLAN_AGEING]);

	if (data[IFLA_VXLAN_PROXY] && nla_get_u8(data[IFLA_VXLAN_PROXY]))
		conf.flags |= VXLAN_F_PROXY;

	if (data[IFLA_VXLAN_RSC] && nla_get_u8(data[IFLA_VXLAN_RSC]))
		conf.flags |= VXLAN_F_RSC;

	if (data[IFLA_VXLAN_L2MISS] && nla_get_u8(data[IFLA_VXLAN_L2MISS]))
		conf.flags |= VXLAN_F_L2MISS;

	if (data[IFLA_VXLAN_L3MISS] && nla_get_u8(data[IFLA_VXLAN_L3MISS]))
		conf.flags |= VXLAN_F_L3MISS;

	if (data[IFLA_VXLAN_LIMIT])
		conf.addrmax = nla_get_u32(data[IFLA_VXLAN_LIMIT]);

	if (data[IFLA_VXLAN_COLLECT_METADATA] &&
	    nla_get_u8(data[IFLA_VXLAN_COLLECT_METADATA]))
		conf.flags |= VXLAN_F_COLLECT_METADATA;

	if (data[IFLA_VXLAN_PORT_RANGE]) {
		const struct ifla_vxlan_port_range *p
			= nla_data(data[IFLA_VXLAN_PORT_RANGE]);
		conf.port_min = ntohs(p->low);
		conf.port_max = ntohs(p->high);
	}

	if (data[IFLA_VXLAN_PORT])
		conf.dst_port = nla_get_be16(data[IFLA_VXLAN_PORT]);

	if (data[IFLA_VXLAN_UDP_CSUM] &&
	    !nla_get_u8(data[IFLA_VXLAN_UDP_CSUM]))
		conf.flags |= VXLAN_F_UDP_ZERO_CSUM_TX;

	if (data[IFLA_VXLAN_UDP_ZERO_CSUM6_TX] &&
	    nla_get_u8(data[IFLA_VXLAN_UDP_ZERO_CSUM6_TX]))
		conf.flags |= VXLAN_F_UDP_ZERO_CSUM6_TX;

	if (data[IFLA_VXLAN_UDP_ZERO_CSUM6_RX] &&
	    nla_get_u8(data[IFLA_VXLAN_UDP_ZERO_CSUM6_RX]))
		conf.flags |= VXLAN_F_UDP_ZERO_CSUM6_RX;

	if (data[IFLA_VXLAN_REMCSUM_TX] &&
	    nla_get_u8(data[IFLA_VXLAN_REMCSUM_TX]))
		conf.flags |= VXLAN_F_REMCSUM_TX;

	if (data[IFLA_VXLAN_REMCSUM_RX] &&
	    nla_get_u8(data[IFLA_VXLAN_REMCSUM_RX]))
		conf.flags |= VXLAN_F_REMCSUM_RX;

	if (data[IFLA_VXLAN_GBP])
		conf.flags |= VXLAN_F_GBP;

	if (data[IFLA_VXLAN_REMCSUM_NOPARTIAL])
		conf.flags |= VXLAN_F_REMCSUM_NOPARTIAL;

	err = vxlan_dev_configure(src_net, dev, &conf);
	switch (err) {
	case -ENODEV:
		pr_info("ifindex %d does not exist\n", conf.remote_ifindex);
		break;

	case -EPERM:
		pr_info("IPv6 is disabled via sysctl\n");
		break;

	case -EEXIST:
		pr_info("duplicate VNI %u\n", be32_to_cpu(conf.vni));
		break;
	}

	return err;
}

static void vxlan_dellink(struct net_device *dev, struct list_head *head)
{
	struct vxlan_dev *vxlan = netdev_priv(dev);
	struct vxlan_net *vn = net_generic(vxlan->net, vxlan_net_id);

	spin_lock(&vn->sock_lock);
	if (!hlist_unhashed(&vxlan->hlist))
		hlist_del_rcu(&vxlan->hlist);
	spin_unlock(&vn->sock_lock);

	gro_cells_destroy(&vxlan->gro_cells);
	list_del(&vxlan->next);
	unregister_netdevice_queue(dev, head);
}

static size_t vxlan_get_size(const struct net_device *dev)
{

	return nla_total_size(sizeof(__u32)) +	/* IFLA_VXLAN_ID */
		nla_total_size(sizeof(struct in6_addr)) + /* IFLA_VXLAN_GROUP{6} */
		nla_total_size(sizeof(__u32)) +	/* IFLA_VXLAN_LINK */
		nla_total_size(sizeof(struct in6_addr)) + /* IFLA_VXLAN_LOCAL{6} */
		nla_total_size(sizeof(__u8)) +	/* IFLA_VXLAN_TTL */
		nla_total_size(sizeof(__u8)) +	/* IFLA_VXLAN_TOS */
		nla_total_size(sizeof(__u8)) +	/* IFLA_VXLAN_LEARNING */
		nla_total_size(sizeof(__u8)) +	/* IFLA_VXLAN_PROXY */
		nla_total_size(sizeof(__u8)) +	/* IFLA_VXLAN_RSC */
		nla_total_size(sizeof(__u8)) +	/* IFLA_VXLAN_L2MISS */
		nla_total_size(sizeof(__u8)) +	/* IFLA_VXLAN_L3MISS */
		nla_total_size(sizeof(__u8)) +	/* IFLA_VXLAN_COLLECT_METADATA */
		nla_total_size(sizeof(__u32)) +	/* IFLA_VXLAN_AGEING */
		nla_total_size(sizeof(__u32)) +	/* IFLA_VXLAN_LIMIT */
		nla_total_size(sizeof(struct ifla_vxlan_port_range)) +
		nla_total_size(sizeof(__be16)) + /* IFLA_VXLAN_PORT */
		nla_total_size(sizeof(__u8)) + /* IFLA_VXLAN_UDP_CSUM */
		nla_total_size(sizeof(__u8)) + /* IFLA_VXLAN_UDP_ZERO_CSUM6_TX */
		nla_total_size(sizeof(__u8)) + /* IFLA_VXLAN_UDP_ZERO_CSUM6_RX */
		nla_total_size(sizeof(__u8)) + /* IFLA_VXLAN_REMCSUM_TX */
		nla_total_size(sizeof(__u8)) + /* IFLA_VXLAN_REMCSUM_RX */
		0;
}

static int vxlan_fill_info(struct sk_buff *skb, const struct net_device *dev)
{
	const struct vxlan_dev *vxlan = netdev_priv(dev);
	const struct vxlan_rdst *dst = &vxlan->default_dst;
	struct ifla_vxlan_port_range ports = {
		.low =  htons(vxlan->cfg.port_min),
		.high = htons(vxlan->cfg.port_max),
	};

	if (nla_put_u32(skb, IFLA_VXLAN_ID, be32_to_cpu(dst->remote_vni)))
		goto nla_put_failure;

	if (!vxlan_addr_any(&dst->remote_ip)) {
		if (dst->remote_ip.sa.sa_family == AF_INET) {
			if (nla_put_in_addr(skb, IFLA_VXLAN_GROUP,
					    dst->remote_ip.sin.sin_addr.s_addr))
				goto nla_put_failure;
#if IS_ENABLED(CONFIG_IPV6)
		} else {
			if (nla_put_in6_addr(skb, IFLA_VXLAN_GROUP6,
					     &dst->remote_ip.sin6.sin6_addr))
				goto nla_put_failure;
#endif
		}
	}

	if (dst->remote_ifindex && nla_put_u32(skb, IFLA_VXLAN_LINK, dst->remote_ifindex))
		goto nla_put_failure;

	if (!vxlan_addr_any(&vxlan->cfg.saddr)) {
		if (vxlan->cfg.saddr.sa.sa_family == AF_INET) {
			if (nla_put_in_addr(skb, IFLA_VXLAN_LOCAL,
					    vxlan->cfg.saddr.sin.sin_addr.s_addr))
				goto nla_put_failure;
#if IS_ENABLED(CONFIG_IPV6)
		} else {
			if (nla_put_in6_addr(skb, IFLA_VXLAN_LOCAL6,
					     &vxlan->cfg.saddr.sin6.sin6_addr))
				goto nla_put_failure;
#endif
		}
	}

	if (nla_put_u8(skb, IFLA_VXLAN_TTL, vxlan->cfg.ttl) ||
	    nla_put_u8(skb, IFLA_VXLAN_TOS, vxlan->cfg.tos) ||
	    nla_put_u8(skb, IFLA_VXLAN_LEARNING,
			!!(vxlan->flags & VXLAN_F_LEARN)) ||
	    nla_put_u8(skb, IFLA_VXLAN_PROXY,
			!!(vxlan->flags & VXLAN_F_PROXY)) ||
	    nla_put_u8(skb, IFLA_VXLAN_RSC, !!(vxlan->flags & VXLAN_F_RSC)) ||
	    nla_put_u8(skb, IFLA_VXLAN_L2MISS,
			!!(vxlan->flags & VXLAN_F_L2MISS)) ||
	    nla_put_u8(skb, IFLA_VXLAN_L3MISS,
			!!(vxlan->flags & VXLAN_F_L3MISS)) ||
	    nla_put_u8(skb, IFLA_VXLAN_COLLECT_METADATA,
		       !!(vxlan->flags & VXLAN_F_COLLECT_METADATA)) ||
	    nla_put_u32(skb, IFLA_VXLAN_AGEING, vxlan->cfg.age_interval) ||
	    nla_put_u32(skb, IFLA_VXLAN_LIMIT, vxlan->cfg.addrmax) ||
	    nla_put_be16(skb, IFLA_VXLAN_PORT, vxlan->cfg.dst_port) ||
	    nla_put_u8(skb, IFLA_VXLAN_UDP_CSUM,
			!(vxlan->flags & VXLAN_F_UDP_ZERO_CSUM_TX)) ||
	    nla_put_u8(skb, IFLA_VXLAN_UDP_ZERO_CSUM6_TX,
			!!(vxlan->flags & VXLAN_F_UDP_ZERO_CSUM6_TX)) ||
	    nla_put_u8(skb, IFLA_VXLAN_UDP_ZERO_CSUM6_RX,
			!!(vxlan->flags & VXLAN_F_UDP_ZERO_CSUM6_RX)) ||
	    nla_put_u8(skb, IFLA_VXLAN_REMCSUM_TX,
			!!(vxlan->flags & VXLAN_F_REMCSUM_TX)) ||
	    nla_put_u8(skb, IFLA_VXLAN_REMCSUM_RX,
			!!(vxlan->flags & VXLAN_F_REMCSUM_RX)))
		goto nla_put_failure;

	if (nla_put(skb, IFLA_VXLAN_PORT_RANGE, sizeof(ports), &ports))
		goto nla_put_failure;

	if (vxlan->flags & VXLAN_F_GBP &&
	    nla_put_flag(skb, IFLA_VXLAN_GBP))
		goto nla_put_failure;

	if (vxlan->flags & VXLAN_F_REMCSUM_NOPARTIAL &&
	    nla_put_flag(skb, IFLA_VXLAN_REMCSUM_NOPARTIAL))
		goto nla_put_failure;

	return 0;

nla_put_failure:
	return -EMSGSIZE;
}

static struct net *vxlan_get_link_net(const struct net_device *dev)
{
	struct vxlan_dev *vxlan = netdev_priv(dev);

	return vxlan->net;
}

static struct rtnl_link_ops vxlan_link_ops __read_mostly = {
	.kind		= "vxlan",
	.maxtype	= IFLA_VXLAN_MAX,
	.policy		= vxlan_policy,
	.priv_size	= sizeof(struct vxlan_dev),
	.setup		= vxlan_setup,
	.validate	= vxlan_validate,
	.newlink	= vxlan_newlink,
	.dellink	= vxlan_dellink,
	.get_size	= vxlan_get_size,
	.fill_info	= vxlan_fill_info,
	.get_link_net	= vxlan_get_link_net,
};

static void vxlan_handle_lowerdev_unregister(struct vxlan_net *vn,
					     struct net_device *dev)
{
	struct vxlan_dev *vxlan, *next;
	LIST_HEAD(list_kill);

	list_for_each_entry_safe(vxlan, next, &vn->vxlan_list, next) {
		struct vxlan_rdst *dst = &vxlan->default_dst;

		/* In case we created vxlan device with carrier
		 * and we loose the carrier due to module unload
		 * we also need to remove vxlan device. In other
		 * cases, it's not necessary and remote_ifindex
		 * is 0 here, so no matches.
		 */
		if (dst->remote_ifindex == dev->ifindex)
			vxlan_dellink(vxlan->dev, &list_kill);
	}

	unregister_netdevice_many(&list_kill);
}

static int vxlan_lowerdev_event(struct notifier_block *unused,
				unsigned long event, void *ptr)
{
	struct net_device *dev = netdev_notifier_info_to_dev(ptr);
	struct vxlan_net *vn = net_generic(dev_net(dev), vxlan_net_id);

	if (event == NETDEV_UNREGISTER)
		vxlan_handle_lowerdev_unregister(vn, dev);

	return NOTIFY_DONE;
}

static struct notifier_block vxlan_notifier_block __read_mostly = {
	.notifier_call = vxlan_lowerdev_event,
};

static __net_init int vxlan_init_net(struct net *net)
{
	struct vxlan_net *vn = net_generic(net, vxlan_net_id);
	unsigned int h;

	INIT_LIST_HEAD(&vn->vxlan_list);
	spin_lock_init(&vn->sock_lock);

	for (h = 0; h < PORT_HASH_SIZE; ++h)
		INIT_HLIST_HEAD(&vn->sock_list[h]);

	return 0;
}

static void __net_exit vxlan_exit_net(struct net *net)
{
	struct vxlan_net *vn = net_generic(net, vxlan_net_id);
	struct vxlan_dev *vxlan, *next;
	struct net_device *dev, *aux;
	LIST_HEAD(list);

	rtnl_lock();
	for_each_netdev_safe(net, dev, aux)
		if (dev->rtnl_link_ops == &vxlan_link_ops)
			unregister_netdevice_queue(dev, &list);

	list_for_each_entry_safe(vxlan, next, &vn->vxlan_list, next) {
		/* If vxlan->dev is in the same netns, it has already been added
		 * to the list by the previous loop.
		 */
		if (!net_eq(dev_net(vxlan->dev), net)) {
			gro_cells_destroy(&vxlan->gro_cells);
			unregister_netdevice_queue(vxlan->dev, &list);
		}
	}

	unregister_netdevice_many(&list);
	rtnl_unlock();
}

static struct pernet_operations vxlan_net_ops = {
	.init = vxlan_init_net,
	.exit = vxlan_exit_net,
	.id   = &vxlan_net_id,
	.size = sizeof(struct vxlan_net),
};

static int __init vxlan_init_module(void)
{
	int rc;

	vxlan_wq = alloc_workqueue("vxlan", 0, 0);
	if (!vxlan_wq)
		return -ENOMEM;

	get_random_bytes(&vxlan_salt, sizeof(vxlan_salt));

	rc = register_pernet_subsys(&vxlan_net_ops);
	if (rc)
		goto out1;

	rc = register_netdevice_notifier(&vxlan_notifier_block);
	if (rc)
		goto out2;

	rc = rtnl_link_register(&vxlan_link_ops);
	if (rc)
		goto out3;

	return 0;
out3:
	unregister_netdevice_notifier(&vxlan_notifier_block);
out2:
	unregister_pernet_subsys(&vxlan_net_ops);
out1:
	destroy_workqueue(vxlan_wq);
	return rc;
}
late_initcall(vxlan_init_module);

static void __exit vxlan_cleanup_module(void)
{
	rtnl_link_unregister(&vxlan_link_ops);
	unregister_netdevice_notifier(&vxlan_notifier_block);
	destroy_workqueue(vxlan_wq);
	unregister_pernet_subsys(&vxlan_net_ops);
	/* rcu_barrier() is called by netns */
}
module_exit(vxlan_cleanup_module);

MODULE_LICENSE("GPL");
MODULE_VERSION(VXLAN_VERSION);
MODULE_AUTHOR("Stephen Hemminger <stephen@networkplumber.org>");
MODULE_DESCRIPTION("Driver for VXLAN encapsulated traffic");
MODULE_ALIAS_RTNL_LINK("vxlan");<|MERGE_RESOLUTION|>--- conflicted
+++ resolved
@@ -2349,8 +2349,6 @@
 	return 0;
 }
 
-<<<<<<< HEAD
-=======
 static int vxlan_change_mtu(struct net_device *dev, int new_mtu)
 {
 	struct vxlan_dev *vxlan = netdev_priv(dev);
@@ -2360,32 +2358,6 @@
 	return __vxlan_change_mtu(dev, lowerdev, dst, new_mtu, true);
 }
 
-static int egress_ipv4_tun_info(struct net_device *dev, struct sk_buff *skb,
-				struct ip_tunnel_info *info,
-				__be16 sport, __be16 dport)
-{
-	struct vxlan_dev *vxlan = netdev_priv(dev);
-	struct rtable *rt;
-	struct flowi4 fl4;
-
-	memset(&fl4, 0, sizeof(fl4));
-	fl4.flowi4_tos = RT_TOS(info->key.tos);
-	fl4.flowi4_mark = skb->mark;
-	fl4.flowi4_proto = IPPROTO_UDP;
-	fl4.daddr = info->key.u.ipv4.dst;
-
-	rt = ip_route_output_key(vxlan->net, &fl4);
-	if (IS_ERR(rt))
-		return PTR_ERR(rt);
-	ip_rt_put(rt);
-
-	info->key.u.ipv4.src = fl4.saddr;
-	info->key.tp_src = sport;
-	info->key.tp_dst = dport;
-	return 0;
-}
-
->>>>>>> dea08e60
 static int vxlan_fill_metadata_dst(struct net_device *dev, struct sk_buff *skb)
 {
 	struct vxlan_dev *vxlan = netdev_priv(dev);
