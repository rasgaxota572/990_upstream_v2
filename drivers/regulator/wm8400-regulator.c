--- conflicted
+++ resolved
@@ -20,15 +20,8 @@
 #include <linux/mfd/wm8400-private.h>
 
 static const struct regulator_linear_range wm8400_ldo_ranges[] = {
-<<<<<<< HEAD
-	{ .min_uV =  900000, .max_uV = 1600000, .min_sel = 0, .max_sel = 14,
-	  .uV_step =  50000 },
-	{ .min_uV = 1700000, .max_uV = 3300000, .min_sel = 15, .max_sel = 31,
-	  .uV_step = 100000 },
-=======
 	REGULATOR_LINEAR_RANGE(900000, 0, 14, 50000),
 	REGULATOR_LINEAR_RANGE(1700000, 15, 31, 100000),
->>>>>>> d8ec26d7
 };
 
 static struct regulator_ops wm8400_ldo_ops = {
