/*
 * This program is free software; you can redistribute it and/or modify
 * it under the terms of the GNU General Public License version 2 as
 * published by the Free Software Foundation.
 *
 * This program is distributed in the hope that it will be useful,
 * but WITHOUT ANY WARRANTY; without even the implied warranty of
 * MERCHANTABILITY or FITNESS FOR A PARTICULAR PURPOSE.  See the
 * GNU General Public License for more details.
 *
 * Copyright (C) 2015 ARM Limited
 */

#define pr_fmt(fmt) "psci: " fmt

#include <linux/acpi.h>
#include <linux/arm-smccc.h>
#include <linux/cpuidle.h>
#include <linux/errno.h>
#include <linux/linkage.h>
#include <linux/of.h>
#include <linux/pm.h>
#include <linux/printk.h>
#include <linux/psci.h>
#include <linux/reboot.h>
#include <linux/slab.h>
#include <linux/suspend.h>

#include <uapi/linux/psci.h>

#include <asm/cpuidle.h>
#include <asm/cputype.h>
#include <asm/system_misc.h>
#include <asm/smp_plat.h>
#include <asm/suspend.h>

/*
 * While a 64-bit OS can make calls with SMC32 calling conventions, for some
 * calls it is necessary to use SMC64 to pass or return 64-bit values.
 * For such calls PSCI_FN_NATIVE(version, name) will choose the appropriate
 * (native-width) function ID.
 */
#ifdef CONFIG_64BIT
#define PSCI_FN_NATIVE(version, name)	PSCI_##version##_FN64_##name
#else
#define PSCI_FN_NATIVE(version, name)	PSCI_##version##_FN_##name
#endif

/*
 * The CPU any Trusted OS is resident on. The trusted OS may reject CPU_OFF
 * calls to its resident CPU, so we must avoid issuing those. We never migrate
 * a Trusted OS even if it claims to be capable of migration -- doing so will
 * require cooperation with a Trusted OS driver.
 */
static int resident_cpu = -1;

bool psci_tos_resident_on(int cpu)
{
	return cpu == resident_cpu;
}

struct psci_operations psci_ops = {
	.conduit = PSCI_CONDUIT_NONE,
	.smccc_version = SMCCC_VERSION_1_0,
};

typedef unsigned long (psci_fn)(unsigned long, unsigned long,
				unsigned long, unsigned long);
static psci_fn *invoke_psci_fn;

enum psci_function {
	PSCI_FN_CPU_SUSPEND,
	PSCI_FN_CPU_ON,
	PSCI_FN_CPU_OFF,
	PSCI_FN_MIGRATE,
	PSCI_FN_MAX,
};

static u32 psci_function_id[PSCI_FN_MAX];

#define PSCI_0_2_POWER_STATE_MASK		\
				(PSCI_0_2_POWER_STATE_ID_MASK | \
				PSCI_0_2_POWER_STATE_TYPE_MASK | \
				PSCI_0_2_POWER_STATE_AFFL_MASK)

#define PSCI_1_0_EXT_POWER_STATE_MASK		\
				(PSCI_1_0_EXT_POWER_STATE_ID_MASK | \
				PSCI_1_0_EXT_POWER_STATE_TYPE_MASK)

static u32 psci_cpu_suspend_feature;

static inline bool psci_has_ext_power_state(void)
{
	return psci_cpu_suspend_feature &
				PSCI_1_0_FEATURES_CPU_SUSPEND_PF_MASK;
}

static inline bool psci_power_state_loses_context(u32 state)
{
	const u32 mask = psci_has_ext_power_state() ?
					PSCI_1_0_EXT_POWER_STATE_TYPE_MASK :
					PSCI_0_2_POWER_STATE_TYPE_MASK;

	return state & mask;
}

static inline bool psci_power_state_is_valid(u32 state)
{
	const u32 valid_mask = psci_has_ext_power_state() ?
			       PSCI_1_0_EXT_POWER_STATE_MASK :
			       PSCI_0_2_POWER_STATE_MASK;

	return !(state & ~valid_mask);
}

static unsigned long __invoke_psci_fn_hvc(unsigned long function_id,
			unsigned long arg0, unsigned long arg1,
			unsigned long arg2)
{
	struct arm_smccc_res res;

	arm_smccc_hvc(function_id, arg0, arg1, arg2, 0, 0, 0, 0, &res);
	return res.a0;
}

static unsigned long __invoke_psci_fn_smc(unsigned long function_id,
			unsigned long arg0, unsigned long arg1,
			unsigned long arg2)
{
	struct arm_smccc_res res;

	arm_smccc_smc(function_id, arg0, arg1, arg2, 0, 0, 0, 0, &res);
	return res.a0;
}

static int psci_to_linux_errno(int errno)
{
	switch (errno) {
	case PSCI_RET_SUCCESS:
		return 0;
	case PSCI_RET_NOT_SUPPORTED:
		return -EOPNOTSUPP;
	case PSCI_RET_INVALID_PARAMS:
	case PSCI_RET_INVALID_ADDRESS:
		return -EINVAL;
	case PSCI_RET_DENIED:
		return -EPERM;
	};

	return -EINVAL;
}

static u32 psci_get_version(void)
{
	return invoke_psci_fn(PSCI_0_2_FN_PSCI_VERSION, 0, 0, 0);
}

static int psci_cpu_suspend(u32 state, unsigned long entry_point)
{
	int err;
	u32 fn;

	fn = psci_function_id[PSCI_FN_CPU_SUSPEND];
	err = invoke_psci_fn(fn, state, entry_point, 0);
	return psci_to_linux_errno(err);
}

static int psci_cpu_off(u32 state)
{
	int err;
	u32 fn;

	fn = psci_function_id[PSCI_FN_CPU_OFF];
	err = invoke_psci_fn(fn, state, 0, 0);
	return psci_to_linux_errno(err);
}

static int psci_cpu_on(unsigned long cpuid, unsigned long entry_point)
{
	int err;
	u32 fn;

	fn = psci_function_id[PSCI_FN_CPU_ON];
	err = invoke_psci_fn(fn, cpuid, entry_point, 0);
	return psci_to_linux_errno(err);
}

static int psci_migrate(unsigned long cpuid)
{
	int err;
	u32 fn;

	fn = psci_function_id[PSCI_FN_MIGRATE];
	err = invoke_psci_fn(fn, cpuid, 0, 0);
	return psci_to_linux_errno(err);
}

static int psci_affinity_info(unsigned long target_affinity,
		unsigned long lowest_affinity_level)
{
	return invoke_psci_fn(PSCI_FN_NATIVE(0_2, AFFINITY_INFO),
			      target_affinity, lowest_affinity_level, 0);
}

static int psci_migrate_info_type(void)
{
	return invoke_psci_fn(PSCI_0_2_FN_MIGRATE_INFO_TYPE, 0, 0, 0);
}

static unsigned long psci_migrate_info_up_cpu(void)
{
	return invoke_psci_fn(PSCI_FN_NATIVE(0_2, MIGRATE_INFO_UP_CPU),
			      0, 0, 0);
}

static void set_conduit(enum psci_conduit conduit)
{
	switch (conduit) {
	case PSCI_CONDUIT_HVC:
		invoke_psci_fn = __invoke_psci_fn_hvc;
		break;
	case PSCI_CONDUIT_SMC:
		invoke_psci_fn = __invoke_psci_fn_smc;
		break;
	default:
		WARN(1, "Unexpected PSCI conduit %d\n", conduit);
	}

	psci_ops.conduit = conduit;
}

static int get_set_conduit_method(struct device_node *np)
{
	const char *method;

	pr_info("probing for conduit method from DT.\n");

	if (of_property_read_string(np, "method", &method)) {
		pr_warn("missing \"method\" property\n");
		return -ENXIO;
	}

	if (!strcmp("hvc", method)) {
		set_conduit(PSCI_CONDUIT_HVC);
	} else if (!strcmp("smc", method)) {
		set_conduit(PSCI_CONDUIT_SMC);
	} else {
		pr_warn("invalid \"method\" property: %s\n", method);
		return -EINVAL;
	}
	return 0;
}

static void psci_sys_reset(enum reboot_mode reboot_mode, const char *cmd)
{
	invoke_psci_fn(PSCI_0_2_FN_SYSTEM_RESET, 0, 0, 0);
}

static void psci_sys_poweroff(void)
{
	invoke_psci_fn(PSCI_0_2_FN_SYSTEM_OFF, 0, 0, 0);
}

static int __init psci_features(u32 psci_func_id)
{
	return invoke_psci_fn(PSCI_1_0_FN_PSCI_FEATURES,
			      psci_func_id, 0, 0);
}

#ifdef CONFIG_CPU_IDLE
static DEFINE_PER_CPU_READ_MOSTLY(u32 *, psci_power_state);

static int psci_dt_cpu_init_idle(struct device_node *cpu_node, int cpu)
{
	int i, ret, count = 0;
	u32 *psci_states;
	struct device_node *state_node;

	/* Count idle states */
	while ((state_node = of_parse_phandle(cpu_node, "cpu-idle-states",
					      count))) {
		count++;
		of_node_put(state_node);
	}

	if (!count)
		return -ENODEV;

	psci_states = kcalloc(count, sizeof(*psci_states), GFP_KERNEL);
	if (!psci_states)
		return -ENOMEM;

	for (i = 0; i < count; i++) {
		u32 state;

		state_node = of_parse_phandle(cpu_node, "cpu-idle-states", i);

		ret = of_property_read_u32(state_node,
					   "arm,psci-suspend-param",
					   &state);
		if (ret) {
			pr_warn(" * %pOF missing arm,psci-suspend-param property\n",
				state_node);
			of_node_put(state_node);
			goto free_mem;
		}

		of_node_put(state_node);
		pr_debug("psci-power-state %#x index %d\n", state, i);
		if (!psci_power_state_is_valid(state)) {
			pr_warn("Invalid PSCI power state %#x\n", state);
			ret = -EINVAL;
			goto free_mem;
		}
		psci_states[i] = state;
	}
	/* Idle states parsed correctly, initialize per-cpu pointer */
	per_cpu(psci_power_state, cpu) = psci_states;
	return 0;

free_mem:
	kfree(psci_states);
	return ret;
}

#ifdef CONFIG_ACPI
#include <acpi/processor.h>

static int __maybe_unused psci_acpi_cpu_init_idle(unsigned int cpu)
{
	int i, count;
	u32 *psci_states;
	struct acpi_lpi_state *lpi;
	struct acpi_processor *pr = per_cpu(processors, cpu);

	if (unlikely(!pr || !pr->flags.has_lpi))
		return -EINVAL;

	count = pr->power.count - 1;
	if (count <= 0)
		return -ENODEV;

	psci_states = kcalloc(count, sizeof(*psci_states), GFP_KERNEL);
	if (!psci_states)
		return -ENOMEM;

	for (i = 0; i < count; i++) {
		u32 state;

		lpi = &pr->power.lpi_states[i + 1];
		/*
		 * Only bits[31:0] represent a PSCI power_state while
		 * bits[63:32] must be 0x0 as per ARM ACPI FFH Specification
		 */
		state = lpi->address;
		if (!psci_power_state_is_valid(state)) {
			pr_warn("Invalid PSCI power state %#x\n", state);
			kfree(psci_states);
			return -EINVAL;
		}
		psci_states[i] = state;
	}
	/* Idle states parsed correctly, initialize per-cpu pointer */
	per_cpu(psci_power_state, cpu) = psci_states;
	return 0;
}
#else
static int __maybe_unused psci_acpi_cpu_init_idle(unsigned int cpu)
{
	return -EINVAL;
}
#endif

int psci_cpu_init_idle(unsigned int cpu)
{
	struct device_node *cpu_node;
	int ret;

	/*
	 * If the PSCI cpu_suspend function hook has not been initialized
	 * idle states must not be enabled, so bail out
	 */
	if (!psci_ops.cpu_suspend)
		return -EOPNOTSUPP;

	if (!acpi_disabled)
		return psci_acpi_cpu_init_idle(cpu);

	cpu_node = of_get_cpu_node(cpu, NULL);
	if (!cpu_node)
		return -ENODEV;

	ret = psci_dt_cpu_init_idle(cpu_node, cpu);

	of_node_put(cpu_node);

	return ret;
}

static int psci_suspend_finisher(unsigned long state_id)
{
	return psci_ops.cpu_suspend(state_id,
				    __pa_symbol(cpu_resume));
}
<<<<<<< HEAD

/**
 * Pack PSCI power state to integer
 *
 * @id : indicates system power mode. 0 means non system power mode.
 * @type : not used.
 * @affinity_level : indicates power down scope.
 */
static u32 psci_power_state_pack(u32 id, u32 type, u32 affinity_level)
{
	return ((id << PSCI_0_2_POWER_STATE_ID_SHIFT)
			& PSCI_0_2_POWER_STATE_ID_MASK) |
		((type << PSCI_0_2_POWER_STATE_TYPE_SHIFT)
		 & PSCI_0_2_POWER_STATE_TYPE_MASK) |
		((affinity_level << PSCI_0_2_POWER_STATE_AFFL_SHIFT)
		 & PSCI_0_2_POWER_STATE_AFFL_MASK);
}

/**
 * We hope that PSCI framework cover the all platform specific power
 * states, unfortunately PSCI can support only state managed by cpuidle.
 * psci_suspend_customized_finisher supports extra power state which
 * cpuidle does not handle. This function is only for Exynos.
 */
static int psci_suspend_customized_finisher(unsigned long index)
{
	u32 state;
	u32 id = 0, type = 0, affinity_level = 0;

	if (index & PSCI_SYSTEM_IDLE)
		id = 1;

	if (index & PSCI_CLUSTER_SLEEP)
		affinity_level = 1;

	if (index & PSCI_CP_CALL)
		affinity_level = 2;

	if (index & PSCI_SYSTEM_SLEEP)
		affinity_level = 3;

	state = psci_power_state_pack(id, type, affinity_level);

	return psci_ops.cpu_suspend(state, virt_to_phys(cpu_resume));
}

int psci_cpu_suspend_enter(unsigned long index)
=======
int psci_cpu_suspend_enter(unsigned long state_id)
>>>>>>> 9f80205d
{
	int ret;

	/*
	 * idle state index 0 corresponds to wfi, should never be called
	 * from the cpu_suspend operations
	 */
	if (WARN_ON_ONCE(!state_id))
		return -EINVAL;

<<<<<<< HEAD
	if (unlikely(index >= PSCI_CUSTOMIZED_INDEX))
		return cpu_suspend(index, psci_suspend_customized_finisher);

	if (!psci_power_state_loses_context(state[index - 1]))
		ret = psci_ops.cpu_suspend(state[index - 1], 0);
=======
	if (!psci_power_state_loses_context(state_id))
		ret = psci_ops.cpu_suspend(state_id, 0);
>>>>>>> 9f80205d
	else
		ret = cpu_suspend(state_id, psci_suspend_finisher);

	return ret;
}

/* ARM specific CPU idle operations */
#ifdef CONFIG_ARM
static const struct cpuidle_ops psci_cpuidle_ops __initconst = {
	.suspend = psci_cpu_suspend_enter,
	.init = psci_dt_cpu_init_idle,
};

CPUIDLE_METHOD_OF_DECLARE(psci, "psci", &psci_cpuidle_ops);
#endif
#endif

static int psci_system_suspend(unsigned long unused)
{
	return invoke_psci_fn(PSCI_FN_NATIVE(1_0, SYSTEM_SUSPEND),
			      __pa_symbol(cpu_resume), 0, 0);
}

static int psci_system_suspend_enter(suspend_state_t state)
{
	return cpu_suspend(0, psci_system_suspend);
}

static const struct platform_suspend_ops psci_suspend_ops = {
	.valid          = suspend_valid_only_mem,
	.enter          = psci_system_suspend_enter,
};

static void __init psci_init_system_suspend(void)
{
	int ret;

	if (!IS_ENABLED(CONFIG_SUSPEND))
		return;

	ret = psci_features(PSCI_FN_NATIVE(1_0, SYSTEM_SUSPEND));

	if (ret != PSCI_RET_NOT_SUPPORTED)
		suspend_set_ops(&psci_suspend_ops);
}

static void __init psci_init_cpu_suspend(void)
{
	int feature = psci_features(psci_function_id[PSCI_FN_CPU_SUSPEND]);

	if (feature != PSCI_RET_NOT_SUPPORTED)
		psci_cpu_suspend_feature = feature;
}

/*
 * Detect the presence of a resident Trusted OS which may cause CPU_OFF to
 * return DENIED (which would be fatal).
 */
static void __init psci_init_migrate(void)
{
	unsigned long cpuid;
	int type, cpu = -1;

	type = psci_ops.migrate_info_type();

	if (type == PSCI_0_2_TOS_MP) {
		pr_info("Trusted OS migration not required\n");
		return;
	}

	if (type == PSCI_RET_NOT_SUPPORTED) {
		pr_info("MIGRATE_INFO_TYPE not supported.\n");
		return;
	}

	if (type != PSCI_0_2_TOS_UP_MIGRATE &&
	    type != PSCI_0_2_TOS_UP_NO_MIGRATE) {
		pr_err("MIGRATE_INFO_TYPE returned unknown type (%d)\n", type);
		return;
	}

	cpuid = psci_migrate_info_up_cpu();
	if (cpuid & ~MPIDR_HWID_BITMASK) {
		pr_warn("MIGRATE_INFO_UP_CPU reported invalid physical ID (0x%lx)\n",
			cpuid);
		return;
	}

	cpu = get_logical_index(cpuid);
	resident_cpu = cpu >= 0 ? cpu : -1;

	pr_info("Trusted OS resident on physical CPU 0x%lx\n", cpuid);
}

static void __init psci_init_smccc(void)
{
	u32 ver = ARM_SMCCC_VERSION_1_0;
	int feature;

	feature = psci_features(ARM_SMCCC_VERSION_FUNC_ID);

	if (feature != PSCI_RET_NOT_SUPPORTED) {
		u32 ret;
		ret = invoke_psci_fn(ARM_SMCCC_VERSION_FUNC_ID, 0, 0, 0);
		if (ret == ARM_SMCCC_VERSION_1_1) {
			psci_ops.smccc_version = SMCCC_VERSION_1_1;
			ver = ret;
		}
	}

	/*
	 * Conveniently, the SMCCC and PSCI versions are encoded the
	 * same way. No, this isn't accidental.
	 */
	pr_info("SMC Calling Convention v%d.%d\n",
		PSCI_VERSION_MAJOR(ver), PSCI_VERSION_MINOR(ver));

}

static void __init psci_0_2_set_functions(void)
{
	pr_info("Using standard PSCI v0.2 function IDs\n");
	psci_ops.get_version = psci_get_version;

	psci_function_id[PSCI_FN_CPU_SUSPEND] =
					PSCI_FN_NATIVE(0_2, CPU_SUSPEND);
	psci_ops.cpu_suspend = psci_cpu_suspend;

	psci_function_id[PSCI_FN_CPU_OFF] = PSCI_0_2_FN_CPU_OFF;
	psci_ops.cpu_off = psci_cpu_off;

	psci_function_id[PSCI_FN_CPU_ON] = PSCI_FN_NATIVE(0_2, CPU_ON);
	psci_ops.cpu_on = psci_cpu_on;

	psci_function_id[PSCI_FN_MIGRATE] = PSCI_FN_NATIVE(0_2, MIGRATE);
	psci_ops.migrate = psci_migrate;

	psci_ops.affinity_info = psci_affinity_info;

	psci_ops.migrate_info_type = psci_migrate_info_type;

	arm_pm_restart = psci_sys_reset;

	pm_power_off = psci_sys_poweroff;
}

/*
 * Probe function for PSCI firmware versions >= 0.2
 */
static int __init psci_probe(void)
{
	u32 ver = psci_get_version();

	pr_info("PSCIv%d.%d detected in firmware.\n",
			PSCI_VERSION_MAJOR(ver),
			PSCI_VERSION_MINOR(ver));

	if (PSCI_VERSION_MAJOR(ver) == 0 && PSCI_VERSION_MINOR(ver) < 2) {
		pr_err("Conflicting PSCI version detected.\n");
		return -EINVAL;
	}

	psci_0_2_set_functions();

	psci_init_migrate();

	if (PSCI_VERSION_MAJOR(ver) >= 1) {
		psci_init_smccc();
		psci_init_cpu_suspend();
		psci_init_system_suspend();
	}

	return 0;
}

typedef int (*psci_initcall_t)(const struct device_node *);

/*
 * PSCI init function for PSCI versions >=0.2
 *
 * Probe based on PSCI PSCI_VERSION function
 */
static int __init psci_0_2_init(struct device_node *np)
{
	int err;

	err = get_set_conduit_method(np);

	if (err)
		goto out_put_node;
	/*
	 * Starting with v0.2, the PSCI specification introduced a call
	 * (PSCI_VERSION) that allows probing the firmware version, so
	 * that PSCI function IDs and version specific initialization
	 * can be carried out according to the specific version reported
	 * by firmware
	 */
	err = psci_probe();

out_put_node:
	of_node_put(np);
	return err;
}

/*
 * PSCI < v0.2 get PSCI Function IDs via DT.
 */
static int __init psci_0_1_init(struct device_node *np)
{
	u32 id;
	int err;

	err = get_set_conduit_method(np);

	if (err)
		goto out_put_node;

	pr_info("Using PSCI v0.1 Function IDs from DT\n");

	if (!of_property_read_u32(np, "cpu_suspend", &id)) {
		psci_function_id[PSCI_FN_CPU_SUSPEND] = id;
		psci_ops.cpu_suspend = psci_cpu_suspend;
	}

	if (!of_property_read_u32(np, "cpu_off", &id)) {
		psci_function_id[PSCI_FN_CPU_OFF] = id;
		psci_ops.cpu_off = psci_cpu_off;
	}

	if (!of_property_read_u32(np, "cpu_on", &id)) {
		psci_function_id[PSCI_FN_CPU_ON] = id;
		psci_ops.cpu_on = psci_cpu_on;
	}

	if (!of_property_read_u32(np, "migrate", &id)) {
		psci_function_id[PSCI_FN_MIGRATE] = id;
		psci_ops.migrate = psci_migrate;
	}

out_put_node:
	of_node_put(np);
	return err;
}

static const struct of_device_id psci_of_match[] __initconst = {
	{ .compatible = "arm,psci",	.data = psci_0_1_init},
	{ .compatible = "arm,psci-0.2",	.data = psci_0_2_init},
	{ .compatible = "arm,psci-1.0",	.data = psci_0_2_init},
	{},
};

int __init psci_dt_init(void)
{
	struct device_node *np;
	const struct of_device_id *matched_np;
	psci_initcall_t init_fn;

	np = of_find_matching_node_and_match(NULL, psci_of_match, &matched_np);

	if (!np || !of_device_is_available(np))
		return -ENODEV;

	init_fn = (psci_initcall_t)matched_np->data;
	return init_fn(np);
}

#ifdef CONFIG_ACPI
/*
 * We use PSCI 0.2+ when ACPI is deployed on ARM64 and it's
 * explicitly clarified in SBBR
 */
int __init psci_acpi_init(void)
{
	if (!acpi_psci_present()) {
		pr_info("is not implemented in ACPI.\n");
		return -EOPNOTSUPP;
	}

	pr_info("probing for conduit method from ACPI.\n");

	if (acpi_psci_use_hvc())
		set_conduit(PSCI_CONDUIT_HVC);
	else
		set_conduit(PSCI_CONDUIT_SMC);

	return psci_probe();
}
#endif<|MERGE_RESOLUTION|>--- conflicted
+++ resolved
@@ -397,12 +397,11 @@
 	return ret;
 }
 
-static int psci_suspend_finisher(unsigned long state_id)
-{
-	return psci_ops.cpu_suspend(state_id,
+static int psci_suspend_finisher(unsigned long index)
+{
+	return psci_ops.cpu_suspend(index,
 				    __pa_symbol(cpu_resume));
 }
-<<<<<<< HEAD
 
 /**
  * Pack PSCI power state to integer
@@ -450,31 +449,24 @@
 }
 
 int psci_cpu_suspend_enter(unsigned long index)
-=======
-int psci_cpu_suspend_enter(unsigned long state_id)
->>>>>>> 9f80205d
 {
 	int ret;
+	u32 *state = __this_cpu_read(psci_power_state);
 
 	/*
 	 * idle state index 0 corresponds to wfi, should never be called
 	 * from the cpu_suspend operations
 	 */
-	if (WARN_ON_ONCE(!state_id))
+	if (WARN_ON_ONCE(!index))
 		return -EINVAL;
 
-<<<<<<< HEAD
 	if (unlikely(index >= PSCI_CUSTOMIZED_INDEX))
 		return cpu_suspend(index, psci_suspend_customized_finisher);
 
 	if (!psci_power_state_loses_context(state[index - 1]))
 		ret = psci_ops.cpu_suspend(state[index - 1], 0);
-=======
-	if (!psci_power_state_loses_context(state_id))
-		ret = psci_ops.cpu_suspend(state_id, 0);
->>>>>>> 9f80205d
 	else
-		ret = cpu_suspend(state_id, psci_suspend_finisher);
+		ret = cpu_suspend(index, psci_suspend_finisher);
 
 	return ret;
 }
