--- conflicted
+++ resolved
@@ -105,10 +105,7 @@
 	bool initialized;
 	bool policycap[__POLICYDB_CAPABILITY_MAX];
 	bool android_netlink_route;
-<<<<<<< HEAD
 	bool android_netlink_getneigh;
-=======
->>>>>>> 1fca2c99
 	struct selinux_avc *avc;
 	struct selinux_ss *ss;
 };
@@ -188,7 +185,6 @@
 	return state->android_netlink_route;
 }
 
-<<<<<<< HEAD
 static inline bool selinux_android_nlroute_getneigh(void)
 {
 	struct selinux_state *state = &selinux_state;
@@ -196,8 +192,6 @@
 	return state->android_netlink_getneigh;
 }
 
-=======
->>>>>>> 1fca2c99
 int security_mls_enabled(struct selinux_state *state);
 int security_load_policy(struct selinux_state *state,
 			 void *data, size_t len);
