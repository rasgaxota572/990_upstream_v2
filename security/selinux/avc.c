--- conflicted
+++ resolved
@@ -696,23 +696,8 @@
 		return NULL;
 
 	node = avc_alloc_node(avc);
-<<<<<<< HEAD
-	if (node) {
-		struct hlist_head *head;
-		spinlock_t *lock;
-		int rc = 0;
-
-		hvalue = avc_hash(ssid, tsid, tclass);
-		avc_node_populate(node, ssid, tsid, tclass, avd);
-		rc = avc_xperms_populate(node, xp_node);
-		if (rc)
-			return NULL;
-		head = &avc->avc_cache.slots[hvalue];
-		lock = &avc->avc_cache.slots_lock[hvalue];
-=======
 	if (!node)
 		return NULL;
->>>>>>> 4dc41997
 
 	avc_node_populate(node, ssid, tsid, tclass, avd);
 	if (avc_xperms_populate(node, xp_node)) {
@@ -910,12 +895,8 @@
 
 	if (orig->ae.xp_node) {
 		rc = avc_xperms_populate(node, orig->ae.xp_node);
-<<<<<<< HEAD
-		if (rc)
-=======
 		if (rc) {
 			avc_node_kill(avc, node);
->>>>>>> 4dc41997
 			goto out_unlock;
 	}
 
