/*
 * Implementation of the policy database.
 *
 * Author : Stephen Smalley, <sds@tycho.nsa.gov>
 */

/*
 * Updated: Trusted Computer Solutions, Inc. <dgoeddel@trustedcs.com>
 *
 *	Support for enhanced MLS infrastructure.
 *
 * Updated: Frank Mayer <mayerf@tresys.com> and Karl MacMillan <kmacmillan@tresys.com>
 *
 *	Added conditional policy language extensions
 *
 * Updated: Hewlett-Packard <paul@paul-moore.com>
 *
 *      Added support for the policy capability bitmap
 *
 * Update: Mellanox Techonologies
 *
 *	Added Infiniband support
 *
 * Copyright (C) 2016 Mellanox Techonologies
 * Copyright (C) 2007 Hewlett-Packard Development Company, L.P.
 * Copyright (C) 2004-2005 Trusted Computer Solutions, Inc.
 * Copyright (C) 2003 - 2004 Tresys Technology, LLC
 *	This program is free software; you can redistribute it and/or modify
 *	it under the terms of the GNU General Public License as published by
 *	the Free Software Foundation, version 2.
 */

#include <linux/kernel.h>
#include <linux/sched.h>
#include <linux/slab.h>
#include <linux/string.h>
#include <linux/errno.h>
#include <linux/audit.h>
#include <linux/flex_array.h>
#include "security.h"

#include "policydb.h"
#include "conditional.h"
#include "mls.h"
#include "services.h"

#define _DEBUG_HASHES

#ifdef DEBUG_HASHES
static const char *symtab_name[SYM_NUM] = {
	"common prefixes",
	"classes",
	"roles",
	"types",
	"users",
	"bools",
	"levels",
	"categories",
};
#endif

static unsigned int symtab_sizes[SYM_NUM] = {
	2,
	32,
	16,
	512,
	128,
	16,
	16,
	16,
};

struct policydb_compat_info {
	int version;
	int sym_num;
	int ocon_num;
};

/* These need to be updated if SYM_NUM or OCON_NUM changes */
static struct policydb_compat_info policydb_compat[] = {
	{
		.version	= POLICYDB_VERSION_BASE,
		.sym_num	= SYM_NUM - 3,
		.ocon_num	= OCON_NUM - 3,
	},
	{
		.version	= POLICYDB_VERSION_BOOL,
		.sym_num	= SYM_NUM - 2,
		.ocon_num	= OCON_NUM - 3,
	},
	{
		.version	= POLICYDB_VERSION_IPV6,
		.sym_num	= SYM_NUM - 2,
		.ocon_num	= OCON_NUM - 2,
	},
	{
		.version	= POLICYDB_VERSION_NLCLASS,
		.sym_num	= SYM_NUM - 2,
		.ocon_num	= OCON_NUM - 2,
	},
	{
		.version	= POLICYDB_VERSION_MLS,
		.sym_num	= SYM_NUM,
		.ocon_num	= OCON_NUM - 2,
	},
	{
		.version	= POLICYDB_VERSION_AVTAB,
		.sym_num	= SYM_NUM,
		.ocon_num	= OCON_NUM - 2,
	},
	{
		.version	= POLICYDB_VERSION_RANGETRANS,
		.sym_num	= SYM_NUM,
		.ocon_num	= OCON_NUM - 2,
	},
	{
		.version	= POLICYDB_VERSION_POLCAP,
		.sym_num	= SYM_NUM,
		.ocon_num	= OCON_NUM - 2,
	},
	{
		.version	= POLICYDB_VERSION_PERMISSIVE,
		.sym_num	= SYM_NUM,
		.ocon_num	= OCON_NUM - 2,
	},
	{
		.version	= POLICYDB_VERSION_BOUNDARY,
		.sym_num	= SYM_NUM,
		.ocon_num	= OCON_NUM - 2,
	},
	{
		.version	= POLICYDB_VERSION_FILENAME_TRANS,
		.sym_num	= SYM_NUM,
		.ocon_num	= OCON_NUM - 2,
	},
	{
		.version	= POLICYDB_VERSION_ROLETRANS,
		.sym_num	= SYM_NUM,
		.ocon_num	= OCON_NUM - 2,
	},
	{
		.version	= POLICYDB_VERSION_NEW_OBJECT_DEFAULTS,
		.sym_num	= SYM_NUM,
		.ocon_num	= OCON_NUM - 2,
	},
	{
		.version	= POLICYDB_VERSION_DEFAULT_TYPE,
		.sym_num	= SYM_NUM,
		.ocon_num	= OCON_NUM - 2,
	},
	{
		.version	= POLICYDB_VERSION_CONSTRAINT_NAMES,
		.sym_num	= SYM_NUM,
		.ocon_num	= OCON_NUM - 2,
	},
	{
		.version	= POLICYDB_VERSION_XPERMS_IOCTL,
		.sym_num	= SYM_NUM,
		.ocon_num	= OCON_NUM - 2,
	},
	{
		.version	= POLICYDB_VERSION_INFINIBAND,
		.sym_num	= SYM_NUM,
		.ocon_num	= OCON_NUM,
	},
};

static struct policydb_compat_info *policydb_lookup_compat(int version)
{
	int i;
	struct policydb_compat_info *info = NULL;

	for (i = 0; i < ARRAY_SIZE(policydb_compat); i++) {
		if (policydb_compat[i].version == version) {
			info = &policydb_compat[i];
			break;
		}
	}
	return info;
}

/*
 * Initialize the role table.
 */
static int roles_init(struct policydb *p)
{
	char *key = NULL;
	int rc;
	struct role_datum *role;

	role = kzalloc(sizeof(*role), GFP_KERNEL);
	if (!role)
		return -ENOMEM;

	rc = -EINVAL;
	role->value = ++p->p_roles.nprim;
	if (role->value != OBJECT_R_VAL)
		goto out;

	rc = -ENOMEM;
	key = kstrdup(OBJECT_R, GFP_KERNEL);
	if (!key)
		goto out;

	rc = hashtab_insert(p->p_roles.table, key, role);
	if (rc)
		goto out;

	return 0;
out:
	kfree(key);
	kfree(role);
	return rc;
}

static u32 filenametr_hash(struct hashtab *h, const void *k)
{
	const struct filename_trans *ft = k;
	unsigned long hash;
	unsigned int byte_num;
	unsigned char focus;

	hash = ft->stype ^ ft->ttype ^ ft->tclass;

	byte_num = 0;
	while ((focus = ft->name[byte_num++]))
		hash = partial_name_hash(focus, hash);
	return hash & (h->size - 1);
}

static int filenametr_cmp(struct hashtab *h, const void *k1, const void *k2)
{
	const struct filename_trans *ft1 = k1;
	const struct filename_trans *ft2 = k2;
	int v;

	v = ft1->stype - ft2->stype;
	if (v)
		return v;

	v = ft1->ttype - ft2->ttype;
	if (v)
		return v;

	v = ft1->tclass - ft2->tclass;
	if (v)
		return v;

	return strcmp(ft1->name, ft2->name);

}

static u32 rangetr_hash(struct hashtab *h, const void *k)
{
	const struct range_trans *key = k;
	return (key->source_type + (key->target_type << 3) +
		(key->target_class << 5)) & (h->size - 1);
}

static int rangetr_cmp(struct hashtab *h, const void *k1, const void *k2)
{
	const struct range_trans *key1 = k1, *key2 = k2;
	int v;

	v = key1->source_type - key2->source_type;
	if (v)
		return v;

	v = key1->target_type - key2->target_type;
	if (v)
		return v;

	v = key1->target_class - key2->target_class;

	return v;
}

static int (*destroy_f[SYM_NUM]) (void *key, void *datum, void *datap);

/*
 * Initialize a policy database structure.
 */
static int policydb_init(struct policydb *p)
{
	int i, rc;

	memset(p, 0, sizeof(*p));

	for (i = 0; i < SYM_NUM; i++) {
		rc = symtab_init(&p->symtab[i], symtab_sizes[i]);
		if (rc)
			goto out;
	}

	rc = avtab_init(&p->te_avtab);
	if (rc)
		goto out;

	rc = roles_init(p);
	if (rc)
		goto out;

	rc = cond_policydb_init(p);
	if (rc)
		goto out;

	p->filename_trans = hashtab_create(filenametr_hash, filenametr_cmp, (1 << 10));
	if (!p->filename_trans) {
		rc = -ENOMEM;
		goto out;
	}

	p->range_tr = hashtab_create(rangetr_hash, rangetr_cmp, 256);
	if (!p->range_tr) {
		rc = -ENOMEM;
		goto out;
	}

	ebitmap_init(&p->filename_trans_ttypes);
	ebitmap_init(&p->policycaps);
	ebitmap_init(&p->permissive_map);

	return 0;
out:
	hashtab_destroy(p->filename_trans);
	hashtab_destroy(p->range_tr);
	for (i = 0; i < SYM_NUM; i++) {
		hashtab_map(p->symtab[i].table, destroy_f[i], NULL);
		hashtab_destroy(p->symtab[i].table);
	}
	return rc;
}

/*
 * The following *_index functions are used to
 * define the val_to_name and val_to_struct arrays
 * in a policy database structure.  The val_to_name
 * arrays are used when converting security context
 * structures into string representations.  The
 * val_to_struct arrays are used when the attributes
 * of a class, role, or user are needed.
 */

static int common_index(void *key, void *datum, void *datap)
{
	struct policydb *p;
	struct common_datum *comdatum;
	struct flex_array *fa;

	comdatum = datum;
	p = datap;
	if (!comdatum->value || comdatum->value > p->p_commons.nprim)
		return -EINVAL;

	fa = p->sym_val_to_name[SYM_COMMONS];
	if (flex_array_put_ptr(fa, comdatum->value - 1, key,
			       GFP_KERNEL | __GFP_ZERO))
		BUG();
	return 0;
}

static int class_index(void *key, void *datum, void *datap)
{
	struct policydb *p;
	struct class_datum *cladatum;
	struct flex_array *fa;

	cladatum = datum;
	p = datap;
	if (!cladatum->value || cladatum->value > p->p_classes.nprim)
		return -EINVAL;
	fa = p->sym_val_to_name[SYM_CLASSES];
	if (flex_array_put_ptr(fa, cladatum->value - 1, key,
			       GFP_KERNEL | __GFP_ZERO))
		BUG();
	p->class_val_to_struct[cladatum->value - 1] = cladatum;
	return 0;
}

static int role_index(void *key, void *datum, void *datap)
{
	struct policydb *p;
	struct role_datum *role;
	struct flex_array *fa;

	role = datum;
	p = datap;
	if (!role->value
	    || role->value > p->p_roles.nprim
	    || role->bounds > p->p_roles.nprim)
		return -EINVAL;

	fa = p->sym_val_to_name[SYM_ROLES];
	if (flex_array_put_ptr(fa, role->value - 1, key,
			       GFP_KERNEL | __GFP_ZERO))
		BUG();
	p->role_val_to_struct[role->value - 1] = role;
	return 0;
}

static int type_index(void *key, void *datum, void *datap)
{
	struct policydb *p;
	struct type_datum *typdatum;
	struct flex_array *fa;

	typdatum = datum;
	p = datap;

	if (typdatum->primary) {
		if (!typdatum->value
		    || typdatum->value > p->p_types.nprim
		    || typdatum->bounds > p->p_types.nprim)
			return -EINVAL;
		fa = p->sym_val_to_name[SYM_TYPES];
		if (flex_array_put_ptr(fa, typdatum->value - 1, key,
				       GFP_KERNEL | __GFP_ZERO))
			BUG();

		fa = p->type_val_to_struct_array;
		if (flex_array_put_ptr(fa, typdatum->value - 1, typdatum,
				       GFP_KERNEL | __GFP_ZERO))
			BUG();
	}

	return 0;
}

static int user_index(void *key, void *datum, void *datap)
{
	struct policydb *p;
	struct user_datum *usrdatum;
	struct flex_array *fa;

	usrdatum = datum;
	p = datap;
	if (!usrdatum->value
	    || usrdatum->value > p->p_users.nprim
	    || usrdatum->bounds > p->p_users.nprim)
		return -EINVAL;

	fa = p->sym_val_to_name[SYM_USERS];
	if (flex_array_put_ptr(fa, usrdatum->value - 1, key,
			       GFP_KERNEL | __GFP_ZERO))
		BUG();
	p->user_val_to_struct[usrdatum->value - 1] = usrdatum;
	return 0;
}

static int sens_index(void *key, void *datum, void *datap)
{
	struct policydb *p;
	struct level_datum *levdatum;
	struct flex_array *fa;

	levdatum = datum;
	p = datap;

	if (!levdatum->isalias) {
		if (!levdatum->level->sens ||
		    levdatum->level->sens > p->p_levels.nprim)
			return -EINVAL;
		fa = p->sym_val_to_name[SYM_LEVELS];
		if (flex_array_put_ptr(fa, levdatum->level->sens - 1, key,
				       GFP_KERNEL | __GFP_ZERO))
			BUG();
	}

	return 0;
}

static int cat_index(void *key, void *datum, void *datap)
{
	struct policydb *p;
	struct cat_datum *catdatum;
	struct flex_array *fa;

	catdatum = datum;
	p = datap;

	if (!catdatum->isalias) {
		if (!catdatum->value || catdatum->value > p->p_cats.nprim)
			return -EINVAL;
		fa = p->sym_val_to_name[SYM_CATS];
		if (flex_array_put_ptr(fa, catdatum->value - 1, key,
				       GFP_KERNEL | __GFP_ZERO))
			BUG();
	}

	return 0;
}

static int (*index_f[SYM_NUM]) (void *key, void *datum, void *datap) =
{
	common_index,
	class_index,
	role_index,
	type_index,
	user_index,
	cond_index_bool,
	sens_index,
	cat_index,
};

#ifdef DEBUG_HASHES
static void hash_eval(struct hashtab *h, const char *hash_name)
{
	struct hashtab_info info;

	hashtab_stat(h, &info);
	pr_debug("SELinux: %s:  %d entries and %d/%d buckets used, "
	       "longest chain length %d\n", hash_name, h->nel,
	       info.slots_used, h->size, info.max_chain_len);
}

static void symtab_hash_eval(struct symtab *s)
{
	int i;

	for (i = 0; i < SYM_NUM; i++)
		hash_eval(s[i].table, symtab_name[i]);
}

#else
static inline void hash_eval(struct hashtab *h, char *hash_name)
{
}
#endif

/*
 * Define the other val_to_name and val_to_struct arrays
 * in a policy database structure.
 *
 * Caller must clean up on failure.
 */
static int policydb_index(struct policydb *p)
{
	int i, rc;

	if (p->mls_enabled)
		pr_debug("SELinux:  %d users, %d roles, %d types, %d bools, %d sens, %d cats\n",
			 p->p_users.nprim, p->p_roles.nprim, p->p_types.nprim,
			 p->p_bools.nprim, p->p_levels.nprim, p->p_cats.nprim);
	else
		pr_debug("SELinux:  %d users, %d roles, %d types, %d bools\n",
			 p->p_users.nprim, p->p_roles.nprim, p->p_types.nprim,
			 p->p_bools.nprim);

	pr_debug("SELinux:  %d classes, %d rules\n",
		 p->p_classes.nprim, p->te_avtab.nel);

#ifdef DEBUG_HASHES
	avtab_hash_eval(&p->te_avtab, "rules");
	symtab_hash_eval(p->symtab);
#endif

	p->class_val_to_struct = kcalloc(p->p_classes.nprim,
					 sizeof(*p->class_val_to_struct),
					 GFP_KERNEL);
	if (!p->class_val_to_struct)
		return -ENOMEM;

	p->role_val_to_struct = kcalloc(p->p_roles.nprim,
					sizeof(*p->role_val_to_struct),
					GFP_KERNEL);
	if (!p->role_val_to_struct)
		return -ENOMEM;

	p->user_val_to_struct = kcalloc(p->p_users.nprim,
					sizeof(*p->user_val_to_struct),
					GFP_KERNEL);
	if (!p->user_val_to_struct)
		return -ENOMEM;

	/* Yes, I want the sizeof the pointer, not the structure */
	p->type_val_to_struct_array = flex_array_alloc(sizeof(struct type_datum *),
						       p->p_types.nprim,
						       GFP_KERNEL | __GFP_ZERO);
	if (!p->type_val_to_struct_array)
		return -ENOMEM;

	rc = flex_array_prealloc(p->type_val_to_struct_array, 0,
				 p->p_types.nprim, GFP_KERNEL | __GFP_ZERO);
	if (rc)
		goto out;

	rc = cond_init_bool_indexes(p);
	if (rc)
		goto out;

	for (i = 0; i < SYM_NUM; i++) {
		p->sym_val_to_name[i] = flex_array_alloc(sizeof(char *),
							 p->symtab[i].nprim,
							 GFP_KERNEL | __GFP_ZERO);
		if (!p->sym_val_to_name[i])
			return -ENOMEM;

		rc = flex_array_prealloc(p->sym_val_to_name[i],
					 0, p->symtab[i].nprim,
					 GFP_KERNEL | __GFP_ZERO);
		if (rc)
			goto out;

		rc = hashtab_map(p->symtab[i].table, index_f[i], p);
		if (rc)
			goto out;
	}
	rc = 0;
out:
	return rc;
}

/*
 * The following *_destroy functions are used to
 * free any memory allocated for each kind of
 * symbol data in the policy database.
 */

static int perm_destroy(void *key, void *datum, void *p)
{
	kfree(key);
	kfree(datum);
	return 0;
}

static int common_destroy(void *key, void *datum, void *p)
{
	struct common_datum *comdatum;

	kfree(key);
	if (datum) {
		comdatum = datum;
		hashtab_map(comdatum->permissions.table, perm_destroy, NULL);
		hashtab_destroy(comdatum->permissions.table);
	}
	kfree(datum);
	return 0;
}

static void constraint_expr_destroy(struct constraint_expr *expr)
{
	if (expr) {
		ebitmap_destroy(&expr->names);
		if (expr->type_names) {
			ebitmap_destroy(&expr->type_names->types);
			ebitmap_destroy(&expr->type_names->negset);
			kfree(expr->type_names);
		}
		kfree(expr);
	}
}

static int cls_destroy(void *key, void *datum, void *p)
{
	struct class_datum *cladatum;
	struct constraint_node *constraint, *ctemp;
	struct constraint_expr *e, *etmp;

	kfree(key);
	if (datum) {
		cladatum = datum;
		hashtab_map(cladatum->permissions.table, perm_destroy, NULL);
		hashtab_destroy(cladatum->permissions.table);
		constraint = cladatum->constraints;
		while (constraint) {
			e = constraint->expr;
			while (e) {
				etmp = e;
				e = e->next;
				constraint_expr_destroy(etmp);
			}
			ctemp = constraint;
			constraint = constraint->next;
			kfree(ctemp);
		}

		constraint = cladatum->validatetrans;
		while (constraint) {
			e = constraint->expr;
			while (e) {
				etmp = e;
				e = e->next;
				constraint_expr_destroy(etmp);
			}
			ctemp = constraint;
			constraint = constraint->next;
			kfree(ctemp);
		}
		kfree(cladatum->comkey);
	}
	kfree(datum);
	return 0;
}

static int role_destroy(void *key, void *datum, void *p)
{
	struct role_datum *role;

	kfree(key);
	if (datum) {
		role = datum;
		ebitmap_destroy(&role->dominates);
		ebitmap_destroy(&role->types);
	}
	kfree(datum);
	return 0;
}

static int type_destroy(void *key, void *datum, void *p)
{
	kfree(key);
	kfree(datum);
	return 0;
}

static int user_destroy(void *key, void *datum, void *p)
{
	struct user_datum *usrdatum;

	kfree(key);
	if (datum) {
		usrdatum = datum;
		ebitmap_destroy(&usrdatum->roles);
		ebitmap_destroy(&usrdatum->range.level[0].cat);
		ebitmap_destroy(&usrdatum->range.level[1].cat);
		ebitmap_destroy(&usrdatum->dfltlevel.cat);
	}
	kfree(datum);
	return 0;
}

static int sens_destroy(void *key, void *datum, void *p)
{
	struct level_datum *levdatum;

	kfree(key);
	if (datum) {
		levdatum = datum;
		if (levdatum->level)
			ebitmap_destroy(&levdatum->level->cat);
		kfree(levdatum->level);
	}
	kfree(datum);
	return 0;
}

static int cat_destroy(void *key, void *datum, void *p)
{
	kfree(key);
	kfree(datum);
	return 0;
}

static int (*destroy_f[SYM_NUM]) (void *key, void *datum, void *datap) =
{
	common_destroy,
	cls_destroy,
	role_destroy,
	type_destroy,
	user_destroy,
	cond_destroy_bool,
	sens_destroy,
	cat_destroy,
};

static int filenametr_destroy(void *key, void *datum, void *p)
{
	struct filename_trans *ft = key;
	kfree(ft->name);
	kfree(key);
	kfree(datum);
	cond_resched();
	return 0;
}

static int range_tr_destroy(void *key, void *datum, void *p)
{
	struct mls_range *rt = datum;
	kfree(key);
	ebitmap_destroy(&rt->level[0].cat);
	ebitmap_destroy(&rt->level[1].cat);
	kfree(datum);
	cond_resched();
	return 0;
}

static void ocontext_destroy(struct ocontext *c, int i)
{
	if (!c)
		return;

	context_destroy(&c->context[0]);
	context_destroy(&c->context[1]);
	if (i == OCON_ISID || i == OCON_FS ||
	    i == OCON_NETIF || i == OCON_FSUSE)
		kfree(c->u.name);
	kfree(c);
}

/*
 * Free any memory allocated by a policy database structure.
 */
void policydb_destroy(struct policydb *p)
{
	struct ocontext *c, *ctmp;
	struct genfs *g, *gtmp;
	int i;
	struct role_allow *ra, *lra = NULL;
	struct role_trans *tr, *ltr = NULL;

	for (i = 0; i < SYM_NUM; i++) {
		cond_resched();
		hashtab_map(p->symtab[i].table, destroy_f[i], NULL);
		hashtab_destroy(p->symtab[i].table);
	}

	for (i = 0; i < SYM_NUM; i++) {
		if (p->sym_val_to_name[i])
			flex_array_free(p->sym_val_to_name[i]);
	}

	kfree(p->class_val_to_struct);
	kfree(p->role_val_to_struct);
	kfree(p->user_val_to_struct);
	if (p->type_val_to_struct_array)
		flex_array_free(p->type_val_to_struct_array);

	avtab_destroy(&p->te_avtab);

	for (i = 0; i < OCON_NUM; i++) {
		cond_resched();
		c = p->ocontexts[i];
		while (c) {
			ctmp = c;
			c = c->next;
			ocontext_destroy(ctmp, i);
		}
		p->ocontexts[i] = NULL;
	}

	g = p->genfs;
	while (g) {
		cond_resched();
		kfree(g->fstype);
		c = g->head;
		while (c) {
			ctmp = c;
			c = c->next;
			ocontext_destroy(ctmp, OCON_FSUSE);
		}
		gtmp = g;
		g = g->next;
		kfree(gtmp);
	}
	p->genfs = NULL;

	cond_policydb_destroy(p);

	for (tr = p->role_tr; tr; tr = tr->next) {
		cond_resched();
		kfree(ltr);
		ltr = tr;
	}
	kfree(ltr);

	for (ra = p->role_allow; ra; ra = ra->next) {
		cond_resched();
		kfree(lra);
		lra = ra;
	}
	kfree(lra);

	hashtab_map(p->filename_trans, filenametr_destroy, NULL);
	hashtab_destroy(p->filename_trans);

	hashtab_map(p->range_tr, range_tr_destroy, NULL);
	hashtab_destroy(p->range_tr);

	if (p->type_attr_map_array) {
		for (i = 0; i < p->p_types.nprim; i++) {
			struct ebitmap *e;

			e = flex_array_get(p->type_attr_map_array, i);
			if (!e)
				continue;
			ebitmap_destroy(e);
		}
		flex_array_free(p->type_attr_map_array);
	}

	ebitmap_destroy(&p->filename_trans_ttypes);
	ebitmap_destroy(&p->policycaps);
	ebitmap_destroy(&p->permissive_map);
}

/*
 * Load the initial SIDs specified in a policy database
 * structure into a SID table.
 */
int policydb_load_isids(struct policydb *p, struct sidtab *s)
{
	struct ocontext *head, *c;
	int rc;

	rc = sidtab_init(s);
	if (rc) {
		pr_err("SELinux:  out of memory on SID table init\n");
		goto out;
	}

	head = p->ocontexts[OCON_ISID];
	for (c = head; c; c = c->next) {
		rc = -EINVAL;
		if (!c->context[0].user) {
			pr_err("SELinux:  SID %s was never defined.\n",
				c->u.name);
			sidtab_destroy(s);
			goto out;
		}
		if (c->sid[0] == SECSID_NULL || c->sid[0] > SECINITSID_NUM) {
			pr_err("SELinux:  Initial SID %s out of range.\n",
				c->u.name);
			sidtab_destroy(s);
			goto out;
		}
		rc = context_add_hash(p, &c->context[0]);
		if (rc) {
			sidtab_destroy(s);
			goto out;
		}

		rc = sidtab_set_initial(s, c->sid[0], &c->context[0]);
		if (rc) {
			pr_err("SELinux:  unable to load initial SID %s.\n",
				c->u.name);
			sidtab_destroy(s);
			goto out;
		}
	}
	rc = 0;
out:
	return rc;
}

int policydb_class_isvalid(struct policydb *p, unsigned int class)
{
	if (!class || class > p->p_classes.nprim)
		return 0;
	return 1;
}

int policydb_role_isvalid(struct policydb *p, unsigned int role)
{
	if (!role || role > p->p_roles.nprim)
		return 0;
	return 1;
}

int policydb_type_isvalid(struct policydb *p, unsigned int type)
{
	if (!type || type > p->p_types.nprim)
		return 0;
	return 1;
}

/*
 * Return 1 if the fields in the security context
 * structure `c' are valid.  Return 0 otherwise.
 */
int policydb_context_isvalid(struct policydb *p, struct context *c)
{
	struct role_datum *role;
	struct user_datum *usrdatum;

	if (!c->role || c->role > p->p_roles.nprim)
		return 0;

	if (!c->user || c->user > p->p_users.nprim)
		return 0;

	if (!c->type || c->type > p->p_types.nprim)
		return 0;

	if (c->role != OBJECT_R_VAL) {
		/*
		 * Role must be authorized for the type.
		 */
		role = p->role_val_to_struct[c->role - 1];
		if (!role || !ebitmap_get_bit(&role->types, c->type - 1))
			/* role may not be associated with type */
			return 0;

		/*
		 * User must be authorized for the role.
		 */
		usrdatum = p->user_val_to_struct[c->user - 1];
		if (!usrdatum)
			return 0;

		if (!ebitmap_get_bit(&usrdatum->roles, c->role - 1))
			/* user may not be associated with role */
			return 0;
	}

	if (!mls_context_isvalid(p, c))
		return 0;

	return 1;
}

/*
 * Read a MLS range structure from a policydb binary
 * representation file.
 */
static int mls_read_range_helper(struct mls_range *r, void *fp)
{
	__le32 buf[2];
	u32 items;
	int rc;

	rc = next_entry(buf, fp, sizeof(u32));
	if (rc)
		goto out;

	rc = -EINVAL;
	items = le32_to_cpu(buf[0]);
	if (items > ARRAY_SIZE(buf)) {
		pr_err("SELinux: mls:  range overflow\n");
		goto out;
	}

	rc = next_entry(buf, fp, sizeof(u32) * items);
	if (rc) {
		pr_err("SELinux: mls:  truncated range\n");
		goto out;
	}

	r->level[0].sens = le32_to_cpu(buf[0]);
	if (items > 1)
		r->level[1].sens = le32_to_cpu(buf[1]);
	else
		r->level[1].sens = r->level[0].sens;

	rc = ebitmap_read(&r->level[0].cat, fp);
	if (rc) {
		pr_err("SELinux: mls:  error reading low categories\n");
		goto out;
	}
	if (items > 1) {
		rc = ebitmap_read(&r->level[1].cat, fp);
		if (rc) {
			pr_err("SELinux: mls:  error reading high categories\n");
			goto bad_high;
		}
	} else {
		rc = ebitmap_cpy(&r->level[1].cat, &r->level[0].cat);
		if (rc) {
			pr_err("SELinux: mls:  out of memory\n");
			goto bad_high;
		}
	}

	return 0;
bad_high:
	ebitmap_destroy(&r->level[0].cat);
out:
	return rc;
}

/*
 * Read and validate a security context structure
 * from a policydb binary representation file.
 */
static int context_read_and_validate(struct context *c,
				     struct policydb *p,
				     void *fp)
{
	__le32 buf[3];
	int rc;

	rc = next_entry(buf, fp, sizeof buf);
	if (rc) {
		pr_err("SELinux: context truncated\n");
		goto out;
	}
	c->user = le32_to_cpu(buf[0]);
	c->role = le32_to_cpu(buf[1]);
	c->type = le32_to_cpu(buf[2]);
	if (p->policyvers >= POLICYDB_VERSION_MLS) {
		rc = mls_read_range_helper(&c->range, fp);
		if (rc) {
			pr_err("SELinux: error reading MLS range of context\n");
			goto out;
		}
	}

	rc = -EINVAL;
	if (!policydb_context_isvalid(p, c)) {
		pr_err("SELinux:  invalid security context\n");
		context_destroy(c);
		goto out;
	}
	rc = 0;
out:
	return rc;
}

/*
 * The following *_read functions are used to
 * read the symbol data from a policy database
 * binary representation file.
 */

static int str_read(char **strp, gfp_t flags, void *fp, u32 len)
{
	int rc;
	char *str;

	if ((len == 0) || (len == (u32)-1))
		return -EINVAL;

	str = kmalloc(len + 1, flags | __GFP_NOWARN);
	if (!str)
		return -ENOMEM;

	/* it's expected the caller should free the str */
	*strp = str;

	rc = next_entry(str, fp, len);
	if (rc)
		return rc;

	str[len] = '\0';
	return 0;
}

static int perm_read(struct policydb *p, struct hashtab *h, void *fp)
{
	char *key = NULL;
	struct perm_datum *perdatum;
	int rc;
	__le32 buf[2];
	u32 len;

	perdatum = kzalloc(sizeof(*perdatum), GFP_KERNEL);
	if (!perdatum)
		return -ENOMEM;

	rc = next_entry(buf, fp, sizeof buf);
	if (rc)
		goto bad;

	len = le32_to_cpu(buf[0]);
	perdatum->value = le32_to_cpu(buf[1]);

	rc = str_read(&key, GFP_KERNEL, fp, len);
	if (rc)
		goto bad;

	rc = hashtab_insert(h, key, perdatum);
	if (rc)
		goto bad;

	return 0;
bad:
	perm_destroy(key, perdatum, NULL);
	return rc;
}

static int common_read(struct policydb *p, struct hashtab *h, void *fp)
{
	char *key = NULL;
	struct common_datum *comdatum;
	__le32 buf[4];
	u32 len, nel;
	int i, rc;

	comdatum = kzalloc(sizeof(*comdatum), GFP_KERNEL);
	if (!comdatum)
		return -ENOMEM;

	rc = next_entry(buf, fp, sizeof buf);
	if (rc)
		goto bad;

	len = le32_to_cpu(buf[0]);
	comdatum->value = le32_to_cpu(buf[1]);

	rc = symtab_init(&comdatum->permissions, PERM_SYMTAB_SIZE);
	if (rc)
		goto bad;
	comdatum->permissions.nprim = le32_to_cpu(buf[2]);
	nel = le32_to_cpu(buf[3]);

	rc = str_read(&key, GFP_KERNEL, fp, len);
	if (rc)
		goto bad;

	for (i = 0; i < nel; i++) {
		rc = perm_read(p, comdatum->permissions.table, fp);
		if (rc)
			goto bad;
	}

	rc = hashtab_insert(h, key, comdatum);
	if (rc)
		goto bad;
	return 0;
bad:
	common_destroy(key, comdatum, NULL);
	return rc;
}

static void type_set_init(struct type_set *t)
{
	ebitmap_init(&t->types);
	ebitmap_init(&t->negset);
}

static int type_set_read(struct type_set *t, void *fp)
{
	__le32 buf[1];
	int rc;

	if (ebitmap_read(&t->types, fp))
		return -EINVAL;
	if (ebitmap_read(&t->negset, fp))
		return -EINVAL;

	rc = next_entry(buf, fp, sizeof(u32));
	if (rc < 0)
		return -EINVAL;
	t->flags = le32_to_cpu(buf[0]);

	return 0;
}


static int read_cons_helper(struct policydb *p,
				struct constraint_node **nodep,
				int ncons, int allowxtarget, void *fp)
{
	struct constraint_node *c, *lc;
	struct constraint_expr *e, *le;
	__le32 buf[3];
	u32 nexpr;
	int rc, i, j, depth;

	lc = NULL;
	for (i = 0; i < ncons; i++) {
		c = kzalloc(sizeof(*c), GFP_KERNEL);
		if (!c)
			return -ENOMEM;

		if (lc)
			lc->next = c;
		else
			*nodep = c;

		rc = next_entry(buf, fp, (sizeof(u32) * 2));
		if (rc)
			return rc;
		c->permissions = le32_to_cpu(buf[0]);
		nexpr = le32_to_cpu(buf[1]);
		le = NULL;
		depth = -1;
		for (j = 0; j < nexpr; j++) {
			e = kzalloc(sizeof(*e), GFP_KERNEL);
			if (!e)
				return -ENOMEM;

			if (le)
				le->next = e;
			else
				c->expr = e;

			rc = next_entry(buf, fp, (sizeof(u32) * 3));
			if (rc)
				return rc;
			e->expr_type = le32_to_cpu(buf[0]);
			e->attr = le32_to_cpu(buf[1]);
			e->op = le32_to_cpu(buf[2]);

			switch (e->expr_type) {
			case CEXPR_NOT:
				if (depth < 0)
					return -EINVAL;
				break;
			case CEXPR_AND:
			case CEXPR_OR:
				if (depth < 1)
					return -EINVAL;
				depth--;
				break;
			case CEXPR_ATTR:
				if (depth == (CEXPR_MAXDEPTH - 1))
					return -EINVAL;
				depth++;
				break;
			case CEXPR_NAMES:
				if (!allowxtarget && (e->attr & CEXPR_XTARGET))
					return -EINVAL;
				if (depth == (CEXPR_MAXDEPTH - 1))
					return -EINVAL;
				depth++;
				rc = ebitmap_read(&e->names, fp);
				if (rc)
					return rc;
				if (p->policyvers >=
					POLICYDB_VERSION_CONSTRAINT_NAMES) {
						e->type_names = kzalloc(sizeof
						(*e->type_names),
						GFP_KERNEL);
					if (!e->type_names)
						return -ENOMEM;
					type_set_init(e->type_names);
					rc = type_set_read(e->type_names, fp);
					if (rc)
						return rc;
				}
				break;
			default:
				return -EINVAL;
			}
			le = e;
		}
		if (depth != 0)
			return -EINVAL;
		lc = c;
	}

	return 0;
}

static int class_read(struct policydb *p, struct hashtab *h, void *fp)
{
	char *key = NULL;
	struct class_datum *cladatum;
	__le32 buf[6];
	u32 len, len2, ncons, nel;
	int i, rc;

	cladatum = kzalloc(sizeof(*cladatum), GFP_KERNEL);
	if (!cladatum)
		return -ENOMEM;

	rc = next_entry(buf, fp, sizeof(u32)*6);
	if (rc)
		goto bad;

	len = le32_to_cpu(buf[0]);
	len2 = le32_to_cpu(buf[1]);
	cladatum->value = le32_to_cpu(buf[2]);

	rc = symtab_init(&cladatum->permissions, PERM_SYMTAB_SIZE);
	if (rc)
		goto bad;
	cladatum->permissions.nprim = le32_to_cpu(buf[3]);
	nel = le32_to_cpu(buf[4]);

	ncons = le32_to_cpu(buf[5]);

	rc = str_read(&key, GFP_KERNEL, fp, len);
	if (rc)
		goto bad;

	if (len2) {
		rc = str_read(&cladatum->comkey, GFP_KERNEL, fp, len2);
		if (rc)
			goto bad;

		rc = -EINVAL;
		cladatum->comdatum = hashtab_search(p->p_commons.table, cladatum->comkey);
		if (!cladatum->comdatum) {
			pr_err("SELinux:  unknown common %s\n",
			       cladatum->comkey);
			goto bad;
		}
	}
	for (i = 0; i < nel; i++) {
		rc = perm_read(p, cladatum->permissions.table, fp);
		if (rc)
			goto bad;
	}

	rc = read_cons_helper(p, &cladatum->constraints, ncons, 0, fp);
	if (rc)
		goto bad;

	if (p->policyvers >= POLICYDB_VERSION_VALIDATETRANS) {
		/* grab the validatetrans rules */
		rc = next_entry(buf, fp, sizeof(u32));
		if (rc)
			goto bad;
		ncons = le32_to_cpu(buf[0]);
		rc = read_cons_helper(p, &cladatum->validatetrans,
				ncons, 1, fp);
		if (rc)
			goto bad;
	}

	if (p->policyvers >= POLICYDB_VERSION_NEW_OBJECT_DEFAULTS) {
		rc = next_entry(buf, fp, sizeof(u32) * 3);
		if (rc)
			goto bad;

		cladatum->default_user = le32_to_cpu(buf[0]);
		cladatum->default_role = le32_to_cpu(buf[1]);
		cladatum->default_range = le32_to_cpu(buf[2]);
	}

	if (p->policyvers >= POLICYDB_VERSION_DEFAULT_TYPE) {
		rc = next_entry(buf, fp, sizeof(u32) * 1);
		if (rc)
			goto bad;
		cladatum->default_type = le32_to_cpu(buf[0]);
	}

	rc = hashtab_insert(h, key, cladatum);
	if (rc)
		goto bad;

	return 0;
bad:
	cls_destroy(key, cladatum, NULL);
	return rc;
}

static int role_read(struct policydb *p, struct hashtab *h, void *fp)
{
	char *key = NULL;
	struct role_datum *role;
	int rc, to_read = 2;
	__le32 buf[3];
	u32 len;

	role = kzalloc(sizeof(*role), GFP_KERNEL);
	if (!role)
		return -ENOMEM;

	if (p->policyvers >= POLICYDB_VERSION_BOUNDARY)
		to_read = 3;

	rc = next_entry(buf, fp, sizeof(buf[0]) * to_read);
	if (rc)
		goto bad;

	len = le32_to_cpu(buf[0]);
	role->value = le32_to_cpu(buf[1]);
	if (p->policyvers >= POLICYDB_VERSION_BOUNDARY)
		role->bounds = le32_to_cpu(buf[2]);

	rc = str_read(&key, GFP_KERNEL, fp, len);
	if (rc)
		goto bad;

	rc = ebitmap_read(&role->dominates, fp);
	if (rc)
		goto bad;

	rc = ebitmap_read(&role->types, fp);
	if (rc)
		goto bad;

	if (strcmp(key, OBJECT_R) == 0) {
		rc = -EINVAL;
		if (role->value != OBJECT_R_VAL) {
			pr_err("SELinux: Role %s has wrong value %d\n",
			       OBJECT_R, role->value);
			goto bad;
		}
		rc = 0;
		goto bad;
	}

	rc = hashtab_insert(h, key, role);
	if (rc)
		goto bad;
	return 0;
bad:
	role_destroy(key, role, NULL);
	return rc;
}

static int type_read(struct policydb *p, struct hashtab *h, void *fp)
{
	char *key = NULL;
	struct type_datum *typdatum;
	int rc, to_read = 3;
	__le32 buf[4];
	u32 len;

	typdatum = kzalloc(sizeof(*typdatum), GFP_KERNEL);
	if (!typdatum)
		return -ENOMEM;

	if (p->policyvers >= POLICYDB_VERSION_BOUNDARY)
		to_read = 4;

	rc = next_entry(buf, fp, sizeof(buf[0]) * to_read);
	if (rc)
		goto bad;

	len = le32_to_cpu(buf[0]);
	typdatum->value = le32_to_cpu(buf[1]);
	if (p->policyvers >= POLICYDB_VERSION_BOUNDARY) {
		u32 prop = le32_to_cpu(buf[2]);

		if (prop & TYPEDATUM_PROPERTY_PRIMARY)
			typdatum->primary = 1;
		if (prop & TYPEDATUM_PROPERTY_ATTRIBUTE)
			typdatum->attribute = 1;

		typdatum->bounds = le32_to_cpu(buf[3]);
	} else {
		typdatum->primary = le32_to_cpu(buf[2]);
	}

	rc = str_read(&key, GFP_KERNEL, fp, len);
	if (rc)
		goto bad;

	rc = hashtab_insert(h, key, typdatum);
	if (rc)
		goto bad;
	return 0;
bad:
	type_destroy(key, typdatum, NULL);
	return rc;
}


/*
 * Read a MLS level structure from a policydb binary
 * representation file.
 */
static int mls_read_level(struct mls_level *lp, void *fp)
{
	__le32 buf[1];
	int rc;

	memset(lp, 0, sizeof(*lp));

	rc = next_entry(buf, fp, sizeof buf);
	if (rc) {
		pr_err("SELinux: mls: truncated level\n");
		return rc;
	}
	lp->sens = le32_to_cpu(buf[0]);

	rc = ebitmap_read(&lp->cat, fp);
	if (rc) {
		pr_err("SELinux: mls:  error reading level categories\n");
		return rc;
	}
	return 0;
}

static int user_read(struct policydb *p, struct hashtab *h, void *fp)
{
	char *key = NULL;
	struct user_datum *usrdatum;
	int rc, to_read = 2;
	__le32 buf[3];
	u32 len;

	usrdatum = kzalloc(sizeof(*usrdatum), GFP_KERNEL);
	if (!usrdatum)
		return -ENOMEM;

	if (p->policyvers >= POLICYDB_VERSION_BOUNDARY)
		to_read = 3;

	rc = next_entry(buf, fp, sizeof(buf[0]) * to_read);
	if (rc)
		goto bad;

	len = le32_to_cpu(buf[0]);
	usrdatum->value = le32_to_cpu(buf[1]);
	if (p->policyvers >= POLICYDB_VERSION_BOUNDARY)
		usrdatum->bounds = le32_to_cpu(buf[2]);

	rc = str_read(&key, GFP_KERNEL, fp, len);
	if (rc)
		goto bad;

	rc = ebitmap_read(&usrdatum->roles, fp);
	if (rc)
		goto bad;

	if (p->policyvers >= POLICYDB_VERSION_MLS) {
		rc = mls_read_range_helper(&usrdatum->range, fp);
		if (rc)
			goto bad;
		rc = mls_read_level(&usrdatum->dfltlevel, fp);
		if (rc)
			goto bad;
	}

	rc = hashtab_insert(h, key, usrdatum);
	if (rc)
		goto bad;
	return 0;
bad:
	user_destroy(key, usrdatum, NULL);
	return rc;
}

static int sens_read(struct policydb *p, struct hashtab *h, void *fp)
{
	char *key = NULL;
	struct level_datum *levdatum;
	int rc;
	__le32 buf[2];
	u32 len;

	levdatum = kzalloc(sizeof(*levdatum), GFP_ATOMIC);
	if (!levdatum)
		return -ENOMEM;

	rc = next_entry(buf, fp, sizeof buf);
	if (rc)
		goto bad;

	len = le32_to_cpu(buf[0]);
	levdatum->isalias = le32_to_cpu(buf[1]);

	rc = str_read(&key, GFP_ATOMIC, fp, len);
	if (rc)
		goto bad;

	rc = -ENOMEM;
	levdatum->level = kmalloc(sizeof(*levdatum->level), GFP_ATOMIC);
	if (!levdatum->level)
		goto bad;

	rc = mls_read_level(levdatum->level, fp);
	if (rc)
		goto bad;

	rc = hashtab_insert(h, key, levdatum);
	if (rc)
		goto bad;
	return 0;
bad:
	sens_destroy(key, levdatum, NULL);
	return rc;
}

static int cat_read(struct policydb *p, struct hashtab *h, void *fp)
{
	char *key = NULL;
	struct cat_datum *catdatum;
	int rc;
	__le32 buf[3];
	u32 len;

	catdatum = kzalloc(sizeof(*catdatum), GFP_ATOMIC);
	if (!catdatum)
		return -ENOMEM;

	rc = next_entry(buf, fp, sizeof buf);
	if (rc)
		goto bad;

	len = le32_to_cpu(buf[0]);
	catdatum->value = le32_to_cpu(buf[1]);
	catdatum->isalias = le32_to_cpu(buf[2]);

	rc = str_read(&key, GFP_ATOMIC, fp, len);
	if (rc)
		goto bad;

	rc = hashtab_insert(h, key, catdatum);
	if (rc)
		goto bad;
	return 0;
bad:
	cat_destroy(key, catdatum, NULL);
	return rc;
}

static int (*read_f[SYM_NUM]) (struct policydb *p, struct hashtab *h, void *fp) =
{
	common_read,
	class_read,
	role_read,
	type_read,
	user_read,
	cond_read_bool,
	sens_read,
	cat_read,
};

static int user_bounds_sanity_check(void *key, void *datum, void *datap)
{
	struct user_datum *upper, *user;
	struct policydb *p = datap;
	int depth = 0;

	upper = user = datum;
	while (upper->bounds) {
		struct ebitmap_node *node;
		unsigned long bit;

		if (++depth == POLICYDB_BOUNDS_MAXDEPTH) {
			pr_err("SELinux: user %s: "
			       "too deep or looped boundary",
			       (char *) key);
			return -EINVAL;
		}

		upper = p->user_val_to_struct[upper->bounds - 1];
		ebitmap_for_each_positive_bit(&user->roles, node, bit) {
			if (ebitmap_get_bit(&upper->roles, bit))
				continue;

			pr_err("SELinux: boundary violated policy: "
			       "user=%s role=%s bounds=%s\n",
			       sym_name(p, SYM_USERS, user->value - 1),
			       sym_name(p, SYM_ROLES, bit),
			       sym_name(p, SYM_USERS, upper->value - 1));

			return -EINVAL;
		}
	}

	return 0;
}

static int role_bounds_sanity_check(void *key, void *datum, void *datap)
{
	struct role_datum *upper, *role;
	struct policydb *p = datap;
	int depth = 0;

	upper = role = datum;
	while (upper->bounds) {
		struct ebitmap_node *node;
		unsigned long bit;

		if (++depth == POLICYDB_BOUNDS_MAXDEPTH) {
			pr_err("SELinux: role %s: "
			       "too deep or looped bounds\n",
			       (char *) key);
			return -EINVAL;
		}

		upper = p->role_val_to_struct[upper->bounds - 1];
		ebitmap_for_each_positive_bit(&role->types, node, bit) {
			if (ebitmap_get_bit(&upper->types, bit))
				continue;

			pr_err("SELinux: boundary violated policy: "
			       "role=%s type=%s bounds=%s\n",
			       sym_name(p, SYM_ROLES, role->value - 1),
			       sym_name(p, SYM_TYPES, bit),
			       sym_name(p, SYM_ROLES, upper->value - 1));

			return -EINVAL;
		}
	}

	return 0;
}

static int type_bounds_sanity_check(void *key, void *datum, void *datap)
{
	struct type_datum *upper;
	struct policydb *p = datap;
	int depth = 0;

	upper = datum;
	while (upper->bounds) {
		if (++depth == POLICYDB_BOUNDS_MAXDEPTH) {
			pr_err("SELinux: type %s: "
			       "too deep or looped boundary\n",
			       (char *) key);
			return -EINVAL;
		}

		upper = flex_array_get_ptr(p->type_val_to_struct_array,
					   upper->bounds - 1);
		BUG_ON(!upper);

		if (upper->attribute) {
			pr_err("SELinux: type %s: "
			       "bounded by attribute %s",
			       (char *) key,
			       sym_name(p, SYM_TYPES, upper->value - 1));
			return -EINVAL;
		}
	}

	return 0;
}

static int policydb_bounds_sanity_check(struct policydb *p)
{
	int rc;

	if (p->policyvers < POLICYDB_VERSION_BOUNDARY)
		return 0;

	rc = hashtab_map(p->p_users.table,
			 user_bounds_sanity_check, p);
	if (rc)
		return rc;

	rc = hashtab_map(p->p_roles.table,
			 role_bounds_sanity_check, p);
	if (rc)
		return rc;

	rc = hashtab_map(p->p_types.table,
			 type_bounds_sanity_check, p);
	if (rc)
		return rc;

	return 0;
}

u16 string_to_security_class(struct policydb *p, const char *name)
{
	struct class_datum *cladatum;

	cladatum = hashtab_search(p->p_classes.table, name);
	if (!cladatum)
		return 0;

	return cladatum->value;
}

u32 string_to_av_perm(struct policydb *p, u16 tclass, const char *name)
{
	struct class_datum *cladatum;
	struct perm_datum *perdatum = NULL;
	struct common_datum *comdatum;

	if (!tclass || tclass > p->p_classes.nprim)
		return 0;

	cladatum = p->class_val_to_struct[tclass-1];
	comdatum = cladatum->comdatum;
	if (comdatum)
		perdatum = hashtab_search(comdatum->permissions.table,
					  name);
	if (!perdatum)
		perdatum = hashtab_search(cladatum->permissions.table,
					  name);
	if (!perdatum)
		return 0;

	return 1U << (perdatum->value-1);
}

static int range_read(struct policydb *p, void *fp)
{
	struct range_trans *rt = NULL;
	struct mls_range *r = NULL;
	int i, rc;
	__le32 buf[2];
	u32 nel;

	if (p->policyvers < POLICYDB_VERSION_MLS)
		return 0;

	rc = next_entry(buf, fp, sizeof(u32));
	if (rc)
		return rc;

	nel = le32_to_cpu(buf[0]);
	for (i = 0; i < nel; i++) {
		rc = -ENOMEM;
		rt = kzalloc(sizeof(*rt), GFP_KERNEL);
		if (!rt)
			goto out;

		rc = next_entry(buf, fp, (sizeof(u32) * 2));
		if (rc)
			goto out;

		rt->source_type = le32_to_cpu(buf[0]);
		rt->target_type = le32_to_cpu(buf[1]);
		if (p->policyvers >= POLICYDB_VERSION_RANGETRANS) {
			rc = next_entry(buf, fp, sizeof(u32));
			if (rc)
				goto out;
			rt->target_class = le32_to_cpu(buf[0]);
		} else
			rt->target_class = p->process_class;

		rc = -EINVAL;
		if (!policydb_type_isvalid(p, rt->source_type) ||
		    !policydb_type_isvalid(p, rt->target_type) ||
		    !policydb_class_isvalid(p, rt->target_class))
			goto out;

		rc = -ENOMEM;
		r = kzalloc(sizeof(*r), GFP_KERNEL);
		if (!r)
			goto out;

		rc = mls_read_range_helper(r, fp);
		if (rc)
			goto out;

		rc = -EINVAL;
		if (!mls_range_isvalid(p, r)) {
			pr_warn("SELinux:  rangetrans:  invalid range\n");
			goto out;
		}

		rc = hashtab_insert(p->range_tr, rt, r);
		if (rc)
			goto out;

		rt = NULL;
		r = NULL;
	}
	hash_eval(p->range_tr, "rangetr");
	rc = 0;
out:
	kfree(rt);
	kfree(r);
	return rc;
}

static int filename_trans_read(struct policydb *p, void *fp)
{
	struct filename_trans *ft;
	struct filename_trans_datum *otype;
	char *name;
	u32 nel, len;
	__le32 buf[4];
	int rc, i;

	if (p->policyvers < POLICYDB_VERSION_FILENAME_TRANS)
		return 0;

	rc = next_entry(buf, fp, sizeof(u32));
	if (rc)
		return rc;
	nel = le32_to_cpu(buf[0]);

	for (i = 0; i < nel; i++) {
		otype = NULL;
		name = NULL;

		rc = -ENOMEM;
		ft = kzalloc(sizeof(*ft), GFP_KERNEL);
		if (!ft)
			goto out;

		rc = -ENOMEM;
		otype = kmalloc(sizeof(*otype), GFP_KERNEL);
		if (!otype)
			goto out;

		/* length of the path component string */
		rc = next_entry(buf, fp, sizeof(u32));
		if (rc)
			goto out;
		len = le32_to_cpu(buf[0]);

		/* path component string */
		rc = str_read(&name, GFP_KERNEL, fp, len);
		if (rc)
			goto out;

		ft->name = name;

		rc = next_entry(buf, fp, sizeof(u32) * 4);
		if (rc)
			goto out;

		ft->stype = le32_to_cpu(buf[0]);
		ft->ttype = le32_to_cpu(buf[1]);
		ft->tclass = le32_to_cpu(buf[2]);

		otype->otype = le32_to_cpu(buf[3]);

		rc = ebitmap_set_bit(&p->filename_trans_ttypes, ft->ttype, 1);
		if (rc)
			goto out;

		rc = hashtab_insert(p->filename_trans, ft, otype);
		if (rc) {
			/*
			 * Do not return -EEXIST to the caller, or the system
			 * will not boot.
			 */
			if (rc != -EEXIST)
				goto out;
			/* But free memory to avoid memory leak. */
			kfree(ft);
			kfree(name);
			kfree(otype);
		}
	}
	hash_eval(p->filename_trans, "filenametr");
	return 0;
out:
	kfree(ft);
	kfree(name);
	kfree(otype);

	return rc;
}

static int genfs_read(struct policydb *p, void *fp)
{
	int i, j, rc;
	u32 nel, nel2, len, len2;
	__le32 buf[1];
	struct ocontext *l, *c;
	struct ocontext *newc = NULL;
	struct genfs *genfs_p, *genfs;
	struct genfs *newgenfs = NULL;

	rc = next_entry(buf, fp, sizeof(u32));
	if (rc)
		return rc;
	nel = le32_to_cpu(buf[0]);

	for (i = 0; i < nel; i++) {
		rc = next_entry(buf, fp, sizeof(u32));
		if (rc)
			goto out;
		len = le32_to_cpu(buf[0]);

		rc = -ENOMEM;
		newgenfs = kzalloc(sizeof(*newgenfs), GFP_KERNEL);
		if (!newgenfs)
			goto out;

		rc = str_read(&newgenfs->fstype, GFP_KERNEL, fp, len);
		if (rc)
			goto out;

		for (genfs_p = NULL, genfs = p->genfs; genfs;
		     genfs_p = genfs, genfs = genfs->next) {
			rc = -EINVAL;
			if (strcmp(newgenfs->fstype, genfs->fstype) == 0) {
				pr_err("SELinux:  dup genfs fstype %s\n",
				       newgenfs->fstype);
				goto out;
			}
			if (strcmp(newgenfs->fstype, genfs->fstype) < 0)
				break;
		}
		newgenfs->next = genfs;
		if (genfs_p)
			genfs_p->next = newgenfs;
		else
			p->genfs = newgenfs;
		genfs = newgenfs;
		newgenfs = NULL;

		rc = next_entry(buf, fp, sizeof(u32));
		if (rc)
			goto out;

		nel2 = le32_to_cpu(buf[0]);
		for (j = 0; j < nel2; j++) {
			rc = next_entry(buf, fp, sizeof(u32));
			if (rc)
				goto out;
			len = le32_to_cpu(buf[0]);

			rc = -ENOMEM;
			newc = kzalloc(sizeof(*newc), GFP_KERNEL);
			if (!newc)
				goto out;

			rc = str_read(&newc->u.name, GFP_KERNEL, fp, len);
			if (rc)
				goto out;

			rc = next_entry(buf, fp, sizeof(u32));
			if (rc)
				goto out;

			newc->v.sclass = le32_to_cpu(buf[0]);
			rc = context_read_and_validate(&newc->context[0], p, fp);
			if (rc)
				goto out;

			for (l = NULL, c = genfs->head; c;
			     l = c, c = c->next) {
				rc = -EINVAL;
				if (!strcmp(newc->u.name, c->u.name) &&
				    (!c->v.sclass || !newc->v.sclass ||
				     newc->v.sclass == c->v.sclass)) {
					pr_err("SELinux:  dup genfs entry (%s,%s)\n",
					       genfs->fstype, c->u.name);
					goto out;
				}
				len = strlen(newc->u.name);
				len2 = strlen(c->u.name);
				if (len > len2)
					break;
			}

			newc->next = c;
			if (l)
				l->next = newc;
			else
				genfs->head = newc;
			newc = NULL;
		}
	}
	rc = 0;
out:
	if (newgenfs) {
		kfree(newgenfs->fstype);
		kfree(newgenfs);
	}
	ocontext_destroy(newc, OCON_FSUSE);

	return rc;
}

static int ocontext_read(struct policydb *p, struct policydb_compat_info *info,
			 void *fp)
{
	int i, j, rc;
	u32 nel, len;
	__be64 prefixbuf[1];
	__le32 buf[3];
	struct ocontext *l, *c;
	u32 nodebuf[8];

	for (i = 0; i < info->ocon_num; i++) {
		rc = next_entry(buf, fp, sizeof(u32));
		if (rc)
			goto out;
		nel = le32_to_cpu(buf[0]);

		l = NULL;
		for (j = 0; j < nel; j++) {
			rc = -ENOMEM;
			c = kzalloc(sizeof(*c), GFP_KERNEL);
			if (!c)
				goto out;
			if (l)
				l->next = c;
			else
				p->ocontexts[i] = c;
			l = c;

			switch (i) {
			case OCON_ISID:
				rc = next_entry(buf, fp, sizeof(u32));
				if (rc)
					goto out;

				c->sid[0] = le32_to_cpu(buf[0]);
				rc = context_read_and_validate(&c->context[0], p, fp);
				if (rc)
					goto out;
				break;
			case OCON_FS:
			case OCON_NETIF:
				rc = next_entry(buf, fp, sizeof(u32));
				if (rc)
					goto out;
				len = le32_to_cpu(buf[0]);

				rc = str_read(&c->u.name, GFP_KERNEL, fp, len);
				if (rc)
					goto out;

				rc = context_read_and_validate(&c->context[0], p, fp);
				if (rc)
					goto out;
				rc = context_read_and_validate(&c->context[1], p, fp);
				if (rc)
					goto out;
				break;
			case OCON_PORT:
				rc = next_entry(buf, fp, sizeof(u32)*3);
				if (rc)
					goto out;
				c->u.port.protocol = le32_to_cpu(buf[0]);
				c->u.port.low_port = le32_to_cpu(buf[1]);
				c->u.port.high_port = le32_to_cpu(buf[2]);
				rc = context_read_and_validate(&c->context[0], p, fp);
				if (rc)
					goto out;
				break;
			case OCON_NODE:
				rc = next_entry(nodebuf, fp, sizeof(u32) * 2);
				if (rc)
					goto out;
				c->u.node.addr = nodebuf[0]; /* network order */
				c->u.node.mask = nodebuf[1]; /* network order */
				rc = context_read_and_validate(&c->context[0], p, fp);
				if (rc)
					goto out;
				break;
			case OCON_FSUSE:
				rc = next_entry(buf, fp, sizeof(u32)*2);
				if (rc)
					goto out;

				rc = -EINVAL;
				c->v.behavior = le32_to_cpu(buf[0]);
				/* Determined at runtime, not in policy DB. */
				if (c->v.behavior == SECURITY_FS_USE_MNTPOINT)
					goto out;
				if (c->v.behavior > SECURITY_FS_USE_MAX)
					goto out;

				len = le32_to_cpu(buf[1]);
				rc = str_read(&c->u.name, GFP_KERNEL, fp, len);
				if (rc)
					goto out;

				rc = context_read_and_validate(&c->context[0], p, fp);
				if (rc)
					goto out;
				break;
			case OCON_NODE6: {
				int k;

				rc = next_entry(nodebuf, fp, sizeof(u32) * 8);
				if (rc)
					goto out;
				for (k = 0; k < 4; k++)
					c->u.node6.addr[k] = nodebuf[k];
				for (k = 0; k < 4; k++)
					c->u.node6.mask[k] = nodebuf[k+4];
				rc = context_read_and_validate(&c->context[0], p, fp);
				if (rc)
					goto out;
				break;
			}
			case OCON_IBPKEY: {
				u32 pkey_lo, pkey_hi;

				rc = next_entry(prefixbuf, fp, sizeof(u64));
				if (rc)
					goto out;

				/* we need to have subnet_prefix in CPU order */
				c->u.ibpkey.subnet_prefix = be64_to_cpu(prefixbuf[0]);

				rc = next_entry(buf, fp, sizeof(u32) * 2);
				if (rc)
					goto out;

				pkey_lo = le32_to_cpu(buf[0]);
				pkey_hi = le32_to_cpu(buf[1]);

				if (pkey_lo > U16_MAX || pkey_hi > U16_MAX) {
					rc = -EINVAL;
					goto out;
				}

				c->u.ibpkey.low_pkey  = pkey_lo;
				c->u.ibpkey.high_pkey = pkey_hi;

				rc = context_read_and_validate(&c->context[0],
							       p,
							       fp);
				if (rc)
					goto out;
				break;
			}
			case OCON_IBENDPORT: {
				u32 port;

				rc = next_entry(buf, fp, sizeof(u32) * 2);
				if (rc)
					goto out;
				len = le32_to_cpu(buf[0]);

				rc = str_read(&c->u.ibendport.dev_name, GFP_KERNEL, fp, len);
				if (rc)
					goto out;

				port = le32_to_cpu(buf[1]);
				if (port > U8_MAX || port == 0) {
					rc = -EINVAL;
					goto out;
				}

				c->u.ibendport.port = port;

				rc = context_read_and_validate(&c->context[0],
							       p,
							       fp);
				if (rc)
					goto out;
				break;
			} /* end case */
			} /* end switch */
		}
	}
	rc = 0;
out:
	return rc;
}

/*
 * Read the configuration data from a policy database binary
 * representation file into a policy database structure.
 */
int policydb_read(struct policydb *p, void *fp)
{
	struct role_allow *ra, *lra;
	struct role_trans *tr, *ltr;
	int i, j, rc;
	__le32 buf[4];
	u32 len, nprim, nel;

	char *policydb_str;
	struct policydb_compat_info *info;

	rc = policydb_init(p);
	if (rc)
		return rc;

	/* Read the magic number and string length. */
	rc = next_entry(buf, fp, sizeof(u32) * 2);
	if (rc)
		goto bad;

	rc = -EINVAL;
	if (le32_to_cpu(buf[0]) != POLICYDB_MAGIC) {
		pr_err("SELinux:  policydb magic number 0x%x does "
		       "not match expected magic number 0x%x\n",
		       le32_to_cpu(buf[0]), POLICYDB_MAGIC);
		goto bad;
	}

	rc = -EINVAL;
	len = le32_to_cpu(buf[1]);
	if (len != strlen(POLICYDB_STRING)) {
		pr_err("SELinux:  policydb string length %d does not "
		       "match expected length %zu\n",
		       len, strlen(POLICYDB_STRING));
		goto bad;
	}

	rc = -ENOMEM;
	policydb_str = kmalloc(len + 1, GFP_KERNEL);
	if (!policydb_str) {
		pr_err("SELinux:  unable to allocate memory for policydb "
		       "string of length %d\n", len);
		goto bad;
	}

	rc = next_entry(policydb_str, fp, len);
	if (rc) {
		pr_err("SELinux:  truncated policydb string identifier\n");
		kfree(policydb_str);
		goto bad;
	}

	rc = -EINVAL;
	policydb_str[len] = '\0';
	if (strcmp(policydb_str, POLICYDB_STRING)) {
		pr_err("SELinux:  policydb string %s does not match "
		       "my string %s\n", policydb_str, POLICYDB_STRING);
		kfree(policydb_str);
		goto bad;
	}
	/* Done with policydb_str. */
	kfree(policydb_str);
	policydb_str = NULL;

	/* Read the version and table sizes. */
	rc = next_entry(buf, fp, sizeof(u32)*4);
	if (rc)
		goto bad;

	rc = -EINVAL;
	p->policyvers = le32_to_cpu(buf[0]);
	if (p->policyvers < POLICYDB_VERSION_MIN ||
	    p->policyvers > POLICYDB_VERSION_MAX) {
		pr_err("SELinux:  policydb version %d does not match "
		       "my version range %d-%d\n",
		       le32_to_cpu(buf[0]), POLICYDB_VERSION_MIN, POLICYDB_VERSION_MAX);
		goto bad;
	}

	if ((le32_to_cpu(buf[1]) & POLICYDB_CONFIG_MLS)) {
		p->mls_enabled = 1;

		rc = -EINVAL;
		if (p->policyvers < POLICYDB_VERSION_MLS) {
			pr_err("SELinux: security policydb version %d "
				"(MLS) not backwards compatible\n",
				p->policyvers);
			goto bad;
		}
	}
	p->reject_unknown = !!(le32_to_cpu(buf[1]) & REJECT_UNKNOWN);
	p->allow_unknown = !!(le32_to_cpu(buf[1]) & ALLOW_UNKNOWN);

	if ((le32_to_cpu(buf[1]) & POLICYDB_CONFIG_ANDROID_NETLINK_ROUTE)) {
		p->android_netlink_route = 1;
	}
<<<<<<< HEAD
	
	if ((le32_to_cpu(buf[1]) & POLICYDB_CONFIG_ANDROID_NETLINK_GETNEIGH)) {
		p->android_netlink_getneigh = 1;
	}
	
=======

	if ((le32_to_cpu(buf[1]) & POLICYDB_CONFIG_ANDROID_NETLINK_GETNEIGH)) {
		p->android_netlink_getneigh = 1;
	}

>>>>>>> 97fd5077
	if (p->policyvers >= POLICYDB_VERSION_POLCAP) {
		rc = ebitmap_read(&p->policycaps, fp);
		if (rc)
			goto bad;
	}

	if (p->policyvers >= POLICYDB_VERSION_PERMISSIVE) {
		rc = ebitmap_read(&p->permissive_map, fp);
		if (rc)
			goto bad;
	}

	rc = -EINVAL;
	info = policydb_lookup_compat(p->policyvers);
	if (!info) {
		pr_err("SELinux:  unable to find policy compat info "
		       "for version %d\n", p->policyvers);
		goto bad;
	}

	rc = -EINVAL;
	if (le32_to_cpu(buf[2]) != info->sym_num ||
		le32_to_cpu(buf[3]) != info->ocon_num) {
		pr_err("SELinux:  policydb table sizes (%d,%d) do "
		       "not match mine (%d,%d)\n", le32_to_cpu(buf[2]),
			le32_to_cpu(buf[3]),
		       info->sym_num, info->ocon_num);
		goto bad;
	}

	for (i = 0; i < info->sym_num; i++) {
		rc = next_entry(buf, fp, sizeof(u32)*2);
		if (rc)
			goto bad;
		nprim = le32_to_cpu(buf[0]);
		nel = le32_to_cpu(buf[1]);
		for (j = 0; j < nel; j++) {
			rc = read_f[i](p, p->symtab[i].table, fp);
			if (rc)
				goto bad;
		}

		p->symtab[i].nprim = nprim;
	}

	rc = -EINVAL;
	p->process_class = string_to_security_class(p, "process");
	if (!p->process_class)
		goto bad;

	rc = avtab_read(&p->te_avtab, fp, p);
	if (rc)
		goto bad;

	if (p->policyvers >= POLICYDB_VERSION_BOOL) {
		rc = cond_read_list(p, fp);
		if (rc)
			goto bad;
	}

	rc = next_entry(buf, fp, sizeof(u32));
	if (rc)
		goto bad;
	nel = le32_to_cpu(buf[0]);
	ltr = NULL;
	for (i = 0; i < nel; i++) {
		rc = -ENOMEM;
		tr = kzalloc(sizeof(*tr), GFP_KERNEL);
		if (!tr)
			goto bad;
		if (ltr)
			ltr->next = tr;
		else
			p->role_tr = tr;
		rc = next_entry(buf, fp, sizeof(u32)*3);
		if (rc)
			goto bad;

		rc = -EINVAL;
		tr->role = le32_to_cpu(buf[0]);
		tr->type = le32_to_cpu(buf[1]);
		tr->new_role = le32_to_cpu(buf[2]);
		if (p->policyvers >= POLICYDB_VERSION_ROLETRANS) {
			rc = next_entry(buf, fp, sizeof(u32));
			if (rc)
				goto bad;
			tr->tclass = le32_to_cpu(buf[0]);
		} else
			tr->tclass = p->process_class;

		rc = -EINVAL;
		if (!policydb_role_isvalid(p, tr->role) ||
		    !policydb_type_isvalid(p, tr->type) ||
		    !policydb_class_isvalid(p, tr->tclass) ||
		    !policydb_role_isvalid(p, tr->new_role))
			goto bad;
		ltr = tr;
	}

	rc = next_entry(buf, fp, sizeof(u32));
	if (rc)
		goto bad;
	nel = le32_to_cpu(buf[0]);
	lra = NULL;
	for (i = 0; i < nel; i++) {
		rc = -ENOMEM;
		ra = kzalloc(sizeof(*ra), GFP_KERNEL);
		if (!ra)
			goto bad;
		if (lra)
			lra->next = ra;
		else
			p->role_allow = ra;
		rc = next_entry(buf, fp, sizeof(u32)*2);
		if (rc)
			goto bad;

		rc = -EINVAL;
		ra->role = le32_to_cpu(buf[0]);
		ra->new_role = le32_to_cpu(buf[1]);
		if (!policydb_role_isvalid(p, ra->role) ||
		    !policydb_role_isvalid(p, ra->new_role))
			goto bad;
		lra = ra;
	}

	rc = filename_trans_read(p, fp);
	if (rc)
		goto bad;

	rc = policydb_index(p);
	if (rc)
		goto bad;

	rc = -EINVAL;
	p->process_trans_perms = string_to_av_perm(p, p->process_class, "transition");
	p->process_trans_perms |= string_to_av_perm(p, p->process_class, "dyntransition");
	if (!p->process_trans_perms)
		goto bad;

	rc = ocontext_read(p, info, fp);
	if (rc)
		goto bad;

	rc = genfs_read(p, fp);
	if (rc)
		goto bad;

	rc = range_read(p, fp);
	if (rc)
		goto bad;

	rc = -ENOMEM;
	p->type_attr_map_array = flex_array_alloc(sizeof(struct ebitmap),
						  p->p_types.nprim,
						  GFP_KERNEL | __GFP_ZERO);
	if (!p->type_attr_map_array)
		goto bad;

	/* preallocate so we don't have to worry about the put ever failing */
	rc = flex_array_prealloc(p->type_attr_map_array, 0, p->p_types.nprim,
				 GFP_KERNEL | __GFP_ZERO);
	if (rc)
		goto bad;

	for (i = 0; i < p->p_types.nprim; i++) {
		struct ebitmap *e = flex_array_get(p->type_attr_map_array, i);

		BUG_ON(!e);
		ebitmap_init(e);
		if (p->policyvers >= POLICYDB_VERSION_AVTAB) {
			rc = ebitmap_read(e, fp);
			if (rc)
				goto bad;
		}
		/* add the type itself as the degenerate case */
		rc = ebitmap_set_bit(e, i, 1);
		if (rc)
			goto bad;
	}

	rc = policydb_bounds_sanity_check(p);
	if (rc)
		goto bad;

	rc = 0;
out:
	return rc;
bad:
	policydb_destroy(p);
	goto out;
}

/*
 * Write a MLS level structure to a policydb binary
 * representation file.
 */
static int mls_write_level(struct mls_level *l, void *fp)
{
	__le32 buf[1];
	int rc;

	buf[0] = cpu_to_le32(l->sens);
	rc = put_entry(buf, sizeof(u32), 1, fp);
	if (rc)
		return rc;

	rc = ebitmap_write(&l->cat, fp);
	if (rc)
		return rc;

	return 0;
}

/*
 * Write a MLS range structure to a policydb binary
 * representation file.
 */
static int mls_write_range_helper(struct mls_range *r, void *fp)
{
	__le32 buf[3];
	size_t items;
	int rc, eq;

	eq = mls_level_eq(&r->level[1], &r->level[0]);

	if (eq)
		items = 2;
	else
		items = 3;
	buf[0] = cpu_to_le32(items-1);
	buf[1] = cpu_to_le32(r->level[0].sens);
	if (!eq)
		buf[2] = cpu_to_le32(r->level[1].sens);

	BUG_ON(items > ARRAY_SIZE(buf));

	rc = put_entry(buf, sizeof(u32), items, fp);
	if (rc)
		return rc;

	rc = ebitmap_write(&r->level[0].cat, fp);
	if (rc)
		return rc;
	if (!eq) {
		rc = ebitmap_write(&r->level[1].cat, fp);
		if (rc)
			return rc;
	}

	return 0;
}

static int sens_write(void *vkey, void *datum, void *ptr)
{
	char *key = vkey;
	struct level_datum *levdatum = datum;
	struct policy_data *pd = ptr;
	void *fp = pd->fp;
	__le32 buf[2];
	size_t len;
	int rc;

	len = strlen(key);
	buf[0] = cpu_to_le32(len);
	buf[1] = cpu_to_le32(levdatum->isalias);
	rc = put_entry(buf, sizeof(u32), 2, fp);
	if (rc)
		return rc;

	rc = put_entry(key, 1, len, fp);
	if (rc)
		return rc;

	rc = mls_write_level(levdatum->level, fp);
	if (rc)
		return rc;

	return 0;
}

static int cat_write(void *vkey, void *datum, void *ptr)
{
	char *key = vkey;
	struct cat_datum *catdatum = datum;
	struct policy_data *pd = ptr;
	void *fp = pd->fp;
	__le32 buf[3];
	size_t len;
	int rc;

	len = strlen(key);
	buf[0] = cpu_to_le32(len);
	buf[1] = cpu_to_le32(catdatum->value);
	buf[2] = cpu_to_le32(catdatum->isalias);
	rc = put_entry(buf, sizeof(u32), 3, fp);
	if (rc)
		return rc;

	rc = put_entry(key, 1, len, fp);
	if (rc)
		return rc;

	return 0;
}

static int role_trans_write(struct policydb *p, void *fp)
{
	struct role_trans *r = p->role_tr;
	struct role_trans *tr;
	u32 buf[3];
	size_t nel;
	int rc;

	nel = 0;
	for (tr = r; tr; tr = tr->next)
		nel++;
	buf[0] = cpu_to_le32(nel);
	rc = put_entry(buf, sizeof(u32), 1, fp);
	if (rc)
		return rc;
	for (tr = r; tr; tr = tr->next) {
		buf[0] = cpu_to_le32(tr->role);
		buf[1] = cpu_to_le32(tr->type);
		buf[2] = cpu_to_le32(tr->new_role);
		rc = put_entry(buf, sizeof(u32), 3, fp);
		if (rc)
			return rc;
		if (p->policyvers >= POLICYDB_VERSION_ROLETRANS) {
			buf[0] = cpu_to_le32(tr->tclass);
			rc = put_entry(buf, sizeof(u32), 1, fp);
			if (rc)
				return rc;
		}
	}

	return 0;
}

static int role_allow_write(struct role_allow *r, void *fp)
{
	struct role_allow *ra;
	u32 buf[2];
	size_t nel;
	int rc;

	nel = 0;
	for (ra = r; ra; ra = ra->next)
		nel++;
	buf[0] = cpu_to_le32(nel);
	rc = put_entry(buf, sizeof(u32), 1, fp);
	if (rc)
		return rc;
	for (ra = r; ra; ra = ra->next) {
		buf[0] = cpu_to_le32(ra->role);
		buf[1] = cpu_to_le32(ra->new_role);
		rc = put_entry(buf, sizeof(u32), 2, fp);
		if (rc)
			return rc;
	}
	return 0;
}

/*
 * Write a security context structure
 * to a policydb binary representation file.
 */
static int context_write(struct policydb *p, struct context *c,
			 void *fp)
{
	int rc;
	__le32 buf[3];

	buf[0] = cpu_to_le32(c->user);
	buf[1] = cpu_to_le32(c->role);
	buf[2] = cpu_to_le32(c->type);

	rc = put_entry(buf, sizeof(u32), 3, fp);
	if (rc)
		return rc;

	rc = mls_write_range_helper(&c->range, fp);
	if (rc)
		return rc;

	return 0;
}

/*
 * The following *_write functions are used to
 * write the symbol data to a policy database
 * binary representation file.
 */

static int perm_write(void *vkey, void *datum, void *fp)
{
	char *key = vkey;
	struct perm_datum *perdatum = datum;
	__le32 buf[2];
	size_t len;
	int rc;

	len = strlen(key);
	buf[0] = cpu_to_le32(len);
	buf[1] = cpu_to_le32(perdatum->value);
	rc = put_entry(buf, sizeof(u32), 2, fp);
	if (rc)
		return rc;

	rc = put_entry(key, 1, len, fp);
	if (rc)
		return rc;

	return 0;
}

static int common_write(void *vkey, void *datum, void *ptr)
{
	char *key = vkey;
	struct common_datum *comdatum = datum;
	struct policy_data *pd = ptr;
	void *fp = pd->fp;
	__le32 buf[4];
	size_t len;
	int rc;

	len = strlen(key);
	buf[0] = cpu_to_le32(len);
	buf[1] = cpu_to_le32(comdatum->value);
	buf[2] = cpu_to_le32(comdatum->permissions.nprim);
	buf[3] = cpu_to_le32(comdatum->permissions.table->nel);
	rc = put_entry(buf, sizeof(u32), 4, fp);
	if (rc)
		return rc;

	rc = put_entry(key, 1, len, fp);
	if (rc)
		return rc;

	rc = hashtab_map(comdatum->permissions.table, perm_write, fp);
	if (rc)
		return rc;

	return 0;
}

static int type_set_write(struct type_set *t, void *fp)
{
	int rc;
	__le32 buf[1];

	if (ebitmap_write(&t->types, fp))
		return -EINVAL;
	if (ebitmap_write(&t->negset, fp))
		return -EINVAL;

	buf[0] = cpu_to_le32(t->flags);
	rc = put_entry(buf, sizeof(u32), 1, fp);
	if (rc)
		return -EINVAL;

	return 0;
}

static int write_cons_helper(struct policydb *p, struct constraint_node *node,
			     void *fp)
{
	struct constraint_node *c;
	struct constraint_expr *e;
	__le32 buf[3];
	u32 nel;
	int rc;

	for (c = node; c; c = c->next) {
		nel = 0;
		for (e = c->expr; e; e = e->next)
			nel++;
		buf[0] = cpu_to_le32(c->permissions);
		buf[1] = cpu_to_le32(nel);
		rc = put_entry(buf, sizeof(u32), 2, fp);
		if (rc)
			return rc;
		for (e = c->expr; e; e = e->next) {
			buf[0] = cpu_to_le32(e->expr_type);
			buf[1] = cpu_to_le32(e->attr);
			buf[2] = cpu_to_le32(e->op);
			rc = put_entry(buf, sizeof(u32), 3, fp);
			if (rc)
				return rc;

			switch (e->expr_type) {
			case CEXPR_NAMES:
				rc = ebitmap_write(&e->names, fp);
				if (rc)
					return rc;
				if (p->policyvers >=
					POLICYDB_VERSION_CONSTRAINT_NAMES) {
					rc = type_set_write(e->type_names, fp);
					if (rc)
						return rc;
				}
				break;
			default:
				break;
			}
		}
	}

	return 0;
}

static int class_write(void *vkey, void *datum, void *ptr)
{
	char *key = vkey;
	struct class_datum *cladatum = datum;
	struct policy_data *pd = ptr;
	void *fp = pd->fp;
	struct policydb *p = pd->p;
	struct constraint_node *c;
	__le32 buf[6];
	u32 ncons;
	size_t len, len2;
	int rc;

	len = strlen(key);
	if (cladatum->comkey)
		len2 = strlen(cladatum->comkey);
	else
		len2 = 0;

	ncons = 0;
	for (c = cladatum->constraints; c; c = c->next)
		ncons++;

	buf[0] = cpu_to_le32(len);
	buf[1] = cpu_to_le32(len2);
	buf[2] = cpu_to_le32(cladatum->value);
	buf[3] = cpu_to_le32(cladatum->permissions.nprim);
	if (cladatum->permissions.table)
		buf[4] = cpu_to_le32(cladatum->permissions.table->nel);
	else
		buf[4] = 0;
	buf[5] = cpu_to_le32(ncons);
	rc = put_entry(buf, sizeof(u32), 6, fp);
	if (rc)
		return rc;

	rc = put_entry(key, 1, len, fp);
	if (rc)
		return rc;

	if (cladatum->comkey) {
		rc = put_entry(cladatum->comkey, 1, len2, fp);
		if (rc)
			return rc;
	}

	rc = hashtab_map(cladatum->permissions.table, perm_write, fp);
	if (rc)
		return rc;

	rc = write_cons_helper(p, cladatum->constraints, fp);
	if (rc)
		return rc;

	/* write out the validatetrans rule */
	ncons = 0;
	for (c = cladatum->validatetrans; c; c = c->next)
		ncons++;

	buf[0] = cpu_to_le32(ncons);
	rc = put_entry(buf, sizeof(u32), 1, fp);
	if (rc)
		return rc;

	rc = write_cons_helper(p, cladatum->validatetrans, fp);
	if (rc)
		return rc;

	if (p->policyvers >= POLICYDB_VERSION_NEW_OBJECT_DEFAULTS) {
		buf[0] = cpu_to_le32(cladatum->default_user);
		buf[1] = cpu_to_le32(cladatum->default_role);
		buf[2] = cpu_to_le32(cladatum->default_range);

		rc = put_entry(buf, sizeof(uint32_t), 3, fp);
		if (rc)
			return rc;
	}

	if (p->policyvers >= POLICYDB_VERSION_DEFAULT_TYPE) {
		buf[0] = cpu_to_le32(cladatum->default_type);
		rc = put_entry(buf, sizeof(uint32_t), 1, fp);
		if (rc)
			return rc;
	}

	return 0;
}

static int role_write(void *vkey, void *datum, void *ptr)
{
	char *key = vkey;
	struct role_datum *role = datum;
	struct policy_data *pd = ptr;
	void *fp = pd->fp;
	struct policydb *p = pd->p;
	__le32 buf[3];
	size_t items, len;
	int rc;

	len = strlen(key);
	items = 0;
	buf[items++] = cpu_to_le32(len);
	buf[items++] = cpu_to_le32(role->value);
	if (p->policyvers >= POLICYDB_VERSION_BOUNDARY)
		buf[items++] = cpu_to_le32(role->bounds);

	BUG_ON(items > ARRAY_SIZE(buf));

	rc = put_entry(buf, sizeof(u32), items, fp);
	if (rc)
		return rc;

	rc = put_entry(key, 1, len, fp);
	if (rc)
		return rc;

	rc = ebitmap_write(&role->dominates, fp);
	if (rc)
		return rc;

	rc = ebitmap_write(&role->types, fp);
	if (rc)
		return rc;

	return 0;
}

static int type_write(void *vkey, void *datum, void *ptr)
{
	char *key = vkey;
	struct type_datum *typdatum = datum;
	struct policy_data *pd = ptr;
	struct policydb *p = pd->p;
	void *fp = pd->fp;
	__le32 buf[4];
	int rc;
	size_t items, len;

	len = strlen(key);
	items = 0;
	buf[items++] = cpu_to_le32(len);
	buf[items++] = cpu_to_le32(typdatum->value);
	if (p->policyvers >= POLICYDB_VERSION_BOUNDARY) {
		u32 properties = 0;

		if (typdatum->primary)
			properties |= TYPEDATUM_PROPERTY_PRIMARY;

		if (typdatum->attribute)
			properties |= TYPEDATUM_PROPERTY_ATTRIBUTE;

		buf[items++] = cpu_to_le32(properties);
		buf[items++] = cpu_to_le32(typdatum->bounds);
	} else {
		buf[items++] = cpu_to_le32(typdatum->primary);
	}
	BUG_ON(items > ARRAY_SIZE(buf));
	rc = put_entry(buf, sizeof(u32), items, fp);
	if (rc)
		return rc;

	rc = put_entry(key, 1, len, fp);
	if (rc)
		return rc;

	return 0;
}

static int user_write(void *vkey, void *datum, void *ptr)
{
	char *key = vkey;
	struct user_datum *usrdatum = datum;
	struct policy_data *pd = ptr;
	struct policydb *p = pd->p;
	void *fp = pd->fp;
	__le32 buf[3];
	size_t items, len;
	int rc;

	len = strlen(key);
	items = 0;
	buf[items++] = cpu_to_le32(len);
	buf[items++] = cpu_to_le32(usrdatum->value);
	if (p->policyvers >= POLICYDB_VERSION_BOUNDARY)
		buf[items++] = cpu_to_le32(usrdatum->bounds);
	BUG_ON(items > ARRAY_SIZE(buf));
	rc = put_entry(buf, sizeof(u32), items, fp);
	if (rc)
		return rc;

	rc = put_entry(key, 1, len, fp);
	if (rc)
		return rc;

	rc = ebitmap_write(&usrdatum->roles, fp);
	if (rc)
		return rc;

	rc = mls_write_range_helper(&usrdatum->range, fp);
	if (rc)
		return rc;

	rc = mls_write_level(&usrdatum->dfltlevel, fp);
	if (rc)
		return rc;

	return 0;
}

static int (*write_f[SYM_NUM]) (void *key, void *datum,
				void *datap) =
{
	common_write,
	class_write,
	role_write,
	type_write,
	user_write,
	cond_write_bool,
	sens_write,
	cat_write,
};

static int ocontext_write(struct policydb *p, struct policydb_compat_info *info,
			  void *fp)
{
	unsigned int i, j, rc;
	size_t nel, len;
	__be64 prefixbuf[1];
	__le32 buf[3];
	u32 nodebuf[8];
	struct ocontext *c;
	for (i = 0; i < info->ocon_num; i++) {
		nel = 0;
		for (c = p->ocontexts[i]; c; c = c->next)
			nel++;
		buf[0] = cpu_to_le32(nel);
		rc = put_entry(buf, sizeof(u32), 1, fp);
		if (rc)
			return rc;
		for (c = p->ocontexts[i]; c; c = c->next) {
			switch (i) {
			case OCON_ISID:
				buf[0] = cpu_to_le32(c->sid[0]);
				rc = put_entry(buf, sizeof(u32), 1, fp);
				if (rc)
					return rc;
				rc = context_write(p, &c->context[0], fp);
				if (rc)
					return rc;
				break;
			case OCON_FS:
			case OCON_NETIF:
				len = strlen(c->u.name);
				buf[0] = cpu_to_le32(len);
				rc = put_entry(buf, sizeof(u32), 1, fp);
				if (rc)
					return rc;
				rc = put_entry(c->u.name, 1, len, fp);
				if (rc)
					return rc;
				rc = context_write(p, &c->context[0], fp);
				if (rc)
					return rc;
				rc = context_write(p, &c->context[1], fp);
				if (rc)
					return rc;
				break;
			case OCON_PORT:
				buf[0] = cpu_to_le32(c->u.port.protocol);
				buf[1] = cpu_to_le32(c->u.port.low_port);
				buf[2] = cpu_to_le32(c->u.port.high_port);
				rc = put_entry(buf, sizeof(u32), 3, fp);
				if (rc)
					return rc;
				rc = context_write(p, &c->context[0], fp);
				if (rc)
					return rc;
				break;
			case OCON_NODE:
				nodebuf[0] = c->u.node.addr; /* network order */
				nodebuf[1] = c->u.node.mask; /* network order */
				rc = put_entry(nodebuf, sizeof(u32), 2, fp);
				if (rc)
					return rc;
				rc = context_write(p, &c->context[0], fp);
				if (rc)
					return rc;
				break;
			case OCON_FSUSE:
				buf[0] = cpu_to_le32(c->v.behavior);
				len = strlen(c->u.name);
				buf[1] = cpu_to_le32(len);
				rc = put_entry(buf, sizeof(u32), 2, fp);
				if (rc)
					return rc;
				rc = put_entry(c->u.name, 1, len, fp);
				if (rc)
					return rc;
				rc = context_write(p, &c->context[0], fp);
				if (rc)
					return rc;
				break;
			case OCON_NODE6:
				for (j = 0; j < 4; j++)
					nodebuf[j] = c->u.node6.addr[j]; /* network order */
				for (j = 0; j < 4; j++)
					nodebuf[j + 4] = c->u.node6.mask[j]; /* network order */
				rc = put_entry(nodebuf, sizeof(u32), 8, fp);
				if (rc)
					return rc;
				rc = context_write(p, &c->context[0], fp);
				if (rc)
					return rc;
				break;
			case OCON_IBPKEY:
				/* subnet_prefix is in CPU order */
				prefixbuf[0] = cpu_to_be64(c->u.ibpkey.subnet_prefix);

				rc = put_entry(prefixbuf, sizeof(u64), 1, fp);
				if (rc)
					return rc;

				buf[0] = cpu_to_le32(c->u.ibpkey.low_pkey);
				buf[1] = cpu_to_le32(c->u.ibpkey.high_pkey);

				rc = put_entry(buf, sizeof(u32), 2, fp);
				if (rc)
					return rc;
				rc = context_write(p, &c->context[0], fp);
				if (rc)
					return rc;
				break;
			case OCON_IBENDPORT:
				len = strlen(c->u.ibendport.dev_name);
				buf[0] = cpu_to_le32(len);
				buf[1] = cpu_to_le32(c->u.ibendport.port);
				rc = put_entry(buf, sizeof(u32), 2, fp);
				if (rc)
					return rc;
				rc = put_entry(c->u.ibendport.dev_name, 1, len, fp);
				if (rc)
					return rc;
				rc = context_write(p, &c->context[0], fp);
				if (rc)
					return rc;
				break;
			}
		}
	}
	return 0;
}

static int genfs_write(struct policydb *p, void *fp)
{
	struct genfs *genfs;
	struct ocontext *c;
	size_t len;
	__le32 buf[1];
	int rc;

	len = 0;
	for (genfs = p->genfs; genfs; genfs = genfs->next)
		len++;
	buf[0] = cpu_to_le32(len);
	rc = put_entry(buf, sizeof(u32), 1, fp);
	if (rc)
		return rc;
	for (genfs = p->genfs; genfs; genfs = genfs->next) {
		len = strlen(genfs->fstype);
		buf[0] = cpu_to_le32(len);
		rc = put_entry(buf, sizeof(u32), 1, fp);
		if (rc)
			return rc;
		rc = put_entry(genfs->fstype, 1, len, fp);
		if (rc)
			return rc;
		len = 0;
		for (c = genfs->head; c; c = c->next)
			len++;
		buf[0] = cpu_to_le32(len);
		rc = put_entry(buf, sizeof(u32), 1, fp);
		if (rc)
			return rc;
		for (c = genfs->head; c; c = c->next) {
			len = strlen(c->u.name);
			buf[0] = cpu_to_le32(len);
			rc = put_entry(buf, sizeof(u32), 1, fp);
			if (rc)
				return rc;
			rc = put_entry(c->u.name, 1, len, fp);
			if (rc)
				return rc;
			buf[0] = cpu_to_le32(c->v.sclass);
			rc = put_entry(buf, sizeof(u32), 1, fp);
			if (rc)
				return rc;
			rc = context_write(p, &c->context[0], fp);
			if (rc)
				return rc;
		}
	}
	return 0;
}

static int hashtab_cnt(void *key, void *data, void *ptr)
{
	int *cnt = ptr;
	*cnt = *cnt + 1;

	return 0;
}

static int range_write_helper(void *key, void *data, void *ptr)
{
	__le32 buf[2];
	struct range_trans *rt = key;
	struct mls_range *r = data;
	struct policy_data *pd = ptr;
	void *fp = pd->fp;
	struct policydb *p = pd->p;
	int rc;

	buf[0] = cpu_to_le32(rt->source_type);
	buf[1] = cpu_to_le32(rt->target_type);
	rc = put_entry(buf, sizeof(u32), 2, fp);
	if (rc)
		return rc;
	if (p->policyvers >= POLICYDB_VERSION_RANGETRANS) {
		buf[0] = cpu_to_le32(rt->target_class);
		rc = put_entry(buf, sizeof(u32), 1, fp);
		if (rc)
			return rc;
	}
	rc = mls_write_range_helper(r, fp);
	if (rc)
		return rc;

	return 0;
}

static int range_write(struct policydb *p, void *fp)
{
	__le32 buf[1];
	int rc, nel;
	struct policy_data pd;

	pd.p = p;
	pd.fp = fp;

	/* count the number of entries in the hashtab */
	nel = 0;
	rc = hashtab_map(p->range_tr, hashtab_cnt, &nel);
	if (rc)
		return rc;

	buf[0] = cpu_to_le32(nel);
	rc = put_entry(buf, sizeof(u32), 1, fp);
	if (rc)
		return rc;

	/* actually write all of the entries */
	rc = hashtab_map(p->range_tr, range_write_helper, &pd);
	if (rc)
		return rc;

	return 0;
}

static int filename_write_helper(void *key, void *data, void *ptr)
{
	__le32 buf[4];
	struct filename_trans *ft = key;
	struct filename_trans_datum *otype = data;
	void *fp = ptr;
	int rc;
	u32 len;

	len = strlen(ft->name);
	buf[0] = cpu_to_le32(len);
	rc = put_entry(buf, sizeof(u32), 1, fp);
	if (rc)
		return rc;

	rc = put_entry(ft->name, sizeof(char), len, fp);
	if (rc)
		return rc;

	buf[0] = cpu_to_le32(ft->stype);
	buf[1] = cpu_to_le32(ft->ttype);
	buf[2] = cpu_to_le32(ft->tclass);
	buf[3] = cpu_to_le32(otype->otype);

	rc = put_entry(buf, sizeof(u32), 4, fp);
	if (rc)
		return rc;

	return 0;
}

static int filename_trans_write(struct policydb *p, void *fp)
{
	u32 nel;
	__le32 buf[1];
	int rc;

	if (p->policyvers < POLICYDB_VERSION_FILENAME_TRANS)
		return 0;

	nel = 0;
	rc = hashtab_map(p->filename_trans, hashtab_cnt, &nel);
	if (rc)
		return rc;

	buf[0] = cpu_to_le32(nel);
	rc = put_entry(buf, sizeof(u32), 1, fp);
	if (rc)
		return rc;

	rc = hashtab_map(p->filename_trans, filename_write_helper, fp);
	if (rc)
		return rc;

	return 0;
}

/*
 * Write the configuration data in a policy database
 * structure to a policy database binary representation
 * file.
 */
int policydb_write(struct policydb *p, void *fp)
{
	unsigned int i, num_syms;
	int rc;
	__le32 buf[4];
	u32 config;
	size_t len;
	struct policydb_compat_info *info;

	/*
	 * refuse to write policy older than compressed avtab
	 * to simplify the writer.  There are other tests dropped
	 * since we assume this throughout the writer code.  Be
	 * careful if you ever try to remove this restriction
	 */
	if (p->policyvers < POLICYDB_VERSION_AVTAB) {
		pr_err("SELinux: refusing to write policy version %d."
		       "  Because it is less than version %d\n", p->policyvers,
		       POLICYDB_VERSION_AVTAB);
		return -EINVAL;
	}

	config = 0;
	if (p->mls_enabled)
		config |= POLICYDB_CONFIG_MLS;

	if (p->reject_unknown)
		config |= REJECT_UNKNOWN;
	if (p->allow_unknown)
		config |= ALLOW_UNKNOWN;

	/* Write the magic number and string identifiers. */
	buf[0] = cpu_to_le32(POLICYDB_MAGIC);
	len = strlen(POLICYDB_STRING);
	buf[1] = cpu_to_le32(len);
	rc = put_entry(buf, sizeof(u32), 2, fp);
	if (rc)
		return rc;
	rc = put_entry(POLICYDB_STRING, 1, len, fp);
	if (rc)
		return rc;

	/* Write the version, config, and table sizes. */
	info = policydb_lookup_compat(p->policyvers);
	if (!info) {
		pr_err("SELinux: compatibility lookup failed for policy "
		    "version %d", p->policyvers);
		return -EINVAL;
	}

	buf[0] = cpu_to_le32(p->policyvers);
	buf[1] = cpu_to_le32(config);
	buf[2] = cpu_to_le32(info->sym_num);
	buf[3] = cpu_to_le32(info->ocon_num);

	rc = put_entry(buf, sizeof(u32), 4, fp);
	if (rc)
		return rc;

	if (p->policyvers >= POLICYDB_VERSION_POLCAP) {
		rc = ebitmap_write(&p->policycaps, fp);
		if (rc)
			return rc;
	}

	if (p->policyvers >= POLICYDB_VERSION_PERMISSIVE) {
		rc = ebitmap_write(&p->permissive_map, fp);
		if (rc)
			return rc;
	}

	num_syms = info->sym_num;
	for (i = 0; i < num_syms; i++) {
		struct policy_data pd;

		pd.fp = fp;
		pd.p = p;

		buf[0] = cpu_to_le32(p->symtab[i].nprim);
		buf[1] = cpu_to_le32(p->symtab[i].table->nel);

		rc = put_entry(buf, sizeof(u32), 2, fp);
		if (rc)
			return rc;
		rc = hashtab_map(p->symtab[i].table, write_f[i], &pd);
		if (rc)
			return rc;
	}

	rc = avtab_write(p, &p->te_avtab, fp);
	if (rc)
		return rc;

	rc = cond_write_list(p, p->cond_list, fp);
	if (rc)
		return rc;

	rc = role_trans_write(p, fp);
	if (rc)
		return rc;

	rc = role_allow_write(p->role_allow, fp);
	if (rc)
		return rc;

	rc = filename_trans_write(p, fp);
	if (rc)
		return rc;

	rc = ocontext_write(p, info, fp);
	if (rc)
		return rc;

	rc = genfs_write(p, fp);
	if (rc)
		return rc;

	rc = range_write(p, fp);
	if (rc)
		return rc;

	for (i = 0; i < p->p_types.nprim; i++) {
		struct ebitmap *e = flex_array_get(p->type_attr_map_array, i);

		BUG_ON(!e);
		rc = ebitmap_write(e, fp);
		if (rc)
			return rc;
	}

	return 0;
}<|MERGE_RESOLUTION|>--- conflicted
+++ resolved
@@ -2403,19 +2403,11 @@
 	if ((le32_to_cpu(buf[1]) & POLICYDB_CONFIG_ANDROID_NETLINK_ROUTE)) {
 		p->android_netlink_route = 1;
 	}
-<<<<<<< HEAD
-	
+
 	if ((le32_to_cpu(buf[1]) & POLICYDB_CONFIG_ANDROID_NETLINK_GETNEIGH)) {
 		p->android_netlink_getneigh = 1;
 	}
-	
-=======
-
-	if ((le32_to_cpu(buf[1]) & POLICYDB_CONFIG_ANDROID_NETLINK_GETNEIGH)) {
-		p->android_netlink_getneigh = 1;
-	}
-
->>>>>>> 97fd5077
+
 	if (p->policyvers >= POLICYDB_VERSION_POLCAP) {
 		rc = ebitmap_read(&p->policycaps, fp);
 		if (rc)
