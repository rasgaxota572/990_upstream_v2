--- conflicted
+++ resolved
@@ -263,7 +263,7 @@
 struct devfreq_simple_ondemand_data {
 	unsigned int upthreshold;
 	unsigned int downdifferential;
-<<<<<<< HEAD
+	unsigned int simple_scaling;
 	unsigned long cal_qos_max;
 	int pm_qos_class;
 	struct devfreq_notifier_block nb;
@@ -380,9 +380,6 @@
 	struct devfreq_alt_dvfs_data alt_data;
 	unsigned int governor_freq;
 #endif
-=======
-	unsigned int simple_scaling;
->>>>>>> 9f80205d
 };
 #endif
 
