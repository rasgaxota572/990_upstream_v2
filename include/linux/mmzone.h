--- conflicted
+++ resolved
@@ -185,15 +185,12 @@
 	NR_VMSCAN_IMMEDIATE,	/* Prioritise for reclaim when writeback ends */
 	NR_DIRTIED,		/* page dirtyings since bootup */
 	NR_WRITTEN,		/* page writings since bootup */
-<<<<<<< HEAD
 #ifdef CONFIG_KZEROD
 	ZERO_PAGE_ALLOC_TOTAL,
 	ZERO_PAGE_ALLOC_PREZERO,
 #endif
 	NR_INDIRECTLY_RECLAIMABLE_BYTES, /* measured in bytes */
-=======
 	NR_KERNEL_MISC_RECLAIMABLE,	/* reclaimable non-slab kernel pages */
->>>>>>> d902dae1
 	NR_VM_NODE_STAT_ITEMS
 };
 
