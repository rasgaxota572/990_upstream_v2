/*
 * Header file for dma buffer sharing framework.
 *
 * Copyright(C) 2011 Linaro Limited. All rights reserved.
 * Author: Sumit Semwal <sumit.semwal@ti.com>
 *
 * Many thanks to linaro-mm-sig list, and specially
 * Arnd Bergmann <arnd@arndb.de>, Rob Clark <rob@ti.com> and
 * Daniel Vetter <daniel@ffwll.ch> for their support in creation and
 * refining of this idea.
 *
 * This program is free software; you can redistribute it and/or modify it
 * under the terms of the GNU General Public License version 2 as published by
 * the Free Software Foundation.
 *
 * This program is distributed in the hope that it will be useful, but WITHOUT
 * ANY WARRANTY; without even the implied warranty of MERCHANTABILITY or
 * FITNESS FOR A PARTICULAR PURPOSE.  See the GNU General Public License for
 * more details.
 *
 * You should have received a copy of the GNU General Public License along with
 * this program.  If not, see <http://www.gnu.org/licenses/>.
 */
#ifndef __DMA_BUF_H__
#define __DMA_BUF_H__

#include <linux/file.h>
#include <linux/err.h>
#include <linux/scatterlist.h>
#include <linux/list.h>
#include <linux/dma-mapping.h>
#include <linux/fs.h>
#include <linux/dma-fence.h>
#include <linux/wait.h>

struct device;
struct dma_buf;
struct dma_buf_attachment;

/**
 * struct dma_buf_ops - operations possible on struct dma_buf
 * @map_atomic: [optional] maps a page from the buffer into kernel address
 *		space, users may not block until the subsequent unmap call.
 *		This callback must not sleep.
 * @unmap_atomic: [optional] unmaps a atomically mapped page from the buffer.
 *		  This Callback must not sleep.
 * @map: [optional] maps a page from the buffer into kernel address space.
 * @unmap: [optional] unmaps a page from the buffer.
 * @vmap: [optional] creates a virtual mapping for the buffer into kernel
 *	  address space. Same restrictions as for vmap and friends apply.
 * @vunmap: [optional] unmaps a vmap from the buffer
 */
struct dma_buf_ops {
	/**
	 * @attach:
	 *
	 * This is called from dma_buf_attach() to make sure that a given
	 * &dma_buf_attachment.dev can access the provided &dma_buf. Exporters
	 * which support buffer objects in special locations like VRAM or
	 * device-specific carveout areas should check whether the buffer could
	 * be move to system memory (or directly accessed by the provided
	 * device), and otherwise need to fail the attach operation.
	 *
	 * The exporter should also in general check whether the current
	 * allocation fullfills the DMA constraints of the new device. If this
	 * is not the case, and the allocation cannot be moved, it should also
	 * fail the attach operation.
	 *
	 * Any exporter-private housekeeping data can be stored in the
	 * &dma_buf_attachment.priv pointer.
	 *
	 * This callback is optional.
	 *
	 * Returns:
	 *
	 * 0 on success, negative error code on failure. It might return -EBUSY
	 * to signal that backing storage is already allocated and incompatible
	 * with the requirements of requesting device.
	 */
	int (*attach)(struct dma_buf *, struct dma_buf_attachment *);

	/**
	 * @detach:
	 *
	 * This is called by dma_buf_detach() to release a &dma_buf_attachment.
	 * Provided so that exporters can clean up any housekeeping for an
	 * &dma_buf_attachment.
	 *
	 * This callback is optional.
	 */
	void (*detach)(struct dma_buf *, struct dma_buf_attachment *);

	/**
	 * @map_dma_buf:
	 *
	 * This is called by dma_buf_map_attachment() and is used to map a
	 * shared &dma_buf into device address space, and it is mandatory. It
	 * can only be called if @attach has been called successfully. This
	 * essentially pins the DMA buffer into place, and it cannot be moved
	 * any more
	 *
	 * This call may sleep, e.g. when the backing storage first needs to be
	 * allocated, or moved to a location suitable for all currently attached
	 * devices.
	 *
	 * Note that any specific buffer attributes required for this function
	 * should get added to device_dma_parameters accessible via
	 * &device.dma_params from the &dma_buf_attachment. The @attach callback
	 * should also check these constraints.
	 *
	 * If this is being called for the first time, the exporter can now
	 * choose to scan through the list of attachments for this buffer,
	 * collate the requirements of the attached devices, and choose an
	 * appropriate backing storage for the buffer.
	 *
	 * Based on enum dma_data_direction, it might be possible to have
	 * multiple users accessing at the same time (for reading, maybe), or
	 * any other kind of sharing that the exporter might wish to make
	 * available to buffer-users.
	 *
	 * Returns:
	 *
	 * A &sg_table scatter list of or the backing storage of the DMA buffer,
	 * already mapped into the device address space of the &device attached
	 * with the provided &dma_buf_attachment.
	 *
	 * On failure, returns a negative error value wrapped into a pointer.
	 * May also return -EINTR when a signal was received while being
	 * blocked.
	 */
	struct sg_table * (*map_dma_buf)(struct dma_buf_attachment *,
					 enum dma_data_direction);
	/**
	 * @unmap_dma_buf:
	 *
	 * This is called by dma_buf_unmap_attachment() and should unmap and
	 * release the &sg_table allocated in @map_dma_buf, and it is mandatory.
	 * It should also unpin the backing storage if this is the last mapping
	 * of the DMA buffer, it the exporter supports backing storage
	 * migration.
	 */
	void (*unmap_dma_buf)(struct dma_buf_attachment *,
			      struct sg_table *,
			      enum dma_data_direction);
	/**
	 * @[un]map_dma_buf_area:
	 *
	 * This is called by dma_buf_[un]map_attachment_area().
	 * This is the same as [un]map_dma_buf, but this can pass the size
	 * to the exporter additionally. This size is actually accssed by DMA,
	 * so the exporter might try to optmize mapping or cache maintenance.
	 *
	 * This callback is optional.
	 */
	struct sg_table * (*map_dma_buf_area)(struct dma_buf_attachment *,
					      enum dma_data_direction,
					      size_t size);
	void (*unmap_dma_buf_area)(struct dma_buf_attachment *,
				   struct sg_table *,
				   enum dma_data_direction,
				   size_t size);
	/* TODO: Add try_map_dma_buf version, to return immed with -EBUSY
	 * if the call would block.
	 */

	/**
	 * @release:
	 *
	 * Called after the last dma_buf_put to release the &dma_buf, and
	 * mandatory.
	 */
	void (*release)(struct dma_buf *);

	/**
	 * @begin_cpu_access:
	 *
	 * This is called from dma_buf_begin_cpu_access() and allows the
	 * exporter to ensure that the memory is actually available for cpu
	 * access - the exporter might need to allocate or swap-in and pin the
	 * backing storage. The exporter also needs to ensure that cpu access is
	 * coherent for the access direction. The direction can be used by the
	 * exporter to optimize the cache flushing, i.e. access with a different
	 * direction (read instead of write) might return stale or even bogus
	 * data (e.g. when the exporter needs to copy the data to temporary
	 * storage).
	 *
	 * This callback is optional.
	 *
	 * FIXME: This is both called through the DMA_BUF_IOCTL_SYNC command
	 * from userspace (where storage shouldn't be pinned to avoid handing
	 * de-factor mlock rights to userspace) and for the kernel-internal
	 * users of the various kmap interfaces, where the backing storage must
	 * be pinned to guarantee that the atomic kmap calls can succeed. Since
	 * there's no in-kernel users of the kmap interfaces yet this isn't a
	 * real problem.
	 *
	 * Returns:
	 *
	 * 0 on success or a negative error code on failure. This can for
	 * example fail when the backing storage can't be allocated. Can also
	 * return -ERESTARTSYS or -EINTR when the call has been interrupted and
	 * needs to be restarted.
	 */
	int (*begin_cpu_access)(struct dma_buf *, enum dma_data_direction);

	/**
	 * @begin_cpu_access_umapped:
	 *
	 * This is called as a result of the DMA_BUF_IOCTL_SYNC IOCTL being
	 * called with the DMA_BUF_SYNC_START and DMA_BUF_SYNC_USER_MAPPED flags
	 * set. It allows the exporter to ensure that the mmap(ed) portions of
	 * the buffer are available for cpu access - the exporter might need to
	 * allocate or swap-in and pin the backing storage.
	 * The exporter also needs to ensure that cpu access is
	 * coherent for the access direction. The direction can be used by the
	 * exporter to optimize the cache flushing, i.e. access with a different
	 * direction (read instead of write) might return stale or even bogus
	 * data (e.g. when the exporter needs to copy the data to temporary
	 * storage).
	 *
	 * This callback is optional.
	 *
	 * Returns:
	 *
	 * 0 on success or a negative error code on failure. This can for
	 * example fail when the backing storage can't be allocated. Can also
	 * return -ERESTARTSYS or -EINTR when the call has been interrupted and
	 * needs to be restarted.
	 */
	int (*begin_cpu_access_umapped)(struct dma_buf *dmabuf,
					enum dma_data_direction);

	/**
	 * @begin_cpu_access_partial:
	 *
	 * This is called from dma_buf_begin_cpu_access_partial() and allows the
	 * exporter to ensure that the memory specified in the range is
	 * available for cpu access - the exporter might need to allocate or
	 * swap-in and pin the backing storage.
	 * The exporter also needs to ensure that cpu access is
	 * coherent for the access direction. The direction can be used by the
	 * exporter to optimize the cache flushing, i.e. access with a different
	 * direction (read instead of write) might return stale or even bogus
	 * data (e.g. when the exporter needs to copy the data to temporary
	 * storage).
	 *
	 * This callback is optional.
	 *
	 * FIXME: This is both called through the DMA_BUF_IOCTL_SYNC command
	 * from userspace (where storage shouldn't be pinned to avoid handing
	 * de-factor mlock rights to userspace) and for the kernel-internal
	 * users of the various kmap interfaces, where the backing storage must
	 * be pinned to guarantee that the atomic kmap calls can succeed. Since
	 * there's no in-kernel users of the kmap interfaces yet this isn't a
	 * real problem.
	 *
	 * Returns:
	 *
	 * 0 on success or a negative error code on failure. This can for
	 * example fail when the backing storage can't be allocated. Can also
	 * return -ERESTARTSYS or -EINTR when the call has been interrupted and
	 * needs to be restarted.
	 */
	int (*begin_cpu_access_partial)(struct dma_buf *dmabuf,
					enum dma_data_direction,
					unsigned int offset, unsigned int len);

	/**
	 * @end_cpu_access:
	 *
	 * This is called from dma_buf_end_cpu_access() when the importer is
	 * done accessing the CPU. The exporter can use this to flush caches and
	 * unpin any resources pinned in @begin_cpu_access.
	 * The result of any dma_buf kmap calls after end_cpu_access is
	 * undefined.
	 *
	 * This callback is optional.
	 *
	 * Returns:
	 *
	 * 0 on success or a negative error code on failure. Can return
	 * -ERESTARTSYS or -EINTR when the call has been interrupted and needs
	 * to be restarted.
	 */
	int (*end_cpu_access)(struct dma_buf *, enum dma_data_direction);

	/**
	 * @end_cpu_access_umapped:
	 *
	 * This is called as result a of the DMA_BUF_IOCTL_SYNC IOCTL being
	 * called with the DMA_BUF_SYNC_END and DMA_BUF_SYNC_USER_MAPPED flags
	 * set. The exporter can use to limit cache flushing to only those parts
	 * of the buffer which are mmap(ed) and to unpin any resources pinned in
	 * @begin_cpu_access_umapped.
	 * The result of any dma_buf kmap calls after end_cpu_access_umapped is
	 * undefined.
	 *
	 * This callback is optional.
	 *
	 * Returns:
	 *
	 * 0 on success or a negative error code on failure. Can return
	 * -ERESTARTSYS or -EINTR when the call has been interrupted and needs
	 * to be restarted.
	 */
	int (*end_cpu_access_umapped)(struct dma_buf *dmabuf,
				      enum dma_data_direction);

	/**
	 * @end_cpu_access_partial:
	 *
	 * This is called from dma_buf_end_cpu_access_partial() when the
	 * importer is done accessing the CPU. The exporter can use to limit
	 * cache flushing to only the range specefied and to unpin any
	 * resources pinned in @begin_cpu_access_umapped.
	 * The result of any dma_buf kmap calls after end_cpu_access_partial is
	 * undefined.
	 *
	 * This callback is optional.
	 *
	 * Returns:
	 *
	 * 0 on success or a negative error code on failure. Can return
	 * -ERESTARTSYS or -EINTR when the call has been interrupted and needs
	 * to be restarted.
	 */
	int (*end_cpu_access_partial)(struct dma_buf *dmabuf,
				      enum dma_data_direction,
				      unsigned int offset, unsigned int len);

	void *(*map)(struct dma_buf *, unsigned long);
	void (*unmap)(struct dma_buf *, unsigned long, void *);

	/**
	 * @mmap:
	 *
	 * This callback is used by the dma_buf_mmap() function
	 *
	 * Note that the mapping needs to be incoherent, userspace is expected
	 * to braket CPU access using the DMA_BUF_IOCTL_SYNC interface.
	 *
	 * Because dma-buf buffers have invariant size over their lifetime, the
	 * dma-buf core checks whether a vma is too large and rejects such
	 * mappings. The exporter hence does not need to duplicate this check.
	 * Drivers do not need to check this themselves.
	 *
	 * If an exporter needs to manually flush caches and hence needs to fake
	 * coherency for mmap support, it needs to be able to zap all the ptes
	 * pointing at the backing storage. Now linux mm needs a struct
	 * address_space associated with the struct file stored in vma->vm_file
	 * to do that with the function unmap_mapping_range. But the dma_buf
	 * framework only backs every dma_buf fd with the anon_file struct file,
	 * i.e. all dma_bufs share the same file.
	 *
	 * Hence exporters need to setup their own file (and address_space)
	 * association by setting vma->vm_file and adjusting vma->vm_pgoff in
	 * the dma_buf mmap callback. In the specific case of a gem driver the
	 * exporter could use the shmem file already provided by gem (and set
	 * vm_pgoff = 0). Exporters can then zap ptes by unmapping the
	 * corresponding range of the struct address_space associated with their
	 * own file.
	 *
	 * This callback is optional.
	 *
	 * Returns:
	 *
	 * 0 on success or a negative error code on failure.
	 */
	int (*mmap)(struct dma_buf *, struct vm_area_struct *vma);

	void *(*vmap)(struct dma_buf *);
	void (*vunmap)(struct dma_buf *, void *vaddr);

	/**
	 * @get_uuid
	 *
	 * This is called by dma_buf_get_uuid to get the UUID which identifies
	 * the buffer to virtio devices.
	 *
	 * This callback is optional.
	 *
	 * Returns:
	 *
	 * 0 on success or a negative error code on failure. On success uuid
	 * will be populated with the buffer's UUID.
	 */
	int (*get_uuid)(struct dma_buf *dmabuf, uuid_t *uuid);

	/**
	 * @get_flags:
	 *
	 * This is called by dma_buf_get_flags and is used to get the buffer's
	 * flags.
	 * This callback is optional.
	 *
	 * Returns:
	 *
	 * 0 on success or a negative error code on failure. On success flags
	 * will be populated with the buffer's flags.
	 */
	int (*get_flags)(struct dma_buf *dmabuf, unsigned long *flags);
};

/**
 * dma_buf_destructor - dma-buf destructor function
 * @dmabuf:	[in]	pointer to dma-buf
 * @dtor_data:	[in]	destructor data associated with this buffer
 *
 * The dma-buf destructor which is called when the dma-buf is freed.
 *
 * If the destructor returns an error the dma-buf's exporter release function
 * won't be called.
 */
typedef int (*dma_buf_destructor)(struct dma_buf *dmabuf, void *dtor_data);

/**
 * struct dma_buf - shared buffer object
 * @size: size of the buffer
 * @file: file pointer used for sharing buffers across, and for refcounting.
 * @attachments: list of dma_buf_attachment that denotes all devices attached.
 * @ops: dma_buf_ops associated with this buffer object.
 * @lock: used internally to serialize list manipulation, attach/detach and
 *        vmap/unmap, and accesses to name
 * @vmapping_counter: used internally to refcnt the vmaps
 * @vmap_ptr: the current vmap ptr if vmapping_counter > 0
 * @exp_name: name of the exporter; useful for debugging.
 * @name: userspace-provided name; useful for accounting and debugging.
 * @name_lock: lock to protect name.
 * @owner: pointer to exporter module; used for refcounting when exporter is a
 *         kernel module.
 * @list_node: node for dma_buf accounting and debugging.
 * @priv: exporter specific private data for this buffer object.
 * @resv: reservation object linked to this dma-buf
 * @poll: for userspace poll support
 * @cb_excl: for userspace poll support
 * @cb_shared: for userspace poll support
 *
 * This represents a shared buffer, created by calling dma_buf_export(). The
 * userspace representation is a normal file descriptor, which can be created by
 * calling dma_buf_fd().
 *
 * Shared dma buffers are reference counted using dma_buf_put() and
 * get_dma_buf().
 *
 * Device DMA access is handled by the separate &struct dma_buf_attachment.
 */
struct dma_buf {
	size_t size;
	struct file *file;
	struct list_head attachments;
	const struct dma_buf_ops *ops;
	struct mutex lock;
	unsigned vmapping_counter;
	void *vmap_ptr;
	const char *exp_name;
	const char *name;
	spinlock_t name_lock;
	struct module *owner;
	struct list_head list_node;
	void *priv;
	struct reservation_object *resv;

	/* poll support */
	wait_queue_head_t poll;

	struct dma_buf_poll_cb_t {
		struct dma_fence_cb cb;
		wait_queue_head_t *poll;

		__poll_t active;
	} cb_excl, cb_shared;
	dma_buf_destructor dtor;
	void *dtor_data;
	atomic_t dent_count;
};

/**
 * struct dma_buf_attachment - holds device-buffer attachment data
 * @dmabuf: buffer for this attachment.
 * @dev: device attached to the buffer.
 * @node: list of dma_buf_attachment.
 * @priv: exporter specific attachment data.
 * @dma_map_attrs: DMA attributes to be used when the exporter maps the buffer
 * through dma_buf_map_attachment.
 *
 * This structure holds the attachment information between the dma_buf buffer
 * and its user device(s). The list contains one attachment struct per device
 * attached to the buffer.
 *
 * An attachment is created by calling dma_buf_attach(), and released again by
 * calling dma_buf_detach(). The DMA mapping itself needed to initiate a
 * transfer is created by dma_buf_map_attachment() and freed again by calling
 * dma_buf_unmap_attachment().
 */
struct dma_buf_attachment {
	struct dma_buf *dmabuf;
	struct device *dev;
	struct list_head node;
	void *priv;
	unsigned long dma_map_attrs;
};

/**
 * struct dma_buf_export_info - holds information needed to export a dma_buf
 * @exp_name:	name of the exporter - useful for debugging.
 * @owner:	pointer to exporter module - used for refcounting kernel module
 * @ops:	Attach allocator-defined dma buf ops to the new buffer
 * @size:	Size of the buffer
 * @flags:	mode flags for the file
 * @resv:	reservation-object, NULL to allocate default one
 * @priv:	Attach private data of allocator to this buffer
 *
 * This structure holds the information required to export the buffer. Used
 * with dma_buf_export() only.
 */
struct dma_buf_export_info {
	const char *exp_name;
	struct module *owner;
	const struct dma_buf_ops *ops;
	size_t size;
	int flags;
	struct reservation_object *resv;
	void *priv;
};

/**
 * DEFINE_DMA_BUF_EXPORT_INFO - helper macro for exporters
 * @name: export-info name
 *
 * DEFINE_DMA_BUF_EXPORT_INFO macro defines the &struct dma_buf_export_info,
 * zeroes it out and pre-populates exp_name in it.
 */
#define DEFINE_DMA_BUF_EXPORT_INFO(name)	\
	struct dma_buf_export_info name = { .exp_name = KBUILD_MODNAME, \
					 .owner = THIS_MODULE }

/**
 * get_dma_buf - convenience wrapper for get_file.
 * @dmabuf:	[in]	pointer to dma_buf
 *
 * Increments the reference count on the dma-buf, needed in case of drivers
 * that either need to create additional references to the dmabuf on the
 * kernel side.  For example, an exporter that needs to keep a dmabuf ptr
 * so that subsequent exports don't create a new dmabuf.
 */
static inline void get_dma_buf(struct dma_buf *dmabuf)
{
	get_file(dmabuf->file);
}

struct dma_buf_attachment *dma_buf_attach(struct dma_buf *dmabuf,
							struct device *dev);
void dma_buf_detach(struct dma_buf *dmabuf,
				struct dma_buf_attachment *dmabuf_attach);

struct dma_buf *dma_buf_export(const struct dma_buf_export_info *exp_info);

int dma_buf_fd(struct dma_buf *dmabuf, int flags);
struct dma_buf *dma_buf_get(int fd);
void dma_buf_put(struct dma_buf *dmabuf);

struct sg_table *dma_buf_map_attachment_area(struct dma_buf_attachment *attach,
					     enum dma_data_direction direction,
					     size_t size);
void dma_buf_unmap_attachment_area(struct dma_buf_attachment *attach,
				   struct sg_table *sg_table,
				   enum dma_data_direction direction,
				   size_t size);
struct sg_table *dma_buf_map_attachment(struct dma_buf_attachment *,
					enum dma_data_direction);
void dma_buf_unmap_attachment(struct dma_buf_attachment *, struct sg_table *,
				enum dma_data_direction);
int dma_buf_begin_cpu_access(struct dma_buf *dma_buf,
			     enum dma_data_direction dir);
int dma_buf_begin_cpu_access_partial(struct dma_buf *dma_buf,
				     enum dma_data_direction dir,
				     unsigned int offset, unsigned int len);
int dma_buf_end_cpu_access(struct dma_buf *dma_buf,
			   enum dma_data_direction dir);
int dma_buf_end_cpu_access_partial(struct dma_buf *dma_buf,
				     enum dma_data_direction dir,
				     unsigned int offset, unsigned int len);
void *dma_buf_kmap(struct dma_buf *, unsigned long);
void dma_buf_kunmap(struct dma_buf *, unsigned long, void *);

int dma_buf_mmap(struct dma_buf *, struct vm_area_struct *,
		 unsigned long);
void *dma_buf_vmap(struct dma_buf *);
void dma_buf_vunmap(struct dma_buf *, void *vaddr);

int dma_buf_get_flags(struct dma_buf *dmabuf, unsigned long *flags);
int dma_buf_get_uuid(struct dma_buf *dmabuf, uuid_t *uuid);

/**
 * dma_buf_set_destructor - set the dma-buf's destructor
 * @dmabuf:		[in]	pointer to dma-buf
 * @dma_buf_destructor	[in]	the destructor function
 * @dtor_data:		[in]	destructor data associated with this buffer
 */
static inline void dma_buf_set_destructor(struct dma_buf *dmabuf,
					  dma_buf_destructor dtor,
					  void *dtor_data)
{
	dmabuf->dtor = dtor;
	dmabuf->dtor_data = dtor_data;
}

<<<<<<< HEAD
#ifdef CONFIG_DMA_BUF_CONTAINER
struct dma_buf *dma_buf_get_any(int fd);
#else
static inline struct dma_buf *dma_buf_get_any(int fd)
{
	return dma_buf_get(fd);
}
#endif


=======
>>>>>>> 9f80205d
#endif /* __DMA_BUF_H__ */<|MERGE_RESOLUTION|>--- conflicted
+++ resolved
@@ -605,7 +605,6 @@
 	dmabuf->dtor_data = dtor_data;
 }
 
-<<<<<<< HEAD
 #ifdef CONFIG_DMA_BUF_CONTAINER
 struct dma_buf *dma_buf_get_any(int fd);
 #else
@@ -616,6 +615,4 @@
 #endif
 
 
-=======
->>>>>>> 9f80205d
 #endif /* __DMA_BUF_H__ */