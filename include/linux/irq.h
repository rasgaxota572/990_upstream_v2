/* SPDX-License-Identifier: GPL-2.0 */
#ifndef _LINUX_IRQ_H
#define _LINUX_IRQ_H

/*
 * Please do not include this file in generic code.  There is currently
 * no requirement for any architecture to implement anything held
 * within this file.
 *
 * Thanks. --rmk
 */

#include <linux/cache.h>
#include <linux/spinlock.h>
#include <linux/cpumask.h>
#include <linux/irqhandler.h>
#include <linux/irqreturn.h>
#include <linux/irqnr.h>
#include <linux/topology.h>
#include <linux/io.h>
#include <linux/slab.h>

#include <asm/irq.h>
#include <asm/ptrace.h>
#include <asm/irq_regs.h>

struct seq_file;
struct module;
struct msi_msg;
enum irqchip_irq_state;

/*
 * IRQ line status.
 *
 * Bits 0-7 are the same as the IRQF_* bits in linux/interrupt.h
 *
 * IRQ_TYPE_NONE		- default, unspecified type
 * IRQ_TYPE_EDGE_RISING		- rising edge triggered
 * IRQ_TYPE_EDGE_FALLING	- falling edge triggered
 * IRQ_TYPE_EDGE_BOTH		- rising and falling edge triggered
 * IRQ_TYPE_LEVEL_HIGH		- high level triggered
 * IRQ_TYPE_LEVEL_LOW		- low level triggered
 * IRQ_TYPE_LEVEL_MASK		- Mask to filter out the level bits
 * IRQ_TYPE_SENSE_MASK		- Mask for all the above bits
 * IRQ_TYPE_DEFAULT		- For use by some PICs to ask irq_set_type
 *				  to setup the HW to a sane default (used
 *                                by irqdomain map() callbacks to synchronize
 *                                the HW state and SW flags for a newly
 *                                allocated descriptor).
 *
 * IRQ_TYPE_PROBE		- Special flag for probing in progress
 *
 * Bits which can be modified via irq_set/clear/modify_status_flags()
 * IRQ_LEVEL			- Interrupt is level type. Will be also
 *				  updated in the code when the above trigger
 *				  bits are modified via irq_set_irq_type()
 * IRQ_PER_CPU			- Mark an interrupt PER_CPU. Will protect
 *				  it from affinity setting
 * IRQ_NOPROBE			- Interrupt cannot be probed by autoprobing
 * IRQ_NOREQUEST		- Interrupt cannot be requested via
 *				  request_irq()
 * IRQ_NOTHREAD			- Interrupt cannot be threaded
 * IRQ_NOAUTOEN			- Interrupt is not automatically enabled in
 *				  request/setup_irq()
 * IRQ_NO_BALANCING		- Interrupt cannot be balanced (affinity set)
 * IRQ_MOVE_PCNTXT		- Interrupt can be migrated from process context
 * IRQ_NESTED_THREAD		- Interrupt nests into another thread
 * IRQ_PER_CPU_DEVID		- Dev_id is a per-cpu variable
 * IRQ_IS_POLLED		- Always polled by another interrupt. Exclude
 *				  it from the spurious interrupt detection
 *				  mechanism and from core side polling.
 * IRQ_DISABLE_UNLAZY		- Disable lazy irq disable
 */
enum {
	IRQ_TYPE_NONE		= 0x00000000,
	IRQ_TYPE_EDGE_RISING	= 0x00000001,
	IRQ_TYPE_EDGE_FALLING	= 0x00000002,
	IRQ_TYPE_EDGE_BOTH	= (IRQ_TYPE_EDGE_FALLING | IRQ_TYPE_EDGE_RISING),
	IRQ_TYPE_LEVEL_HIGH	= 0x00000004,
	IRQ_TYPE_LEVEL_LOW	= 0x00000008,
	IRQ_TYPE_LEVEL_MASK	= (IRQ_TYPE_LEVEL_LOW | IRQ_TYPE_LEVEL_HIGH),
	IRQ_TYPE_SENSE_MASK	= 0x0000000f,
	IRQ_TYPE_DEFAULT	= IRQ_TYPE_SENSE_MASK,

	IRQ_TYPE_PROBE		= 0x00000010,

	IRQ_LEVEL		= (1 <<  8),
	IRQ_PER_CPU		= (1 <<  9),
	IRQ_NOPROBE		= (1 << 10),
	IRQ_NOREQUEST		= (1 << 11),
	IRQ_NOAUTOEN		= (1 << 12),
	IRQ_NO_BALANCING	= (1 << 13),
	IRQ_MOVE_PCNTXT		= (1 << 14),
	IRQ_NESTED_THREAD	= (1 << 15),
	IRQ_NOTHREAD		= (1 << 16),
	IRQ_PER_CPU_DEVID	= (1 << 17),
	IRQ_IS_POLLED		= (1 << 18),
	IRQ_DISABLE_UNLAZY	= (1 << 19),
};

#define IRQF_MODIFY_MASK	\
	(IRQ_TYPE_SENSE_MASK | IRQ_NOPROBE | IRQ_NOREQUEST | \
	 IRQ_NOAUTOEN | IRQ_MOVE_PCNTXT | IRQ_LEVEL | IRQ_NO_BALANCING | \
	 IRQ_PER_CPU | IRQ_NESTED_THREAD | IRQ_NOTHREAD | IRQ_PER_CPU_DEVID | \
	 IRQ_IS_POLLED | IRQ_DISABLE_UNLAZY)

#define IRQ_NO_BALANCING_MASK	(IRQ_PER_CPU | IRQ_NO_BALANCING)

/*
 * Return value for chip->irq_set_affinity()
 *
 * IRQ_SET_MASK_OK	- OK, core updates irq_common_data.affinity
 * IRQ_SET_MASK_NOCPY	- OK, chip did update irq_common_data.affinity
 * IRQ_SET_MASK_OK_DONE	- Same as IRQ_SET_MASK_OK for core. Special code to
 *			  support stacked irqchips, which indicates skipping
 *			  all descendent irqchips.
 */
enum {
	IRQ_SET_MASK_OK = 0,
	IRQ_SET_MASK_OK_NOCOPY,
	IRQ_SET_MASK_OK_DONE,
};

struct msi_desc;
struct irq_domain;

/**
 * struct irq_common_data - per irq data shared by all irqchips
 * @state_use_accessors: status information for irq chip functions.
 *			Use accessor functions to deal with it
 * @node:		node index useful for balancing
 * @handler_data:	per-IRQ data for the irq_chip methods
 * @affinity:		IRQ affinity on SMP. If this is an IPI
 *			related irq, then this is the mask of the
 *			CPUs to which an IPI can be sent.
 * @effective_affinity:	The effective IRQ affinity on SMP as some irq
 *			chips do not allow multi CPU destinations.
 *			A subset of @affinity.
 * @msi_desc:		MSI descriptor
 * @ipi_offset:		Offset of first IPI target cpu in @affinity. Optional.
 */
struct irq_common_data {
	unsigned int		__private state_use_accessors;
#ifdef CONFIG_NUMA
	unsigned int		node;
#endif
	void			*handler_data;
	struct msi_desc		*msi_desc;
	cpumask_var_t		affinity;
#ifdef CONFIG_GENERIC_IRQ_EFFECTIVE_AFF_MASK
	cpumask_var_t		effective_affinity;
#endif
#ifdef CONFIG_GENERIC_IRQ_IPI
	unsigned int		ipi_offset;
#endif
};

/**
 * struct irq_data - per irq chip data passed down to chip functions
 * @mask:		precomputed bitmask for accessing the chip registers
 * @irq:		interrupt number
 * @hwirq:		hardware interrupt number, local to the interrupt domain
 * @common:		point to data shared by all irqchips
 * @chip:		low level interrupt hardware access
 * @domain:		Interrupt translation domain; responsible for mapping
 *			between hwirq number and linux irq number.
 * @parent_data:	pointer to parent struct irq_data to support hierarchy
 *			irq_domain
 * @chip_data:		platform-specific per-chip private data for the chip
 *			methods, to allow shared chip implementations
 */
struct irq_data {
	u32			mask;
	unsigned int		irq;
	unsigned long		hwirq;
	struct irq_common_data	*common;
	struct irq_chip		*chip;
	struct irq_domain	*domain;
#ifdef	CONFIG_IRQ_DOMAIN_HIERARCHY
	struct irq_data		*parent_data;
#endif
	void			*chip_data;
};

/*
 * Bit masks for irq_common_data.state_use_accessors
 *
 * IRQD_TRIGGER_MASK		- Mask for the trigger type bits
 * IRQD_SETAFFINITY_PENDING	- Affinity setting is pending
 * IRQD_ACTIVATED		- Interrupt has already been activated
 * IRQD_NO_BALANCING		- Balancing disabled for this IRQ
 * IRQD_PER_CPU			- Interrupt is per cpu
 * IRQD_AFFINITY_SET		- Interrupt affinity was set
 * IRQD_LEVEL			- Interrupt is level triggered
 * IRQD_WAKEUP_STATE		- Interrupt is configured for wakeup
 *				  from suspend
 * IRDQ_MOVE_PCNTXT		- Interrupt can be moved in process
 *				  context
 * IRQD_IRQ_DISABLED		- Disabled state of the interrupt
 * IRQD_IRQ_MASKED		- Masked state of the interrupt
 * IRQD_IRQ_INPROGRESS		- In progress state of the interrupt
 * IRQD_WAKEUP_ARMED		- Wakeup mode armed
 * IRQD_FORWARDED_TO_VCPU	- The interrupt is forwarded to a VCPU
 * IRQD_AFFINITY_MANAGED	- Affinity is auto-managed by the kernel
 * IRQD_IRQ_STARTED		- Startup state of the interrupt
 * IRQD_MANAGED_SHUTDOWN	- Interrupt was shutdown due to empty affinity
 *				  mask. Applies only to affinity managed irqs.
 * IRQD_SINGLE_TARGET		- IRQ allows only a single affinity target
 * IRQD_DEFAULT_TRIGGER_SET	- Expected trigger already been set
 * IRQD_CAN_RESERVE		- Can use reservation mode
 * IRQD_MSI_NOMASK_QUIRK	- Non-maskable MSI quirk for affinity change
 *				  required
 */
enum {
	IRQD_TRIGGER_MASK		= 0xf,
	IRQD_SETAFFINITY_PENDING	= (1 <<  8),
	IRQD_ACTIVATED			= (1 <<  9),
	IRQD_NO_BALANCING		= (1 << 10),
	IRQD_PER_CPU			= (1 << 11),
	IRQD_AFFINITY_SET		= (1 << 12),
	IRQD_LEVEL			= (1 << 13),
	IRQD_WAKEUP_STATE		= (1 << 14),
	IRQD_MOVE_PCNTXT		= (1 << 15),
	IRQD_IRQ_DISABLED		= (1 << 16),
	IRQD_IRQ_MASKED			= (1 << 17),
	IRQD_IRQ_INPROGRESS		= (1 << 18),
	IRQD_WAKEUP_ARMED		= (1 << 19),
	IRQD_FORWARDED_TO_VCPU		= (1 << 20),
	IRQD_AFFINITY_MANAGED		= (1 << 21),
	IRQD_IRQ_STARTED		= (1 << 22),
	IRQD_MANAGED_SHUTDOWN		= (1 << 23),
	IRQD_SINGLE_TARGET		= (1 << 24),
	IRQD_DEFAULT_TRIGGER_SET	= (1 << 25),
	IRQD_CAN_RESERVE		= (1 << 26),
<<<<<<< HEAD
	IRQD_GIC_MULTI_TARGET		= (1 << 28),
=======
	IRQD_MSI_NOMASK_QUIRK		= (1 << 27),
>>>>>>> 3389e56d
};

#define __irqd_to_state(d) ACCESS_PRIVATE((d)->common, state_use_accessors)

static inline bool irqd_is_setaffinity_pending(struct irq_data *d)
{
	return __irqd_to_state(d) & IRQD_SETAFFINITY_PENDING;
}

static inline bool irqd_is_per_cpu(struct irq_data *d)
{
	return __irqd_to_state(d) & IRQD_PER_CPU;
}

static inline bool irqd_can_balance(struct irq_data *d)
{
	return !(__irqd_to_state(d) & (IRQD_PER_CPU | IRQD_NO_BALANCING));
}

static inline bool irqd_affinity_was_set(struct irq_data *d)
{
	return __irqd_to_state(d) & IRQD_AFFINITY_SET;
}

static inline void irqd_mark_affinity_was_set(struct irq_data *d)
{
	__irqd_to_state(d) |= IRQD_AFFINITY_SET;
}

static inline bool irqd_trigger_type_was_set(struct irq_data *d)
{
	return __irqd_to_state(d) & IRQD_DEFAULT_TRIGGER_SET;
}

static inline u32 irqd_get_trigger_type(struct irq_data *d)
{
	return __irqd_to_state(d) & IRQD_TRIGGER_MASK;
}

/*
 * Must only be called inside irq_chip.irq_set_type() functions or
 * from the DT/ACPI setup code.
 */
static inline void irqd_set_trigger_type(struct irq_data *d, u32 type)
{
	__irqd_to_state(d) &= ~IRQD_TRIGGER_MASK;
	__irqd_to_state(d) |= type & IRQD_TRIGGER_MASK;
	__irqd_to_state(d) |= IRQD_DEFAULT_TRIGGER_SET;
}

static inline bool irqd_is_level_type(struct irq_data *d)
{
	return __irqd_to_state(d) & IRQD_LEVEL;
}

/*
 * Must only be called of irqchip.irq_set_affinity() or low level
 * hieararchy domain allocation functions.
 */
static inline void irqd_set_single_target(struct irq_data *d)
{
	__irqd_to_state(d) |= IRQD_SINGLE_TARGET;
}

static inline bool irqd_is_single_target(struct irq_data *d)
{
	return __irqd_to_state(d) & IRQD_SINGLE_TARGET;
}

static inline bool irqd_is_wakeup_set(struct irq_data *d)
{
	return __irqd_to_state(d) & IRQD_WAKEUP_STATE;
}

static inline bool irqd_can_move_in_process_context(struct irq_data *d)
{
	return __irqd_to_state(d) & IRQD_MOVE_PCNTXT;
}

static inline bool irqd_irq_disabled(struct irq_data *d)
{
	return __irqd_to_state(d) & IRQD_IRQ_DISABLED;
}

static inline bool irqd_irq_masked(struct irq_data *d)
{
	return __irqd_to_state(d) & IRQD_IRQ_MASKED;
}

static inline bool irqd_irq_inprogress(struct irq_data *d)
{
	return __irqd_to_state(d) & IRQD_IRQ_INPROGRESS;
}

static inline bool irqd_is_wakeup_armed(struct irq_data *d)
{
	return __irqd_to_state(d) & IRQD_WAKEUP_ARMED;
}

static inline bool irqd_is_forwarded_to_vcpu(struct irq_data *d)
{
	return __irqd_to_state(d) & IRQD_FORWARDED_TO_VCPU;
}

static inline void irqd_set_forwarded_to_vcpu(struct irq_data *d)
{
	__irqd_to_state(d) |= IRQD_FORWARDED_TO_VCPU;
}

static inline void irqd_clr_forwarded_to_vcpu(struct irq_data *d)
{
	__irqd_to_state(d) &= ~IRQD_FORWARDED_TO_VCPU;
}

static inline bool irqd_affinity_is_managed(struct irq_data *d)
{
	return __irqd_to_state(d) & IRQD_AFFINITY_MANAGED;
}

static inline bool irqd_is_activated(struct irq_data *d)
{
	return __irqd_to_state(d) & IRQD_ACTIVATED;
}

static inline void irqd_set_activated(struct irq_data *d)
{
	__irqd_to_state(d) |= IRQD_ACTIVATED;
}

static inline void irqd_clr_activated(struct irq_data *d)
{
	__irqd_to_state(d) &= ~IRQD_ACTIVATED;
}

static inline bool irqd_is_started(struct irq_data *d)
{
	return __irqd_to_state(d) & IRQD_IRQ_STARTED;
}

static inline bool irqd_is_managed_and_shutdown(struct irq_data *d)
{
	return __irqd_to_state(d) & IRQD_MANAGED_SHUTDOWN;
}

static inline void irqd_set_can_reserve(struct irq_data *d)
{
	__irqd_to_state(d) |= IRQD_CAN_RESERVE;
}

static inline void irqd_clr_can_reserve(struct irq_data *d)
{
	__irqd_to_state(d) &= ~IRQD_CAN_RESERVE;
}

static inline bool irqd_can_reserve(struct irq_data *d)
{
	return __irqd_to_state(d) & IRQD_CAN_RESERVE;
}

static inline void irqd_set_msi_nomask_quirk(struct irq_data *d)
{
	__irqd_to_state(d) |= IRQD_MSI_NOMASK_QUIRK;
}

static inline void irqd_clr_msi_nomask_quirk(struct irq_data *d)
{
	__irqd_to_state(d) &= ~IRQD_MSI_NOMASK_QUIRK;
}

static inline bool irqd_msi_nomask_quirk(struct irq_data *d)
{
	return __irqd_to_state(d) & IRQD_MSI_NOMASK_QUIRK;
}

#undef __irqd_to_state

static inline irq_hw_number_t irqd_to_hwirq(struct irq_data *d)
{
	return d->hwirq;
}

/**
 * struct irq_chip - hardware interrupt chip descriptor
 *
 * @parent_device:	pointer to parent device for irqchip
 * @name:		name for /proc/interrupts
 * @irq_startup:	start up the interrupt (defaults to ->enable if NULL)
 * @irq_shutdown:	shut down the interrupt (defaults to ->disable if NULL)
 * @irq_enable:		enable the interrupt (defaults to chip->unmask if NULL)
 * @irq_disable:	disable the interrupt
 * @irq_ack:		start of a new interrupt
 * @irq_mask:		mask an interrupt source
 * @irq_mask_ack:	ack and mask an interrupt source
 * @irq_unmask:		unmask an interrupt source
 * @irq_eoi:		end of interrupt
 * @irq_set_affinity:	Set the CPU affinity on SMP machines. If the force
 *			argument is true, it tells the driver to
 *			unconditionally apply the affinity setting. Sanity
 *			checks against the supplied affinity mask are not
 *			required. This is used for CPU hotplug where the
 *			target CPU is not yet set in the cpu_online_mask.
 * @irq_retrigger:	resend an IRQ to the CPU
 * @irq_set_type:	set the flow type (IRQ_TYPE_LEVEL/etc.) of an IRQ
 * @irq_set_wake:	enable/disable power-management wake-on of an IRQ
 * @irq_bus_lock:	function to lock access to slow bus (i2c) chips
 * @irq_bus_sync_unlock:function to sync and unlock slow bus (i2c) chips
 * @irq_cpu_online:	configure an interrupt source for a secondary CPU
 * @irq_cpu_offline:	un-configure an interrupt source for a secondary CPU
 * @irq_suspend:	function called from core code on suspend once per
 *			chip, when one or more interrupts are installed
 * @irq_resume:		function called from core code on resume once per chip,
 *			when one ore more interrupts are installed
 * @irq_pm_shutdown:	function called from core code on shutdown once per chip
 * @irq_calc_mask:	Optional function to set irq_data.mask for special cases
 * @irq_print_chip:	optional to print special chip info in show_interrupts
 * @irq_request_resources:	optional to request resources before calling
 *				any other callback related to this irq
 * @irq_release_resources:	optional to release resources acquired with
 *				irq_request_resources
 * @irq_compose_msi_msg:	optional to compose message content for MSI
 * @irq_write_msi_msg:	optional to write message content for MSI
 * @irq_get_irqchip_state:	return the internal state of an interrupt
 * @irq_set_irqchip_state:	set the internal state of a interrupt
 * @irq_set_vcpu_affinity:	optional to target a vCPU in a virtual machine
 * @ipi_send_single:	send a single IPI to destination cpus
 * @ipi_send_mask:	send an IPI to destination cpus in cpumask
 * @flags:		chip specific flags
 */
struct irq_chip {
	struct device	*parent_device;
	const char	*name;
	unsigned int	(*irq_startup)(struct irq_data *data);
	void		(*irq_shutdown)(struct irq_data *data);
	void		(*irq_enable)(struct irq_data *data);
	void		(*irq_disable)(struct irq_data *data);

	void		(*irq_ack)(struct irq_data *data);
	void		(*irq_mask)(struct irq_data *data);
	void		(*irq_mask_ack)(struct irq_data *data);
	void		(*irq_unmask)(struct irq_data *data);
	void		(*irq_eoi)(struct irq_data *data);

	int		(*irq_set_affinity)(struct irq_data *data, const struct cpumask *dest, bool force);
	int		(*irq_retrigger)(struct irq_data *data);
	int		(*irq_set_type)(struct irq_data *data, unsigned int flow_type);
	int		(*irq_set_wake)(struct irq_data *data, unsigned int on);

	void		(*irq_bus_lock)(struct irq_data *data);
	void		(*irq_bus_sync_unlock)(struct irq_data *data);

	void		(*irq_cpu_online)(struct irq_data *data);
	void		(*irq_cpu_offline)(struct irq_data *data);

	void		(*irq_suspend)(struct irq_data *data);
	void		(*irq_resume)(struct irq_data *data);
	void		(*irq_pm_shutdown)(struct irq_data *data);

	void		(*irq_calc_mask)(struct irq_data *data);

	void		(*irq_print_chip)(struct irq_data *data, struct seq_file *p);
	int		(*irq_request_resources)(struct irq_data *data);
	void		(*irq_release_resources)(struct irq_data *data);

	void		(*irq_compose_msi_msg)(struct irq_data *data, struct msi_msg *msg);
	void		(*irq_write_msi_msg)(struct irq_data *data, struct msi_msg *msg);

	int		(*irq_get_irqchip_state)(struct irq_data *data, enum irqchip_irq_state which, bool *state);
	int		(*irq_set_irqchip_state)(struct irq_data *data, enum irqchip_irq_state which, bool state);

	int		(*irq_set_vcpu_affinity)(struct irq_data *data, void *vcpu_info);

	void		(*ipi_send_single)(struct irq_data *data, unsigned int cpu);
	void		(*ipi_send_mask)(struct irq_data *data, const struct cpumask *dest);

	unsigned long	flags;
};

/*
 * irq_chip specific flags
 *
 * IRQCHIP_SET_TYPE_MASKED:	Mask before calling chip.irq_set_type()
 * IRQCHIP_EOI_IF_HANDLED:	Only issue irq_eoi() when irq was handled
 * IRQCHIP_MASK_ON_SUSPEND:	Mask non wake irqs in the suspend path
 * IRQCHIP_ONOFFLINE_ENABLED:	Only call irq_on/off_line callbacks
 *				when irq enabled
 * IRQCHIP_SKIP_SET_WAKE:	Skip chip.irq_set_wake(), for this irq chip
 * IRQCHIP_ONESHOT_SAFE:	One shot does not require mask/unmask
 * IRQCHIP_EOI_THREADED:	Chip requires eoi() on unmask in threaded mode
 * IRQCHIP_SUPPORTS_LEVEL_MSI	Chip can provide two doorbells for Level MSIs
 */
enum {
	IRQCHIP_SET_TYPE_MASKED		= (1 <<  0),
	IRQCHIP_EOI_IF_HANDLED		= (1 <<  1),
	IRQCHIP_MASK_ON_SUSPEND		= (1 <<  2),
	IRQCHIP_ONOFFLINE_ENABLED	= (1 <<  3),
	IRQCHIP_SKIP_SET_WAKE		= (1 <<  4),
	IRQCHIP_ONESHOT_SAFE		= (1 <<  5),
	IRQCHIP_EOI_THREADED		= (1 <<  6),
	IRQCHIP_SUPPORTS_LEVEL_MSI	= (1 <<  7),
};

#include <linux/irqdesc.h>

/*
 * Pick up the arch-dependent methods:
 */
#include <asm/hw_irq.h>

#ifndef NR_IRQS_LEGACY
# define NR_IRQS_LEGACY 0
#endif

#ifndef ARCH_IRQ_INIT_FLAGS
# define ARCH_IRQ_INIT_FLAGS	0
#endif

#define IRQ_DEFAULT_INIT_FLAGS	ARCH_IRQ_INIT_FLAGS

struct irqaction;
extern int setup_irq(unsigned int irq, struct irqaction *new);
extern void remove_irq(unsigned int irq, struct irqaction *act);
extern int setup_percpu_irq(unsigned int irq, struct irqaction *new);
extern void remove_percpu_irq(unsigned int irq, struct irqaction *act);

extern void irq_cpu_online(void);
extern void irq_cpu_offline(void);
extern int irq_set_affinity_locked(struct irq_data *data,
				   const struct cpumask *cpumask, bool force);
extern int irq_set_vcpu_affinity(unsigned int irq, void *vcpu_info);

#if defined(CONFIG_SMP) && defined(CONFIG_GENERIC_IRQ_MIGRATION)
extern void irq_migrate_all_off_this_cpu(void);
extern int irq_affinity_online_cpu(unsigned int cpu);
#else
# define irq_affinity_online_cpu	NULL
#endif

#if defined(CONFIG_SMP) && defined(CONFIG_GENERIC_PENDING_IRQ)
void __irq_move_irq(struct irq_data *data);
static inline void irq_move_irq(struct irq_data *data)
{
	if (unlikely(irqd_is_setaffinity_pending(data)))
		__irq_move_irq(data);
}
void irq_move_masked_irq(struct irq_data *data);
void irq_force_complete_move(struct irq_desc *desc);
#else
static inline void irq_move_irq(struct irq_data *data) { }
static inline void irq_move_masked_irq(struct irq_data *data) { }
static inline void irq_force_complete_move(struct irq_desc *desc) { }
#endif

extern int no_irq_affinity;

#ifdef CONFIG_HARDIRQS_SW_RESEND
int irq_set_parent(int irq, int parent_irq);
#else
static inline int irq_set_parent(int irq, int parent_irq)
{
	return 0;
}
#endif

/*
 * Built-in IRQ handlers for various IRQ types,
 * callable via desc->handle_irq()
 */
extern void handle_level_irq(struct irq_desc *desc);
extern void handle_fasteoi_irq(struct irq_desc *desc);
extern void handle_edge_irq(struct irq_desc *desc);
extern void handle_edge_eoi_irq(struct irq_desc *desc);
extern void handle_simple_irq(struct irq_desc *desc);
extern void handle_untracked_irq(struct irq_desc *desc);
extern void handle_percpu_irq(struct irq_desc *desc);
extern void handle_percpu_devid_irq(struct irq_desc *desc);
extern void handle_bad_irq(struct irq_desc *desc);
extern void handle_nested_irq(unsigned int irq);

extern int irq_chip_compose_msi_msg(struct irq_data *data, struct msi_msg *msg);
extern int irq_chip_pm_get(struct irq_data *data);
extern int irq_chip_pm_put(struct irq_data *data);
#ifdef	CONFIG_IRQ_DOMAIN_HIERARCHY
extern void handle_fasteoi_ack_irq(struct irq_desc *desc);
extern void handle_fasteoi_mask_irq(struct irq_desc *desc);
extern void irq_chip_enable_parent(struct irq_data *data);
extern void irq_chip_disable_parent(struct irq_data *data);
extern void irq_chip_ack_parent(struct irq_data *data);
extern int irq_chip_retrigger_hierarchy(struct irq_data *data);
extern void irq_chip_mask_parent(struct irq_data *data);
extern void irq_chip_unmask_parent(struct irq_data *data);
extern void irq_chip_eoi_parent(struct irq_data *data);
extern int irq_chip_set_affinity_parent(struct irq_data *data,
					const struct cpumask *dest,
					bool force);
extern int irq_chip_set_wake_parent(struct irq_data *data, unsigned int on);
extern int irq_chip_set_vcpu_affinity_parent(struct irq_data *data,
					     void *vcpu_info);
extern int irq_chip_set_type_parent(struct irq_data *data, unsigned int type);
#endif

/* Handling of unhandled and spurious interrupts: */
extern void note_interrupt(struct irq_desc *desc, irqreturn_t action_ret);


/* Enable/disable irq debugging output: */
extern int noirqdebug_setup(char *str);

/* Checks whether the interrupt can be requested by request_irq(): */
extern int can_request_irq(unsigned int irq, unsigned long irqflags);

/* Dummy irq-chip implementations: */
extern struct irq_chip no_irq_chip;
extern struct irq_chip dummy_irq_chip;

extern void
irq_set_chip_and_handler_name(unsigned int irq, struct irq_chip *chip,
			      irq_flow_handler_t handle, const char *name);

static inline void irq_set_chip_and_handler(unsigned int irq, struct irq_chip *chip,
					    irq_flow_handler_t handle)
{
	irq_set_chip_and_handler_name(irq, chip, handle, NULL);
}

extern int irq_set_percpu_devid(unsigned int irq);
extern int irq_set_percpu_devid_partition(unsigned int irq,
					  const struct cpumask *affinity);
extern int irq_get_percpu_devid_partition(unsigned int irq,
					  struct cpumask *affinity);

extern void
__irq_set_handler(unsigned int irq, irq_flow_handler_t handle, int is_chained,
		  const char *name);

static inline void
irq_set_handler(unsigned int irq, irq_flow_handler_t handle)
{
	__irq_set_handler(irq, handle, 0, NULL);
}

/*
 * Set a highlevel chained flow handler for a given IRQ.
 * (a chained handler is automatically enabled and set to
 *  IRQ_NOREQUEST, IRQ_NOPROBE, and IRQ_NOTHREAD)
 */
static inline void
irq_set_chained_handler(unsigned int irq, irq_flow_handler_t handle)
{
	__irq_set_handler(irq, handle, 1, NULL);
}

/*
 * Set a highlevel chained flow handler and its data for a given IRQ.
 * (a chained handler is automatically enabled and set to
 *  IRQ_NOREQUEST, IRQ_NOPROBE, and IRQ_NOTHREAD)
 */
void
irq_set_chained_handler_and_data(unsigned int irq, irq_flow_handler_t handle,
				 void *data);

void irq_modify_status(unsigned int irq, unsigned long clr, unsigned long set);

static inline void irq_set_status_flags(unsigned int irq, unsigned long set)
{
	irq_modify_status(irq, 0, set);
}

static inline void irq_clear_status_flags(unsigned int irq, unsigned long clr)
{
	irq_modify_status(irq, clr, 0);
}

static inline void irq_set_noprobe(unsigned int irq)
{
	irq_modify_status(irq, 0, IRQ_NOPROBE);
}

static inline void irq_set_probe(unsigned int irq)
{
	irq_modify_status(irq, IRQ_NOPROBE, 0);
}

static inline void irq_set_nothread(unsigned int irq)
{
	irq_modify_status(irq, 0, IRQ_NOTHREAD);
}

static inline void irq_set_thread(unsigned int irq)
{
	irq_modify_status(irq, IRQ_NOTHREAD, 0);
}

static inline void irq_set_nested_thread(unsigned int irq, bool nest)
{
	if (nest)
		irq_set_status_flags(irq, IRQ_NESTED_THREAD);
	else
		irq_clear_status_flags(irq, IRQ_NESTED_THREAD);
}

static inline void irq_set_percpu_devid_flags(unsigned int irq)
{
	irq_set_status_flags(irq,
			     IRQ_NOAUTOEN | IRQ_PER_CPU | IRQ_NOTHREAD |
			     IRQ_NOPROBE | IRQ_PER_CPU_DEVID);
}

/* Set/get chip/data for an IRQ: */
extern int irq_set_chip(unsigned int irq, struct irq_chip *chip);
extern int irq_set_handler_data(unsigned int irq, void *data);
extern int irq_set_chip_data(unsigned int irq, void *data);
extern int irq_set_irq_type(unsigned int irq, unsigned int type);
extern int irq_set_msi_desc(unsigned int irq, struct msi_desc *entry);
extern int irq_set_msi_desc_off(unsigned int irq_base, unsigned int irq_offset,
				struct msi_desc *entry);
extern struct irq_data *irq_get_irq_data(unsigned int irq);

static inline struct irq_chip *irq_get_chip(unsigned int irq)
{
	struct irq_data *d = irq_get_irq_data(irq);
	return d ? d->chip : NULL;
}

static inline struct irq_chip *irq_data_get_irq_chip(struct irq_data *d)
{
	return d->chip;
}

static inline void *irq_get_chip_data(unsigned int irq)
{
	struct irq_data *d = irq_get_irq_data(irq);
	return d ? d->chip_data : NULL;
}

static inline void *irq_data_get_irq_chip_data(struct irq_data *d)
{
	return d->chip_data;
}

static inline void *irq_get_handler_data(unsigned int irq)
{
	struct irq_data *d = irq_get_irq_data(irq);
	return d ? d->common->handler_data : NULL;
}

static inline void *irq_data_get_irq_handler_data(struct irq_data *d)
{
	return d->common->handler_data;
}

static inline struct msi_desc *irq_get_msi_desc(unsigned int irq)
{
	struct irq_data *d = irq_get_irq_data(irq);
	return d ? d->common->msi_desc : NULL;
}

static inline struct msi_desc *irq_data_get_msi_desc(struct irq_data *d)
{
	return d->common->msi_desc;
}

static inline u32 irq_get_trigger_type(unsigned int irq)
{
	struct irq_data *d = irq_get_irq_data(irq);
	return d ? irqd_get_trigger_type(d) : 0;
}

static inline int irq_common_data_get_node(struct irq_common_data *d)
{
#ifdef CONFIG_NUMA
	return d->node;
#else
	return 0;
#endif
}

static inline int irq_data_get_node(struct irq_data *d)
{
	return irq_common_data_get_node(d->common);
}

static inline struct cpumask *irq_get_affinity_mask(int irq)
{
	struct irq_data *d = irq_get_irq_data(irq);

	return d ? d->common->affinity : NULL;
}

static inline struct cpumask *irq_data_get_affinity_mask(struct irq_data *d)
{
	return d->common->affinity;
}

#ifdef CONFIG_GENERIC_IRQ_EFFECTIVE_AFF_MASK
static inline
struct cpumask *irq_data_get_effective_affinity_mask(struct irq_data *d)
{
	return d->common->effective_affinity;
}
static inline void irq_data_update_effective_affinity(struct irq_data *d,
						      const struct cpumask *m)
{
	cpumask_copy(d->common->effective_affinity, m);
}
#else
static inline void irq_data_update_effective_affinity(struct irq_data *d,
						      const struct cpumask *m)
{
}
static inline
struct cpumask *irq_data_get_effective_affinity_mask(struct irq_data *d)
{
	return d->common->affinity;
}
#endif

unsigned int arch_dynirq_lower_bound(unsigned int from);

int __irq_alloc_descs(int irq, unsigned int from, unsigned int cnt, int node,
		      struct module *owner, const struct cpumask *affinity);

int __devm_irq_alloc_descs(struct device *dev, int irq, unsigned int from,
			   unsigned int cnt, int node, struct module *owner,
			   const struct cpumask *affinity);

/* use macros to avoid needing export.h for THIS_MODULE */
#define irq_alloc_descs(irq, from, cnt, node)	\
	__irq_alloc_descs(irq, from, cnt, node, THIS_MODULE, NULL)

#define irq_alloc_desc(node)			\
	irq_alloc_descs(-1, 0, 1, node)

#define irq_alloc_desc_at(at, node)		\
	irq_alloc_descs(at, at, 1, node)

#define irq_alloc_desc_from(from, node)		\
	irq_alloc_descs(-1, from, 1, node)

#define irq_alloc_descs_from(from, cnt, node)	\
	irq_alloc_descs(-1, from, cnt, node)

#define devm_irq_alloc_descs(dev, irq, from, cnt, node)		\
	__devm_irq_alloc_descs(dev, irq, from, cnt, node, THIS_MODULE, NULL)

#define devm_irq_alloc_desc(dev, node)				\
	devm_irq_alloc_descs(dev, -1, 0, 1, node)

#define devm_irq_alloc_desc_at(dev, at, node)			\
	devm_irq_alloc_descs(dev, at, at, 1, node)

#define devm_irq_alloc_desc_from(dev, from, node)		\
	devm_irq_alloc_descs(dev, -1, from, 1, node)

#define devm_irq_alloc_descs_from(dev, from, cnt, node)		\
	devm_irq_alloc_descs(dev, -1, from, cnt, node)

void irq_free_descs(unsigned int irq, unsigned int cnt);
static inline void irq_free_desc(unsigned int irq)
{
	irq_free_descs(irq, 1);
}

#ifdef CONFIG_GENERIC_IRQ_LEGACY_ALLOC_HWIRQ
unsigned int irq_alloc_hwirqs(int cnt, int node);
static inline unsigned int irq_alloc_hwirq(int node)
{
	return irq_alloc_hwirqs(1, node);
}
void irq_free_hwirqs(unsigned int from, int cnt);
static inline void irq_free_hwirq(unsigned int irq)
{
	return irq_free_hwirqs(irq, 1);
}
int arch_setup_hwirq(unsigned int irq, int node);
void arch_teardown_hwirq(unsigned int irq);
#endif

#ifdef CONFIG_GENERIC_IRQ_LEGACY
void irq_init_desc(unsigned int irq);
#endif

/**
 * struct irq_chip_regs - register offsets for struct irq_gci
 * @enable:	Enable register offset to reg_base
 * @disable:	Disable register offset to reg_base
 * @mask:	Mask register offset to reg_base
 * @ack:	Ack register offset to reg_base
 * @eoi:	Eoi register offset to reg_base
 * @type:	Type configuration register offset to reg_base
 * @polarity:	Polarity configuration register offset to reg_base
 */
struct irq_chip_regs {
	unsigned long		enable;
	unsigned long		disable;
	unsigned long		mask;
	unsigned long		ack;
	unsigned long		eoi;
	unsigned long		type;
	unsigned long		polarity;
};

/**
 * struct irq_chip_type - Generic interrupt chip instance for a flow type
 * @chip:		The real interrupt chip which provides the callbacks
 * @regs:		Register offsets for this chip
 * @handler:		Flow handler associated with this chip
 * @type:		Chip can handle these flow types
 * @mask_cache_priv:	Cached mask register private to the chip type
 * @mask_cache:		Pointer to cached mask register
 *
 * A irq_generic_chip can have several instances of irq_chip_type when
 * it requires different functions and register offsets for different
 * flow types.
 */
struct irq_chip_type {
	struct irq_chip		chip;
	struct irq_chip_regs	regs;
	irq_flow_handler_t	handler;
	u32			type;
	u32			mask_cache_priv;
	u32			*mask_cache;
};

/**
 * struct irq_chip_generic - Generic irq chip data structure
 * @lock:		Lock to protect register and cache data access
 * @reg_base:		Register base address (virtual)
 * @reg_readl:		Alternate I/O accessor (defaults to readl if NULL)
 * @reg_writel:		Alternate I/O accessor (defaults to writel if NULL)
 * @suspend:		Function called from core code on suspend once per
 *			chip; can be useful instead of irq_chip::suspend to
 *			handle chip details even when no interrupts are in use
 * @resume:		Function called from core code on resume once per chip;
 *			can be useful instead of irq_chip::suspend to handle
 *			chip details even when no interrupts are in use
 * @irq_base:		Interrupt base nr for this chip
 * @irq_cnt:		Number of interrupts handled by this chip
 * @mask_cache:		Cached mask register shared between all chip types
 * @type_cache:		Cached type register
 * @polarity_cache:	Cached polarity register
 * @wake_enabled:	Interrupt can wakeup from suspend
 * @wake_active:	Interrupt is marked as an wakeup from suspend source
 * @num_ct:		Number of available irq_chip_type instances (usually 1)
 * @private:		Private data for non generic chip callbacks
 * @installed:		bitfield to denote installed interrupts
 * @unused:		bitfield to denote unused interrupts
 * @domain:		irq domain pointer
 * @list:		List head for keeping track of instances
 * @chip_types:		Array of interrupt irq_chip_types
 *
 * Note, that irq_chip_generic can have multiple irq_chip_type
 * implementations which can be associated to a particular irq line of
 * an irq_chip_generic instance. That allows to share and protect
 * state in an irq_chip_generic instance when we need to implement
 * different flow mechanisms (level/edge) for it.
 */
struct irq_chip_generic {
	raw_spinlock_t		lock;
	void __iomem		*reg_base;
	u32			(*reg_readl)(void __iomem *addr);
	void			(*reg_writel)(u32 val, void __iomem *addr);
	void			(*suspend)(struct irq_chip_generic *gc);
	void			(*resume)(struct irq_chip_generic *gc);
	unsigned int		irq_base;
	unsigned int		irq_cnt;
	u32			mask_cache;
	u32			type_cache;
	u32			polarity_cache;
	u32			wake_enabled;
	u32			wake_active;
	unsigned int		num_ct;
	void			*private;
	unsigned long		installed;
	unsigned long		unused;
	struct irq_domain	*domain;
	struct list_head	list;
	struct irq_chip_type	chip_types[0];
};

/**
 * enum irq_gc_flags - Initialization flags for generic irq chips
 * @IRQ_GC_INIT_MASK_CACHE:	Initialize the mask_cache by reading mask reg
 * @IRQ_GC_INIT_NESTED_LOCK:	Set the lock class of the irqs to nested for
 *				irq chips which need to call irq_set_wake() on
 *				the parent irq. Usually GPIO implementations
 * @IRQ_GC_MASK_CACHE_PER_TYPE:	Mask cache is chip type private
 * @IRQ_GC_NO_MASK:		Do not calculate irq_data->mask
 * @IRQ_GC_BE_IO:		Use big-endian register accesses (default: LE)
 */
enum irq_gc_flags {
	IRQ_GC_INIT_MASK_CACHE		= 1 << 0,
	IRQ_GC_INIT_NESTED_LOCK		= 1 << 1,
	IRQ_GC_MASK_CACHE_PER_TYPE	= 1 << 2,
	IRQ_GC_NO_MASK			= 1 << 3,
	IRQ_GC_BE_IO			= 1 << 4,
};

/*
 * struct irq_domain_chip_generic - Generic irq chip data structure for irq domains
 * @irqs_per_chip:	Number of interrupts per chip
 * @num_chips:		Number of chips
 * @irq_flags_to_set:	IRQ* flags to set on irq setup
 * @irq_flags_to_clear:	IRQ* flags to clear on irq setup
 * @gc_flags:		Generic chip specific setup flags
 * @gc:			Array of pointers to generic interrupt chips
 */
struct irq_domain_chip_generic {
	unsigned int		irqs_per_chip;
	unsigned int		num_chips;
	unsigned int		irq_flags_to_clear;
	unsigned int		irq_flags_to_set;
	enum irq_gc_flags	gc_flags;
	struct irq_chip_generic	*gc[0];
};

/* Generic chip callback functions */
void irq_gc_noop(struct irq_data *d);
void irq_gc_mask_disable_reg(struct irq_data *d);
void irq_gc_mask_set_bit(struct irq_data *d);
void irq_gc_mask_clr_bit(struct irq_data *d);
void irq_gc_unmask_enable_reg(struct irq_data *d);
void irq_gc_ack_set_bit(struct irq_data *d);
void irq_gc_ack_clr_bit(struct irq_data *d);
void irq_gc_mask_disable_and_ack_set(struct irq_data *d);
void irq_gc_eoi(struct irq_data *d);
int irq_gc_set_wake(struct irq_data *d, unsigned int on);

/* Setup functions for irq_chip_generic */
int irq_map_generic_chip(struct irq_domain *d, unsigned int virq,
			 irq_hw_number_t hw_irq);
struct irq_chip_generic *
irq_alloc_generic_chip(const char *name, int nr_ct, unsigned int irq_base,
		       void __iomem *reg_base, irq_flow_handler_t handler);
void irq_setup_generic_chip(struct irq_chip_generic *gc, u32 msk,
			    enum irq_gc_flags flags, unsigned int clr,
			    unsigned int set);
int irq_setup_alt_chip(struct irq_data *d, unsigned int type);
void irq_remove_generic_chip(struct irq_chip_generic *gc, u32 msk,
			     unsigned int clr, unsigned int set);

struct irq_chip_generic *
devm_irq_alloc_generic_chip(struct device *dev, const char *name, int num_ct,
			    unsigned int irq_base, void __iomem *reg_base,
			    irq_flow_handler_t handler);
int devm_irq_setup_generic_chip(struct device *dev, struct irq_chip_generic *gc,
				u32 msk, enum irq_gc_flags flags,
				unsigned int clr, unsigned int set);

struct irq_chip_generic *irq_get_domain_generic_chip(struct irq_domain *d, unsigned int hw_irq);

int __irq_alloc_domain_generic_chips(struct irq_domain *d, int irqs_per_chip,
				     int num_ct, const char *name,
				     irq_flow_handler_t handler,
				     unsigned int clr, unsigned int set,
				     enum irq_gc_flags flags);

#define irq_alloc_domain_generic_chips(d, irqs_per_chip, num_ct, name,	\
				       handler,	clr, set, flags)	\
({									\
	MAYBE_BUILD_BUG_ON(irqs_per_chip > 32);				\
	__irq_alloc_domain_generic_chips(d, irqs_per_chip, num_ct, name,\
					 handler, clr, set, flags);	\
})

static inline void irq_free_generic_chip(struct irq_chip_generic *gc)
{
	kfree(gc);
}

static inline void irq_destroy_generic_chip(struct irq_chip_generic *gc,
					    u32 msk, unsigned int clr,
					    unsigned int set)
{
	irq_remove_generic_chip(gc, msk, clr, set);
	irq_free_generic_chip(gc);
}

static inline struct irq_chip_type *irq_data_get_chip_type(struct irq_data *d)
{
	return container_of(d->chip, struct irq_chip_type, chip);
}

#define IRQ_MSK(n) (u32)((n) < 32 ? ((1 << (n)) - 1) : UINT_MAX)

#ifdef CONFIG_SMP
static inline void irq_gc_lock(struct irq_chip_generic *gc)
{
	raw_spin_lock(&gc->lock);
}

static inline void irq_gc_unlock(struct irq_chip_generic *gc)
{
	raw_spin_unlock(&gc->lock);
}
#else
static inline void irq_gc_lock(struct irq_chip_generic *gc) { }
static inline void irq_gc_unlock(struct irq_chip_generic *gc) { }
#endif

/*
 * The irqsave variants are for usage in non interrupt code. Do not use
 * them in irq_chip callbacks. Use irq_gc_lock() instead.
 */
#define irq_gc_lock_irqsave(gc, flags)	\
	raw_spin_lock_irqsave(&(gc)->lock, flags)

#define irq_gc_unlock_irqrestore(gc, flags)	\
	raw_spin_unlock_irqrestore(&(gc)->lock, flags)

static inline void irq_reg_writel(struct irq_chip_generic *gc,
				  u32 val, int reg_offset)
{
	if (gc->reg_writel)
		gc->reg_writel(val, gc->reg_base + reg_offset);
	else
		writel(val, gc->reg_base + reg_offset);
}

static inline u32 irq_reg_readl(struct irq_chip_generic *gc,
				int reg_offset)
{
	if (gc->reg_readl)
		return gc->reg_readl(gc->reg_base + reg_offset);
	else
		return readl(gc->reg_base + reg_offset);
}

struct irq_matrix;
struct irq_matrix *irq_alloc_matrix(unsigned int matrix_bits,
				    unsigned int alloc_start,
				    unsigned int alloc_end);
void irq_matrix_online(struct irq_matrix *m);
void irq_matrix_offline(struct irq_matrix *m);
void irq_matrix_assign_system(struct irq_matrix *m, unsigned int bit, bool replace);
int irq_matrix_reserve_managed(struct irq_matrix *m, const struct cpumask *msk);
void irq_matrix_remove_managed(struct irq_matrix *m, const struct cpumask *msk);
int irq_matrix_alloc_managed(struct irq_matrix *m, const struct cpumask *msk,
				unsigned int *mapped_cpu);
void irq_matrix_reserve(struct irq_matrix *m);
void irq_matrix_remove_reserved(struct irq_matrix *m);
int irq_matrix_alloc(struct irq_matrix *m, const struct cpumask *msk,
		     bool reserved, unsigned int *mapped_cpu);
void irq_matrix_free(struct irq_matrix *m, unsigned int cpu,
		     unsigned int bit, bool managed);
void irq_matrix_assign(struct irq_matrix *m, unsigned int bit);
unsigned int irq_matrix_available(struct irq_matrix *m, bool cpudown);
unsigned int irq_matrix_allocated(struct irq_matrix *m);
unsigned int irq_matrix_reserved(struct irq_matrix *m);
void irq_matrix_debug_show(struct seq_file *sf, struct irq_matrix *m, int ind);

/* Contrary to Linux irqs, for hardware irqs the irq number 0 is valid */
#define INVALID_HWIRQ	(~0UL)
irq_hw_number_t ipi_get_hwirq(unsigned int irq, unsigned int cpu);
int __ipi_send_single(struct irq_desc *desc, unsigned int cpu);
int __ipi_send_mask(struct irq_desc *desc, const struct cpumask *dest);
int ipi_send_single(unsigned int virq, unsigned int cpu);
int ipi_send_mask(unsigned int virq, const struct cpumask *dest);

#ifdef CONFIG_GENERIC_IRQ_MULTI_HANDLER
/*
 * Registers a generic IRQ handling function as the top-level IRQ handler in
 * the system, which is generally the first C code called from an assembly
 * architecture-specific interrupt handler.
 *
 * Returns 0 on success, or -EBUSY if an IRQ handler has already been
 * registered.
 */
int __init set_handle_irq(void (*handle_irq)(struct pt_regs *));

/*
 * Allows interrupt handlers to find the irqchip that's been registered as the
 * top-level IRQ handler.
 */
extern void (*handle_arch_irq)(struct pt_regs *) __ro_after_init;
#endif

#endif /* _LINUX_IRQ_H */<|MERGE_RESOLUTION|>--- conflicted
+++ resolved
@@ -232,11 +232,8 @@
 	IRQD_SINGLE_TARGET		= (1 << 24),
 	IRQD_DEFAULT_TRIGGER_SET	= (1 << 25),
 	IRQD_CAN_RESERVE		= (1 << 26),
-<<<<<<< HEAD
+	IRQD_MSI_NOMASK_QUIRK		= (1 << 27),
 	IRQD_GIC_MULTI_TARGET		= (1 << 28),
-=======
-	IRQD_MSI_NOMASK_QUIRK		= (1 << 27),
->>>>>>> 3389e56d
 };
 
 #define __irqd_to_state(d) ACCESS_PRIVATE((d)->common, state_use_accessors)
