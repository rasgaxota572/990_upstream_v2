/* SPDX-License-Identifier: GPL-2.0 */
#ifndef _LINUX_INIT_H
#define _LINUX_INIT_H

#include <linux/compiler.h>
#include <linux/types.h>

/* Built-in __init functions needn't be compiled with retpoline */
#if defined(__noretpoline) && !defined(MODULE)
#define __noinitretpoline __noretpoline
#else
#define __noinitretpoline
#endif

/* These macros are used to mark some functions or 
 * initialized data (doesn't apply to uninitialized data)
 * as `initialization' functions. The kernel can take this
 * as hint that the function is used only during the initialization
 * phase and free up used memory resources after
 *
 * Usage:
 * For functions:
 * 
 * You should add __init immediately before the function name, like:
 *
 * static void __init initme(int x, int y)
 * {
 *    extern int z; z = x * y;
 * }
 *
 * If the function has a prototype somewhere, you can also add
 * __init between closing brace of the prototype and semicolon:
 *
 * extern int initialize_foobar_device(int, int, int) __init;
 *
 * For initialized data:
 * You should insert __initdata or __initconst between the variable name
 * and equal sign followed by value, e.g.:
 *
 * static int init_variable __initdata = 0;
 * static const char linux_logo[] __initconst = { 0x32, 0x36, ... };
 *
 * Don't forget to initialize data not at file scope, i.e. within a function,
 * as gcc otherwise puts the data into the bss section and not into the init
 * section.
 */

/* These are for everybody (although not all archs will actually
   discard it in modules) */
#define __init		__section(.init.text) __cold  __latent_entropy __noinitretpoline __nocfi
#define __initdata	__section(.init.data)
#define __initconst	__section(.init.rodata)
#define __exitdata	__section(.exit.data)
#define __exit_call	__used __section(.exitcall.exit)

/*
 * modpost check for section mismatches during the kernel build.
 * A section mismatch happens when there are references from a
 * code or data section to an init section (both code or data).
 * The init sections are (for most archs) discarded by the kernel
 * when early init has completed so all such references are potential bugs.
 * For exit sections the same issue exists.
 *
 * The following markers are used for the cases where the reference to
 * the *init / *exit section (code or data) is valid and will teach
 * modpost not to issue a warning.  Intended semantics is that a code or
 * data tagged __ref* can reference code or data from init section without
 * producing a warning (of course, no warning does not mean code is
 * correct, so optimally document why the __ref is needed and why it's OK).
 *
 * The markers follow same syntax rules as __init / __initdata.
 */
#define __ref            __section(.ref.text) noinline
#define __refdata        __section(.ref.data)
#define __refconst       __section(.ref.rodata)

#ifdef MODULE
#define __exitused
#else
#define __exitused  __used
#endif

#define __exit          __section(.exit.text) __exitused __cold notrace

/* Used for MEMORY_HOTPLUG */
#define __meminit        __section(.meminit.text) __cold notrace \
						  __latent_entropy
#define __meminitdata    __section(.meminit.data)
#define __meminitconst   __section(.meminit.rodata)
#define __memexit        __section(.memexit.text) __exitused __cold notrace
#define __memexitdata    __section(.memexit.data)
#define __memexitconst   __section(.memexit.rodata)

/* For assembly routines */
#define __HEAD		.section	".head.text","ax"
#define __INIT		.section	".init.text","ax"
#define __FINIT		.previous

#define __INITDATA	.section	".init.data","aw",%progbits
#define __INITRODATA	.section	".init.rodata","a",%progbits
#define __FINITDATA	.previous

#define __MEMINIT        .section	".meminit.text", "ax"
#define __MEMINITDATA    .section	".meminit.data", "aw"
#define __MEMINITRODATA  .section	".meminit.rodata", "a"

/* silence warnings when references are OK */
#define __REF            .section       ".ref.text", "ax"
#define __REFDATA        .section       ".ref.data", "aw"
#define __REFCONST       .section       ".ref.rodata", "a"

#ifndef __ASSEMBLY__
/*
 * Used for initialization calls..
 */
typedef int (*initcall_t)(void);
typedef void (*exitcall_t)(void);

#ifdef CONFIG_HAVE_ARCH_PREL32_RELOCATIONS
typedef int initcall_entry_t;

static inline initcall_t initcall_from_entry(initcall_entry_t *entry)
{
	return offset_to_ptr(entry);
}
#else
typedef initcall_t initcall_entry_t;

static inline initcall_t initcall_from_entry(initcall_entry_t *entry)
{
	return *entry;
}
#endif

extern initcall_entry_t __con_initcall_start[], __con_initcall_end[];
extern initcall_entry_t __security_initcall_start[], __security_initcall_end[];

/* Used for contructor calls. */
typedef void (*ctor_fn_t)(void);

/* Defined in init/main.c */
extern int do_one_initcall(initcall_t fn);
extern char __initdata boot_command_line[];
extern char *saved_command_line;
extern unsigned int reset_devices;

/* used by init/main.c */
void setup_arch(char **);
void prepare_namespace(void);
void __init load_default_modules(void);
int __init init_rootfs(void);

#if defined(CONFIG_STRICT_KERNEL_RWX) || defined(CONFIG_STRICT_MODULE_RWX)
extern bool rodata_enabled;
#endif
#ifdef CONFIG_STRICT_KERNEL_RWX
void mark_rodata_ro(void);
#endif

extern void (*late_time_init)(void);

extern bool initcall_debug;

#endif
  
#ifndef MODULE

#ifndef __ASSEMBLY__

#ifdef CONFIG_LTO_CLANG
  /*
   * Use __COUNTER__ prefix in the variable to help ensure ordering
   * inside a compilation unit that defines multiple initcalls, and
   * __LINE__ to help prevent naming collisions.
   */
  #define ___initcall_name2(c, l, fn, id) __initcall_##c##_##l##_##fn##id
  #define ___initcall_name1(c, l, fn, id) ___initcall_name2(c, l, fn, id)
  #define __initcall_name(fn, id) \
		___initcall_name1(__COUNTER__, __LINE__, fn, id)
#else
  #define __initcall_name(fn, id) 	__initcall_##fn##id
#endif

/*
 * initcalls are now grouped by functionality into separate
 * subsections. Ordering inside the subsections is determined
 * by link order. 
 * For backwards compatibility, initcall() puts the call in 
 * the device init subsection.
 *
 * The `id' arg to __define_initcall() is needed so that multiple initcalls
 * can point at the same handler without causing duplicate-symbol build errors.
 *
 * Initcalls are run by placing pointers in initcall sections that the
 * kernel iterates at runtime. The linker can do dead code / data elimination
 * and remove that completely, so the initcall sections have to be marked
 * as KEEP() in the linker script.
 */

#ifdef CONFIG_HAVE_ARCH_PREL32_RELOCATIONS
#define ___define_initcall(fn, id, __sec)			\
	__ADDRESSABLE(fn)					\
	asm(".section	\"" #__sec ".init\", \"a\"	\n"	\
	__stringify(__initcall_name(fn, id)) ":		\n"	\
	    ".long	" #fn " - .			\n"	\
	    ".previous					\n");
#else
<<<<<<< HEAD
#define ___define_initcall(fn, id, __sec) \
	static initcall_t __initcall_name(fn, id) __used \
=======
#ifdef CONFIG_LTO_CLANG
  /*
   * With LTO, the compiler doesn't necessarily obey link order for
   * initcalls, and the initcall variable needs to be globally unique
   * to avoid naming collisions.  In order to preserve the correct
   * order, we add each variable into its own section and generate a
   * linker script (in scripts/link-vmlinux.sh) to ensure the order
   * remains correct.  We also add a __COUNTER__ prefix to the name,
   * so we can retain the order of initcalls within each compilation
   * unit, and __LINE__ to make the names more unique.
   */
  #define ___lto_initcall(c, l, fn, id, __sec) \
	static initcall_t __initcall_##c##_##l##_##fn##id __used \
		__attribute__((__section__( #__sec \
			__stringify(.init..##c##_##l##_##fn)))) = fn;
  #define __lto_initcall(c, l, fn, id, __sec) \
	___lto_initcall(c, l, fn, id, __sec)

  #define ___define_initcall(fn, id, __sec) \
	__lto_initcall(__COUNTER__, __LINE__, fn, id, __sec)
#else
  #define ___define_initcall(fn, id, __sec) \
	static initcall_t __initcall_##fn##id __used \
>>>>>>> 2700cf83
		__attribute__((__section__(#__sec ".init"))) = fn;
#endif
#endif

#define __define_initcall(fn, id) ___define_initcall(fn, id, .initcall##id)

/*
 * Early initcalls run before initializing SMP.
 *
 * Only for built-in code, not modules.
 */
#define early_initcall(fn)		__define_initcall(fn, early)

/*
 * A "pure" initcall has no dependencies on anything else, and purely
 * initializes variables that couldn't be statically initialized.
 *
 * This only exists for built-in code, not for modules.
 * Keep main.c:initcall_level_names[] in sync.
 */
#define pure_initcall(fn)		__define_initcall(fn, 0)

#define core_initcall(fn)		__define_initcall(fn, 1)
#define core_initcall_sync(fn)		__define_initcall(fn, 1s)
#define postcore_initcall(fn)		__define_initcall(fn, 2)
#define postcore_initcall_sync(fn)	__define_initcall(fn, 2s)
#define arch_initcall(fn)		__define_initcall(fn, 3)
#define arch_initcall_sync(fn)		__define_initcall(fn, 3s)
#define subsys_initcall(fn)		__define_initcall(fn, 4)
#define subsys_initcall_sync(fn)	__define_initcall(fn, 4s)
#define fs_initcall(fn)			__define_initcall(fn, 5)
#define fs_initcall_sync(fn)		__define_initcall(fn, 5s)
#define rootfs_initcall(fn)		__define_initcall(fn, rootfs)
#define device_initcall(fn)		__define_initcall(fn, 6)
#define device_initcall_sync(fn)	__define_initcall(fn, 6s)
#define late_initcall(fn)		__define_initcall(fn, 7)
#define late_initcall_sync(fn)		__define_initcall(fn, 7s)

#define __initcall(fn) device_initcall(fn)

#define __exitcall(fn)						\
	static exitcall_t __exitcall_##fn __exit_call = fn

#define console_initcall(fn)	___define_initcall(fn, con, .con_initcall)
#define security_initcall(fn)	___define_initcall(fn, security, .security_initcall)

struct obs_kernel_param {
	const char *str;
	int (*setup_func)(char *);
	int early;
};

/*
 * Only for really core code.  See moduleparam.h for the normal way.
 *
 * Force the alignment so the compiler doesn't space elements of the
 * obs_kernel_param "array" too far apart in .init.setup.
 */
#define __setup_param(str, unique_id, fn, early)			\
	static const char __setup_str_##unique_id[] __initconst		\
		__aligned(1) = str; 					\
	static struct obs_kernel_param __setup_##unique_id		\
		__used __section(.init.setup)				\
		__attribute__((aligned((sizeof(long)))))		\
		= { __setup_str_##unique_id, fn, early }

#define __setup(str, fn)						\
	__setup_param(str, fn, fn, 0)

/*
 * NOTE: fn is as per module_param, not __setup!
 * Emits warning if fn returns non-zero.
 */
#define early_param(str, fn)						\
	__setup_param(str, fn, fn, 1)

#define early_param_on_off(str_on, str_off, var, config)		\
									\
	int var = IS_ENABLED(config);					\
									\
	static int __init parse_##var##_on(char *arg)			\
	{								\
		var = 1;						\
		return 0;						\
	}								\
	__setup_param(str_on, parse_##var##_on, parse_##var##_on, 1);	\
									\
	static int __init parse_##var##_off(char *arg)			\
	{								\
		var = 0;						\
		return 0;						\
	}								\
	__setup_param(str_off, parse_##var##_off, parse_##var##_off, 1)

/* Relies on boot_command_line being set */
void __init parse_early_param(void);
void __init parse_early_options(char *cmdline);
#endif /* __ASSEMBLY__ */

#else /* MODULE */

#define __setup_param(str, unique_id, fn)	/* nothing */
#define __setup(str, func) 			/* nothing */
#endif

/* Data marked not to be saved by software suspend */
#define __nosavedata __section(.data..nosave)

#ifdef MODULE
#define __exit_p(x) x
#else
#define __exit_p(x) NULL
#endif

#endif /* _LINUX_INIT_H */<|MERGE_RESOLUTION|>--- conflicted
+++ resolved
@@ -205,10 +205,6 @@
 	    ".long	" #fn " - .			\n"	\
 	    ".previous					\n");
 #else
-<<<<<<< HEAD
-#define ___define_initcall(fn, id, __sec) \
-	static initcall_t __initcall_name(fn, id) __used \
-=======
 #ifdef CONFIG_LTO_CLANG
   /*
    * With LTO, the compiler doesn't necessarily obey link order for
@@ -232,7 +228,6 @@
 #else
   #define ___define_initcall(fn, id, __sec) \
 	static initcall_t __initcall_##fn##id __used \
->>>>>>> 2700cf83
 		__attribute__((__section__(#__sec ".init"))) = fn;
 #endif
 #endif
