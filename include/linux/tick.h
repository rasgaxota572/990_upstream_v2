/* SPDX-License-Identifier: GPL-2.0 */
/*
 * Tick related global functions
 */
#ifndef _LINUX_TICK_H
#define _LINUX_TICK_H

#include <linux/clockchips.h>
#include <linux/irqflags.h>
#include <linux/percpu.h>
#include <linux/context_tracking_state.h>
#include <linux/cpumask.h>
#include <linux/sched.h>

#ifdef CONFIG_GENERIC_CLOCKEVENTS
extern void __init tick_init(void);
/* Should be core only, but ARM BL switcher requires it */
extern void tick_suspend_local(void);
/* Should be core only, but XEN resume magic and ARM BL switcher require it */
extern void tick_resume_local(void);
extern void tick_handover_do_timer(void);
extern void tick_cleanup_dead_cpu(int cpu);
#else /* CONFIG_GENERIC_CLOCKEVENTS */
static inline void tick_init(void) { }
static inline void tick_suspend_local(void) { }
static inline void tick_resume_local(void) { }
static inline void tick_handover_do_timer(void) { }
static inline void tick_cleanup_dead_cpu(int cpu) { }
#endif /* !CONFIG_GENERIC_CLOCKEVENTS */

#if defined(CONFIG_GENERIC_CLOCKEVENTS) && defined(CONFIG_SUSPEND)
extern void tick_freeze(void);
extern void tick_unfreeze(void);
#else
static inline void tick_freeze(void) { }
static inline void tick_unfreeze(void) { }
#endif

#ifdef CONFIG_TICK_ONESHOT
extern void tick_irq_enter(void);
#  ifndef arch_needs_cpu
#   define arch_needs_cpu() (0)
#  endif
# else
static inline void tick_irq_enter(void) { }
#endif

#if defined(CONFIG_GENERIC_CLOCKEVENTS_BROADCAST) && defined(CONFIG_TICK_ONESHOT)
extern void hotplug_cpu__broadcast_tick_pull(int dead_cpu);
#else
static inline void hotplug_cpu__broadcast_tick_pull(int dead_cpu) { }
#endif

enum tick_broadcast_mode {
	TICK_BROADCAST_OFF,
	TICK_BROADCAST_ON,
	TICK_BROADCAST_FORCE,
};

enum tick_broadcast_state {
	TICK_BROADCAST_EXIT,
	TICK_BROADCAST_ENTER,
};

#ifdef CONFIG_GENERIC_CLOCKEVENTS_BROADCAST
extern void tick_broadcast_control(enum tick_broadcast_mode mode);
#else
static inline void tick_broadcast_control(enum tick_broadcast_mode mode) { }
#endif /* BROADCAST */

#ifdef CONFIG_GENERIC_CLOCKEVENTS
extern int tick_broadcast_oneshot_control(enum tick_broadcast_state state);
#else
static inline int tick_broadcast_oneshot_control(enum tick_broadcast_state state)
{
	return 0;
}
#endif

static inline void tick_broadcast_enable(void)
{
	tick_broadcast_control(TICK_BROADCAST_ON);
}
static inline void tick_broadcast_disable(void)
{
	tick_broadcast_control(TICK_BROADCAST_OFF);
}
static inline void tick_broadcast_force(void)
{
	tick_broadcast_control(TICK_BROADCAST_FORCE);
}
static inline int tick_broadcast_enter(void)
{
	return tick_broadcast_oneshot_control(TICK_BROADCAST_ENTER);
}
static inline void tick_broadcast_exit(void)
{
	tick_broadcast_oneshot_control(TICK_BROADCAST_EXIT);
}

enum tick_dep_bits {
	TICK_DEP_BIT_POSIX_TIMER	= 0,
	TICK_DEP_BIT_PERF_EVENTS	= 1,
	TICK_DEP_BIT_SCHED		= 2,
	TICK_DEP_BIT_CLOCK_UNSTABLE	= 3
};

#define TICK_DEP_MASK_NONE		0
#define TICK_DEP_MASK_POSIX_TIMER	(1 << TICK_DEP_BIT_POSIX_TIMER)
#define TICK_DEP_MASK_PERF_EVENTS	(1 << TICK_DEP_BIT_PERF_EVENTS)
#define TICK_DEP_MASK_SCHED		(1 << TICK_DEP_BIT_SCHED)
#define TICK_DEP_MASK_CLOCK_UNSTABLE	(1 << TICK_DEP_BIT_CLOCK_UNSTABLE)

#ifdef CONFIG_NO_HZ_COMMON
extern bool tick_nohz_enabled;
extern bool tick_nohz_tick_stopped(void);
extern bool tick_nohz_tick_stopped_cpu(int cpu);
extern void tick_nohz_idle_stop_tick(void);
extern void tick_nohz_idle_retain_tick(void);
extern void tick_nohz_idle_restart_tick(void);
extern void tick_nohz_idle_enter(void);
extern void tick_nohz_idle_exit(void);
extern void tick_nohz_irq_exit(void);
extern bool tick_nohz_idle_got_tick(void);
extern ktime_t tick_nohz_get_sleep_length(ktime_t *delta_next);
extern unsigned long tick_nohz_get_idle_calls(void);
extern unsigned long tick_nohz_get_idle_calls_cpu(int cpu);
extern u64 get_cpu_idle_time_us(int cpu, u64 *last_update_time);
extern u64 get_cpu_iowait_time_us(int cpu, u64 *last_update_time);

static inline void tick_nohz_idle_stop_tick_protected(void)
{
	local_irq_disable();
	tick_nohz_idle_stop_tick();
	local_irq_enable();
}

#else /* !CONFIG_NO_HZ_COMMON */
#define tick_nohz_enabled (0)
static inline int tick_nohz_tick_stopped(void) { return 0; }
static inline int tick_nohz_tick_stopped_cpu(int cpu) { return 0; }
static inline void tick_nohz_idle_stop_tick(void) { }
static inline void tick_nohz_idle_retain_tick(void) { }
static inline void tick_nohz_idle_restart_tick(void) { }
static inline void tick_nohz_idle_enter(void) { }
static inline void tick_nohz_idle_exit(void) { }
static inline bool tick_nohz_idle_got_tick(void) { return false; }

static inline ktime_t tick_nohz_get_sleep_length(ktime_t *delta_next)
{
	*delta_next = TICK_NSEC;
	return *delta_next;
}
static inline u64 get_cpu_idle_time_us(int cpu, u64 *unused) { return -1; }
static inline u64 get_cpu_iowait_time_us(int cpu, u64 *unused) { return -1; }

static inline void tick_nohz_idle_stop_tick_protected(void) { }
#endif /* !CONFIG_NO_HZ_COMMON */

#ifdef CONFIG_NO_HZ_FULL
extern bool tick_nohz_full_running;
extern cpumask_var_t tick_nohz_full_mask;

static inline bool tick_nohz_full_enabled(void)
{
	if (!context_tracking_is_enabled())
		return false;

	return tick_nohz_full_running;
}

static inline bool tick_nohz_full_cpu(int cpu)
{
	if (!tick_nohz_full_enabled())
		return false;

	return cpumask_test_cpu(cpu, tick_nohz_full_mask);
}

static inline void tick_nohz_full_add_cpus_to(struct cpumask *mask)
{
	if (tick_nohz_full_enabled())
		cpumask_or(mask, mask, tick_nohz_full_mask);
}

extern void tick_nohz_dep_set(enum tick_dep_bits bit);
extern void tick_nohz_dep_clear(enum tick_dep_bits bit);
extern void tick_nohz_dep_set_cpu(int cpu, enum tick_dep_bits bit);
extern void tick_nohz_dep_clear_cpu(int cpu, enum tick_dep_bits bit);
extern void tick_nohz_dep_set_task(struct task_struct *tsk,
				   enum tick_dep_bits bit);
extern void tick_nohz_dep_clear_task(struct task_struct *tsk,
				     enum tick_dep_bits bit);
extern void tick_nohz_dep_set_signal(struct signal_struct *signal,
				     enum tick_dep_bits bit);
extern void tick_nohz_dep_clear_signal(struct signal_struct *signal,
				       enum tick_dep_bits bit);

/*
 * The below are tick_nohz_[set,clear]_dep() wrappers that optimize off-cases
 * on top of static keys.
 */
static inline void tick_dep_set(enum tick_dep_bits bit)
{
	if (tick_nohz_full_enabled())
		tick_nohz_dep_set(bit);
}

static inline void tick_dep_clear(enum tick_dep_bits bit)
{
	if (tick_nohz_full_enabled())
		tick_nohz_dep_clear(bit);
}

static inline void tick_dep_set_cpu(int cpu, enum tick_dep_bits bit)
{
	if (tick_nohz_full_cpu(cpu))
		tick_nohz_dep_set_cpu(cpu, bit);
}

static inline void tick_dep_clear_cpu(int cpu, enum tick_dep_bits bit)
{
	if (tick_nohz_full_cpu(cpu))
		tick_nohz_dep_clear_cpu(cpu, bit);
}

static inline void tick_dep_set_task(struct task_struct *tsk,
				     enum tick_dep_bits bit)
{
	if (tick_nohz_full_enabled())
		tick_nohz_dep_set_task(tsk, bit);
}
static inline void tick_dep_clear_task(struct task_struct *tsk,
				       enum tick_dep_bits bit)
{
	if (tick_nohz_full_enabled())
		tick_nohz_dep_clear_task(tsk, bit);
}
static inline void tick_dep_set_signal(struct signal_struct *signal,
				       enum tick_dep_bits bit)
{
	if (tick_nohz_full_enabled())
		tick_nohz_dep_set_signal(signal, bit);
}
static inline void tick_dep_clear_signal(struct signal_struct *signal,
					 enum tick_dep_bits bit)
{
	if (tick_nohz_full_enabled())
		tick_nohz_dep_clear_signal(signal, bit);
}

extern void tick_nohz_full_kick_cpu(int cpu);
extern void __tick_nohz_task_switch(void);
extern void __init tick_nohz_full_setup(cpumask_var_t cpumask);
#else
static inline bool tick_nohz_full_enabled(void) { return false; }
static inline bool tick_nohz_full_cpu(int cpu) { return false; }
static inline void tick_nohz_full_add_cpus_to(struct cpumask *mask) { }

static inline void tick_dep_set(enum tick_dep_bits bit) { }
static inline void tick_dep_clear(enum tick_dep_bits bit) { }
static inline void tick_dep_set_cpu(int cpu, enum tick_dep_bits bit) { }
static inline void tick_dep_clear_cpu(int cpu, enum tick_dep_bits bit) { }
static inline void tick_dep_set_task(struct task_struct *tsk,
				     enum tick_dep_bits bit) { }
static inline void tick_dep_clear_task(struct task_struct *tsk,
				       enum tick_dep_bits bit) { }
static inline void tick_dep_set_signal(struct signal_struct *signal,
				       enum tick_dep_bits bit) { }
static inline void tick_dep_clear_signal(struct signal_struct *signal,
					 enum tick_dep_bits bit) { }

static inline void tick_nohz_full_kick_cpu(int cpu) { }
static inline void __tick_nohz_task_switch(void) { }
static inline void tick_nohz_full_setup(cpumask_var_t cpumask) { }
#endif

static inline void tick_nohz_task_switch(void)
{
	if (tick_nohz_full_enabled())
		__tick_nohz_task_switch();
}

<<<<<<< HEAD
extern ktime_t *get_next_event_cpu(unsigned int cpu);
=======
ktime_t *get_next_event_cpu(unsigned int cpu);
>>>>>>> 248555d6
#endif<|MERGE_RESOLUTION|>--- conflicted
+++ resolved
@@ -281,9 +281,5 @@
 		__tick_nohz_task_switch();
 }
 
-<<<<<<< HEAD
-extern ktime_t *get_next_event_cpu(unsigned int cpu);
-=======
 ktime_t *get_next_event_cpu(unsigned int cpu);
->>>>>>> 248555d6
 #endif