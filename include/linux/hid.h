/*
 *  Copyright (c) 1999 Andreas Gal
 *  Copyright (c) 2000-2001 Vojtech Pavlik
 *  Copyright (c) 2006-2007 Jiri Kosina
 */
/*
 * This program is free software; you can redistribute it and/or modify
 * it under the terms of the GNU General Public License as published by
 * the Free Software Foundation; either version 2 of the License, or
 * (at your option) any later version.
 *
 * This program is distributed in the hope that it will be useful,
 * but WITHOUT ANY WARRANTY; without even the implied warranty of
 * MERCHANTABILITY or FITNESS FOR A PARTICULAR PURPOSE.  See the
 * GNU General Public License for more details.
 *
 * You should have received a copy of the GNU General Public License
 * along with this program; if not, write to the Free Software
 * Foundation, Inc., 59 Temple Place, Suite 330, Boston, MA 02111-1307 USA
 *
 * Should you need to contact me, the author, you can do so either by
 * e-mail - mail your message to <vojtech@ucw.cz>, or by paper mail:
 * Vojtech Pavlik, Simunkova 1594, Prague 8, 182 00 Czech Republic
 */
#ifndef __HID_H
#define __HID_H


#include <linux/bitops.h>
#include <linux/types.h>
#include <linux/slab.h>
#include <linux/list.h>
#include <linux/mod_devicetable.h> /* hid_device_id */
#include <linux/timer.h>
#include <linux/workqueue.h>
#include <linux/input.h>
#include <linux/semaphore.h>
#include <linux/mutex.h>
#include <linux/power_supply.h>
#include <uapi/linux/hid.h>

/*
 * We parse each description item into this structure. Short items data
 * values are expanded to 32-bit signed int, long items contain a pointer
 * into the data area.
 */

struct hid_item {
	unsigned  format;
	__u8      size;
	__u8      type;
	__u8      tag;
	union {
	    __u8   u8;
	    __s8   s8;
	    __u16  u16;
	    __s16  s16;
	    __u32  u32;
	    __s32  s32;
	    __u8  *longdata;
	} data;
};

/*
 * HID report item format
 */

#define HID_ITEM_FORMAT_SHORT	0
#define HID_ITEM_FORMAT_LONG	1

/*
 * Special tag indicating long items
 */

#define HID_ITEM_TAG_LONG	15

/*
 * HID report descriptor item type (prefix bit 2,3)
 */

#define HID_ITEM_TYPE_MAIN		0
#define HID_ITEM_TYPE_GLOBAL		1
#define HID_ITEM_TYPE_LOCAL		2
#define HID_ITEM_TYPE_RESERVED		3

/*
 * HID report descriptor main item tags
 */

#define HID_MAIN_ITEM_TAG_INPUT			8
#define HID_MAIN_ITEM_TAG_OUTPUT		9
#define HID_MAIN_ITEM_TAG_FEATURE		11
#define HID_MAIN_ITEM_TAG_BEGIN_COLLECTION	10
#define HID_MAIN_ITEM_TAG_END_COLLECTION	12

/*
 * HID report descriptor main item contents
 */

#define HID_MAIN_ITEM_CONSTANT		0x001
#define HID_MAIN_ITEM_VARIABLE		0x002
#define HID_MAIN_ITEM_RELATIVE		0x004
#define HID_MAIN_ITEM_WRAP		0x008
#define HID_MAIN_ITEM_NONLINEAR		0x010
#define HID_MAIN_ITEM_NO_PREFERRED	0x020
#define HID_MAIN_ITEM_NULL_STATE	0x040
#define HID_MAIN_ITEM_VOLATILE		0x080
#define HID_MAIN_ITEM_BUFFERED_BYTE	0x100

/*
 * HID report descriptor collection item types
 */

#define HID_COLLECTION_PHYSICAL		0
#define HID_COLLECTION_APPLICATION	1
#define HID_COLLECTION_LOGICAL		2

/*
 * HID report descriptor global item tags
 */

#define HID_GLOBAL_ITEM_TAG_USAGE_PAGE		0
#define HID_GLOBAL_ITEM_TAG_LOGICAL_MINIMUM	1
#define HID_GLOBAL_ITEM_TAG_LOGICAL_MAXIMUM	2
#define HID_GLOBAL_ITEM_TAG_PHYSICAL_MINIMUM	3
#define HID_GLOBAL_ITEM_TAG_PHYSICAL_MAXIMUM	4
#define HID_GLOBAL_ITEM_TAG_UNIT_EXPONENT	5
#define HID_GLOBAL_ITEM_TAG_UNIT		6
#define HID_GLOBAL_ITEM_TAG_REPORT_SIZE		7
#define HID_GLOBAL_ITEM_TAG_REPORT_ID		8
#define HID_GLOBAL_ITEM_TAG_REPORT_COUNT	9
#define HID_GLOBAL_ITEM_TAG_PUSH		10
#define HID_GLOBAL_ITEM_TAG_POP			11

/*
 * HID report descriptor local item tags
 */

#define HID_LOCAL_ITEM_TAG_USAGE		0
#define HID_LOCAL_ITEM_TAG_USAGE_MINIMUM	1
#define HID_LOCAL_ITEM_TAG_USAGE_MAXIMUM	2
#define HID_LOCAL_ITEM_TAG_DESIGNATOR_INDEX	3
#define HID_LOCAL_ITEM_TAG_DESIGNATOR_MINIMUM	4
#define HID_LOCAL_ITEM_TAG_DESIGNATOR_MAXIMUM	5
#define HID_LOCAL_ITEM_TAG_STRING_INDEX		7
#define HID_LOCAL_ITEM_TAG_STRING_MINIMUM	8
#define HID_LOCAL_ITEM_TAG_STRING_MAXIMUM	9
#define HID_LOCAL_ITEM_TAG_DELIMITER		10

/*
 * HID usage tables
 */

#define HID_USAGE_PAGE		0xffff0000

#define HID_UP_UNDEFINED	0x00000000
#define HID_UP_GENDESK		0x00010000
#define HID_UP_SIMULATION	0x00020000
#define HID_UP_GENDEVCTRLS	0x00060000
#define HID_UP_KEYBOARD		0x00070000
#define HID_UP_LED		0x00080000
#define HID_UP_BUTTON		0x00090000
#define HID_UP_ORDINAL		0x000a0000
#define HID_UP_TELEPHONY	0x000b0000
#define HID_UP_CONSUMER		0x000c0000
#define HID_UP_DIGITIZER	0x000d0000
#define HID_UP_PID		0x000f0000
#define HID_UP_HPVENDOR         0xff7f0000
#define HID_UP_HPVENDOR2        0xff010000
#define HID_UP_MSVENDOR		0xff000000
#define HID_UP_CUSTOM		0x00ff0000
#define HID_UP_LOGIVENDOR	0xffbc0000
#define HID_UP_LOGIVENDOR2   0xff090000
#define HID_UP_LOGIVENDOR3   0xff430000
#define HID_UP_LNVENDOR		0xffa00000
#define HID_UP_SENSOR		0x00200000
#define HID_UP_ASUSVENDOR	0xff310000

#define HID_USAGE		0x0000ffff

#define HID_GD_POINTER		0x00010001
#define HID_GD_MOUSE		0x00010002
#define HID_GD_JOYSTICK		0x00010004
#define HID_GD_GAMEPAD		0x00010005
#define HID_GD_KEYBOARD		0x00010006
#define HID_GD_KEYPAD		0x00010007
#define HID_GD_MULTIAXIS	0x00010008
/*
 * Microsoft Win8 Wireless Radio Controls extensions CA, see:
 * http://www.usb.org/developers/hidpage/HUTRR40RadioHIDUsagesFinal.pdf
 */
#define HID_GD_WIRELESS_RADIO_CTLS	0x0001000c
/*
 * System Multi-Axis, see:
 * http://www.usb.org/developers/hidpage/HUTRR62_-_Generic_Desktop_CA_for_System_Multi-Axis_Controllers.txt
 */
#define HID_GD_SYSTEM_MULTIAXIS	0x0001000e

#define HID_GD_X		0x00010030
#define HID_GD_Y		0x00010031
#define HID_GD_Z		0x00010032
#define HID_GD_RX		0x00010033
#define HID_GD_RY		0x00010034
#define HID_GD_RZ		0x00010035
#define HID_GD_SLIDER		0x00010036
#define HID_GD_DIAL		0x00010037
#define HID_GD_WHEEL		0x00010038
#define HID_GD_HATSWITCH	0x00010039
#define HID_GD_BUFFER		0x0001003a
#define HID_GD_BYTECOUNT	0x0001003b
#define HID_GD_MOTION		0x0001003c
#define HID_GD_START		0x0001003d
#define HID_GD_SELECT		0x0001003e
#define HID_GD_VX		0x00010040
#define HID_GD_VY		0x00010041
#define HID_GD_VZ		0x00010042
#define HID_GD_VBRX		0x00010043
#define HID_GD_VBRY		0x00010044
#define HID_GD_VBRZ		0x00010045
#define HID_GD_VNO		0x00010046
#define HID_GD_FEATURE		0x00010047
#define HID_GD_SYSTEM_CONTROL	0x00010080
#define HID_GD_UP		0x00010090
#define HID_GD_DOWN		0x00010091
#define HID_GD_RIGHT		0x00010092
#define HID_GD_LEFT		0x00010093
/* Microsoft Win8 Wireless Radio Controls CA usage codes */
#define HID_GD_RFKILL_BTN	0x000100c6
#define HID_GD_RFKILL_LED	0x000100c7
#define HID_GD_RFKILL_SWITCH	0x000100c8

#define HID_DC_BATTERYSTRENGTH	0x00060020

#define HID_CP_CONSUMER_CONTROL	0x000c0001

#define HID_DG_DIGITIZER	0x000d0001
#define HID_DG_PEN		0x000d0002
#define HID_DG_LIGHTPEN		0x000d0003
#define HID_DG_TOUCHSCREEN	0x000d0004
#define HID_DG_TOUCHPAD		0x000d0005
#define HID_DG_STYLUS		0x000d0020
#define HID_DG_PUCK		0x000d0021
#define HID_DG_FINGER		0x000d0022
#define HID_DG_TIPPRESSURE	0x000d0030
#define HID_DG_BARRELPRESSURE	0x000d0031
#define HID_DG_INRANGE		0x000d0032
#define HID_DG_TOUCH		0x000d0033
#define HID_DG_UNTOUCH		0x000d0034
#define HID_DG_TAP		0x000d0035
#define HID_DG_TABLETFUNCTIONKEY	0x000d0039
#define HID_DG_PROGRAMCHANGEKEY	0x000d003a
#define HID_DG_BATTERYSTRENGTH	0x000d003b
#define HID_DG_INVERT		0x000d003c
#define HID_DG_TILT_X		0x000d003d
#define HID_DG_TILT_Y		0x000d003e
#define HID_DG_TWIST		0x000d0041
#define HID_DG_TIPSWITCH	0x000d0042
#define HID_DG_TIPSWITCH2	0x000d0043
#define HID_DG_BARRELSWITCH	0x000d0044
#define HID_DG_ERASER		0x000d0045
#define HID_DG_TABLETPICK	0x000d0046

#define HID_CP_CONSUMERCONTROL	0x000c0001
#define HID_CP_NUMERICKEYPAD	0x000c0002
#define HID_CP_PROGRAMMABLEBUTTONS	0x000c0003
#define HID_CP_MICROPHONE	0x000c0004
#define HID_CP_HEADPHONE	0x000c0005
#define HID_CP_GRAPHICEQUALIZER	0x000c0006
#define HID_CP_FUNCTIONBUTTONS	0x000c0036
#define HID_CP_SELECTION	0x000c0080
#define HID_CP_MEDIASELECTION	0x000c0087
#define HID_CP_SELECTDISC	0x000c00ba
#define HID_CP_PLAYBACKSPEED	0x000c00f1
#define HID_CP_PROXIMITY	0x000c0109
#define HID_CP_SPEAKERSYSTEM	0x000c0160
#define HID_CP_CHANNELLEFT	0x000c0161
#define HID_CP_CHANNELRIGHT	0x000c0162
#define HID_CP_CHANNELCENTER	0x000c0163
#define HID_CP_CHANNELFRONT	0x000c0164
#define HID_CP_CHANNELCENTERFRONT	0x000c0165
#define HID_CP_CHANNELSIDE	0x000c0166
#define HID_CP_CHANNELSURROUND	0x000c0167
#define HID_CP_CHANNELLOWFREQUENCYENHANCEMENT	0x000c0168
#define HID_CP_CHANNELTOP	0x000c0169
#define HID_CP_CHANNELUNKNOWN	0x000c016a
#define HID_CP_APPLICATIONLAUNCHBUTTONS	0x000c0180
#define HID_CP_GENERICGUIAPPLICATIONCONTROLS	0x000c0200

#define HID_DG_DEVICECONFIG	0x000d000e
#define HID_DG_DEVICESETTINGS	0x000d0023
#define HID_DG_AZIMUTH		0x000d003f
#define HID_DG_CONFIDENCE	0x000d0047
#define HID_DG_WIDTH		0x000d0048
#define HID_DG_HEIGHT		0x000d0049
#define HID_DG_CONTACTID	0x000d0051
#define HID_DG_INPUTMODE	0x000d0052
#define HID_DG_DEVICEINDEX	0x000d0053
#define HID_DG_CONTACTCOUNT	0x000d0054
#define HID_DG_CONTACTMAX	0x000d0055
#define HID_DG_SCANTIME		0x000d0056
#define HID_DG_SURFACESWITCH	0x000d0057
#define HID_DG_BUTTONSWITCH	0x000d0058
#define HID_DG_BUTTONTYPE	0x000d0059
#define HID_DG_BARRELSWITCH2	0x000d005a
#define HID_DG_TOOLSERIALNUMBER	0x000d005b
#define HID_DG_LATENCYMODE	0x000d0060

#define HID_VD_ASUS_CUSTOM_MEDIA_KEYS	0xff310076
/*
 * HID report types --- Ouch! HID spec says 1 2 3!
 */

#define HID_INPUT_REPORT	0
#define HID_OUTPUT_REPORT	1
#define HID_FEATURE_REPORT	2

#define HID_REPORT_TYPES	3

/*
 * HID connect requests
 */

#define HID_CONNECT_HIDINPUT		BIT(0)
#define HID_CONNECT_HIDINPUT_FORCE	BIT(1)
#define HID_CONNECT_HIDRAW		BIT(2)
#define HID_CONNECT_HIDDEV		BIT(3)
#define HID_CONNECT_HIDDEV_FORCE	BIT(4)
#define HID_CONNECT_FF			BIT(5)
#define HID_CONNECT_DRIVER		BIT(6)
#define HID_CONNECT_DEFAULT	(HID_CONNECT_HIDINPUT|HID_CONNECT_HIDRAW| \
		HID_CONNECT_HIDDEV|HID_CONNECT_FF)

/*
 * HID device quirks.
 */

/* 
 * Increase this if you need to configure more HID quirks at module load time
 */
#define MAX_USBHID_BOOT_QUIRKS 4

#define HID_QUIRK_INVERT			BIT(0)
#define HID_QUIRK_NOTOUCH			BIT(1)
#define HID_QUIRK_IGNORE			BIT(2)
#define HID_QUIRK_NOGET				BIT(3)
#define HID_QUIRK_HIDDEV_FORCE			BIT(4)
#define HID_QUIRK_BADPAD			BIT(5)
#define HID_QUIRK_MULTI_INPUT			BIT(6)
#define HID_QUIRK_HIDINPUT_FORCE		BIT(7)
/* BIT(8) reserved for backward compatibility, was HID_QUIRK_NO_EMPTY_INPUT */
/* BIT(9) reserved for backward compatibility, was NO_INIT_INPUT_REPORTS */
#define HID_QUIRK_ALWAYS_POLL			BIT(10)
#define HID_QUIRK_INPUT_PER_APP			BIT(11)
#define HID_QUIRK_SKIP_OUTPUT_REPORTS		BIT(16)
#define HID_QUIRK_SKIP_OUTPUT_REPORT_ID		BIT(17)
#define HID_QUIRK_NO_OUTPUT_REPORTS_ON_INTR_EP	BIT(18)
#define HID_QUIRK_HAVE_SPECIAL_DRIVER		BIT(19)
#define HID_QUIRK_INCREMENT_USAGE_ON_DUPLICATE	BIT(20)
#define HID_QUIRK_FULLSPEED_INTERVAL		BIT(28)
#define HID_QUIRK_NO_INIT_REPORTS		BIT(29)
#define HID_QUIRK_NO_IGNORE			BIT(30)
#define HID_QUIRK_NO_INPUT_SYNC			BIT(31)

/*
 * HID device groups
 *
 * Note: HID_GROUP_ANY is declared in linux/mod_devicetable.h
 * and has a value of 0x0000
 */
#define HID_GROUP_GENERIC			0x0001
#define HID_GROUP_MULTITOUCH			0x0002
#define HID_GROUP_SENSOR_HUB			0x0003
#define HID_GROUP_MULTITOUCH_WIN_8		0x0004

/*
 * Vendor specific HID device groups
 */
#define HID_GROUP_RMI				0x0100
#define HID_GROUP_WACOM				0x0101
#define HID_GROUP_LOGITECH_DJ_DEVICE		0x0102
#define HID_GROUP_STEAM				0x0103

/*
 * HID protocol status
 */
#define HID_REPORT_PROTOCOL	1
#define HID_BOOT_PROTOCOL	0

/*
 * This is the global environment of the parser. This information is
 * persistent for main-items. The global environment can be saved and
 * restored with PUSH/POP statements.
 */

struct hid_global {
	unsigned usage_page;
	__s32    logical_minimum;
	__s32    logical_maximum;
	__s32    physical_minimum;
	__s32    physical_maximum;
	__s32    unit_exponent;
	unsigned unit;
	unsigned report_id;
	unsigned report_size;
	unsigned report_count;
};

/*
 * This is the local environment. It is persistent up the next main-item.
 */

#define HID_MAX_USAGES			12288
#define HID_DEFAULT_NUM_COLLECTIONS	16

struct hid_local {
	unsigned usage[HID_MAX_USAGES]; /* usage array */
	u8 usage_size[HID_MAX_USAGES]; /* usage size array */
	unsigned collection_index[HID_MAX_USAGES]; /* collection index array */
	unsigned usage_index;
	unsigned usage_minimum;
	unsigned delimiter_depth;
	unsigned delimiter_branch;
};

/*
 * This is the collection stack. We climb up the stack to determine
 * application and function of each field.
 */

struct hid_collection {
	unsigned type;
	unsigned usage;
	unsigned level;
};

struct hid_usage {
	unsigned  hid;			/* hid usage code */
	unsigned  collection_index;	/* index into collection array */
	unsigned  usage_index;		/* index into usage array */
	/* hidinput data */
	__u16     code;			/* input driver code */
	__u8      type;			/* input driver type */
	__s8	  hat_min;		/* hat switch fun */
	__s8	  hat_max;		/* ditto */
	__s8	  hat_dir;		/* ditto */
};

struct hid_input;

struct hid_field {
	unsigned  physical;		/* physical usage for this field */
	unsigned  logical;		/* logical usage for this field */
	unsigned  application;		/* application usage for this field */
	struct hid_usage *usage;	/* usage table for this function */
	unsigned  maxusage;		/* maximum usage index */
	unsigned  flags;		/* main-item flags (i.e. volatile,array,constant) */
	unsigned  report_offset;	/* bit offset in the report */
	unsigned  report_size;		/* size of this field in the report */
	unsigned  report_count;		/* number of this field in the report */
	unsigned  report_type;		/* (input,output,feature) */
	__s32    *value;		/* last known value(s) */
	__s32     logical_minimum;
	__s32     logical_maximum;
	__s32     physical_minimum;
	__s32     physical_maximum;
	__s32     unit_exponent;
	unsigned  unit;
	struct hid_report *report;	/* associated report */
	unsigned index;			/* index into report->field[] */
	/* hidinput data */
	struct hid_input *hidinput;	/* associated input structure */
	__u16 dpad;			/* dpad input code */
};

#define HID_MAX_FIELDS 256

struct hid_report {
	struct list_head list;
	struct list_head hidinput_list;
	unsigned int id;				/* id of this report */
	unsigned int type;				/* report type */
	unsigned int application;			/* application usage for this report */
	struct hid_field *field[HID_MAX_FIELDS];	/* fields of the report */
	unsigned maxfield;				/* maximum valid field index */
	unsigned size;					/* size of the report (bits) */
	struct hid_device *device;			/* associated device */
};

#define HID_MAX_IDS 256

struct hid_report_enum {
	unsigned numbered;
	struct list_head report_list;
	struct hid_report *report_id_hash[HID_MAX_IDS];
};

#define HID_MIN_BUFFER_SIZE	64		/* make sure there is at least a packet size of space */
#define HID_MAX_BUFFER_SIZE	8192		/* 8kb */
#define HID_CONTROL_FIFO_SIZE	256		/* to init devices with >100 reports */
#define HID_OUTPUT_FIFO_SIZE	64

struct hid_control_fifo {
	unsigned char dir;
	struct hid_report *report;
	char *raw_report;
};

struct hid_output_fifo {
	struct hid_report *report;
	char *raw_report;
};

#define HID_CLAIMED_INPUT	BIT(0)
#define HID_CLAIMED_HIDDEV	BIT(1)
#define HID_CLAIMED_HIDRAW	BIT(2)
#define HID_CLAIMED_DRIVER	BIT(3)

#define HID_STAT_ADDED		BIT(0)
#define HID_STAT_PARSED		BIT(1)
#define HID_STAT_DUP_DETECTED	BIT(2)
#define HID_STAT_REPROBED	BIT(3)

struct hid_input {
	struct list_head list;
	struct hid_report *report;
	struct input_dev *input;
	const char *name;
	bool registered;
	struct list_head reports;	/* the list of reports */
	unsigned int application;	/* application usage for this input */
};

enum hid_type {
	HID_TYPE_OTHER = 0,
	HID_TYPE_USBMOUSE,
	HID_TYPE_USBNONE
};

enum hid_battery_status {
	HID_BATTERY_UNKNOWN = 0,
	HID_BATTERY_QUERIED,		/* Kernel explicitly queried battery strength */
	HID_BATTERY_REPORTED,		/* Device sent unsolicited battery strength report */
};

struct hid_driver;
struct hid_ll_driver;

struct hid_device {							/* device report descriptor */
	__u8 *dev_rdesc;
	unsigned dev_rsize;
	__u8 *rdesc;
	unsigned rsize;
	struct hid_collection *collection;				/* List of HID collections */
	unsigned collection_size;					/* Number of allocated hid_collections */
	unsigned maxcollection;						/* Number of parsed collections */
	unsigned maxapplication;					/* Number of applications */
	__u16 bus;							/* BUS ID */
	__u16 group;							/* Report group */
	__u32 vendor;							/* Vendor ID */
	__u32 product;							/* Product ID */
	__u32 version;							/* HID version */
	enum hid_type type;						/* device type (mouse, kbd, ...) */
	unsigned country;						/* HID country */
	struct hid_report_enum report_enum[HID_REPORT_TYPES];
	struct work_struct led_work;					/* delayed LED worker */

	struct semaphore driver_input_lock;				/* protects the current driver */
	struct device dev;						/* device */
	struct hid_driver *driver;

	struct hid_ll_driver *ll_driver;
	struct mutex ll_open_lock;
	unsigned int ll_open_count;

#ifdef CONFIG_HID_BATTERY_STRENGTH
	/*
	 * Power supply information for HID devices which report
	 * battery strength. power_supply was successfully registered if
	 * battery is non-NULL.
	 */
	struct power_supply *battery;
	__s32 battery_capacity;
	__s32 battery_min;
	__s32 battery_max;
	__s32 battery_report_type;
	__s32 battery_report_id;
	enum hid_battery_status battery_status;
	bool battery_avoid_query;
#endif

	unsigned long status;						/* see STAT flags above */
	unsigned claimed;						/* Claimed by hidinput, hiddev? */
	unsigned quirks;						/* Various quirks the device can pull on us */
	bool io_started;						/* If IO has started */

	struct list_head inputs;					/* The list of inputs */
	void *hiddev;							/* The hiddev structure */
	void *hidraw;

	char name[128];							/* Device name */
	char phys[64];							/* Device physical location */
	char uniq[64];							/* Device unique identifier (serial #) */

	void *driver_data;

	/* temporary hid_ff handling (until moved to the drivers) */
	int (*ff_init)(struct hid_device *);

	/* hiddev event handler */
	int (*hiddev_connect)(struct hid_device *, unsigned int);
	void (*hiddev_disconnect)(struct hid_device *);
	void (*hiddev_hid_event) (struct hid_device *, struct hid_field *field,
				  struct hid_usage *, __s32);
	void (*hiddev_report_event) (struct hid_device *, struct hid_report *);

	/* debugging support via debugfs */
	unsigned short debug;
	struct dentry *debug_dir;
	struct dentry *debug_rdesc;
	struct dentry *debug_events;
	struct list_head debug_list;
	spinlock_t  debug_list_lock;
	wait_queue_head_t debug_wait;
};

#define to_hid_device(pdev) \
	container_of(pdev, struct hid_device, dev)

static inline void *hid_get_drvdata(struct hid_device *hdev)
{
	return dev_get_drvdata(&hdev->dev);
}

static inline void hid_set_drvdata(struct hid_device *hdev, void *data)
{
	dev_set_drvdata(&hdev->dev, data);
}

#define HID_GLOBAL_STACK_SIZE 4
#define HID_COLLECTION_STACK_SIZE 4

#define HID_SCAN_FLAG_MT_WIN_8			BIT(0)
#define HID_SCAN_FLAG_VENDOR_SPECIFIC		BIT(1)
#define HID_SCAN_FLAG_GD_POINTER		BIT(2)

struct hid_parser {
	struct hid_global     global;
	struct hid_global     global_stack[HID_GLOBAL_STACK_SIZE];
	unsigned int          global_stack_ptr;
	struct hid_local      local;
	unsigned int         *collection_stack;
	unsigned int          collection_stack_ptr;
	unsigned int          collection_stack_size;
	struct hid_device    *device;
	unsigned int          scan_flags;
};

struct hid_class_descriptor {
	__u8  bDescriptorType;
	__le16 wDescriptorLength;
} __attribute__ ((packed));

struct hid_descriptor {
	__u8  bLength;
	__u8  bDescriptorType;
	__le16 bcdHID;
	__u8  bCountryCode;
	__u8  bNumDescriptors;

	struct hid_class_descriptor desc[1];
} __attribute__ ((packed));

#define HID_DEVICE(b, g, ven, prod)					\
	.bus = (b), .group = (g), .vendor = (ven), .product = (prod)
#define HID_USB_DEVICE(ven, prod)				\
	.bus = BUS_USB, .vendor = (ven), .product = (prod)
#define HID_BLUETOOTH_DEVICE(ven, prod)					\
	.bus = BUS_BLUETOOTH, .vendor = (ven), .product = (prod)
#define HID_I2C_DEVICE(ven, prod)				\
	.bus = BUS_I2C, .vendor = (ven), .product = (prod)

#define HID_REPORT_ID(rep) \
	.report_type = (rep)
#define HID_USAGE_ID(uhid, utype, ucode) \
	.usage_hid = (uhid), .usage_type = (utype), .usage_code = (ucode)
/* we don't want to catch types and codes equal to 0 */
#define HID_TERMINATOR		(HID_ANY_ID - 1)

struct hid_report_id {
	__u32 report_type;
};
struct hid_usage_id {
	__u32 usage_hid;
	__u32 usage_type;
	__u32 usage_code;
};

/**
 * struct hid_driver
 * @name: driver name (e.g. "Footech_bar-wheel")
 * @id_table: which devices is this driver for (must be non-NULL for probe
 * 	      to be called)
 * @dyn_list: list of dynamically added device ids
 * @dyn_lock: lock protecting @dyn_list
 * @match: check if the given device is handled by this driver
 * @probe: new device inserted
 * @remove: device removed (NULL if not a hot-plug capable driver)
 * @report_table: on which reports to call raw_event (NULL means all)
 * @raw_event: if report in report_table, this hook is called (NULL means nop)
 * @usage_table: on which events to call event (NULL means all)
 * @event: if usage in usage_table, this hook is called (NULL means nop)
 * @report: this hook is called after parsing a report (NULL means nop)
 * @report_fixup: called before report descriptor parsing (NULL means nop)
 * @input_mapping: invoked on input registering before mapping an usage
 * @input_mapped: invoked on input registering after mapping an usage
 * @input_configured: invoked just before the device is registered
 * @feature_mapping: invoked on feature registering
 * @suspend: invoked on suspend (NULL means nop)
 * @resume: invoked on resume if device was not reset (NULL means nop)
 * @reset_resume: invoked on resume if device was reset (NULL means nop)
 *
 * probe should return -errno on error, or 0 on success. During probe,
 * input will not be passed to raw_event unless hid_device_io_start is
 * called.
 *
 * raw_event and event should return 0 on no action performed, 1 when no
 * further processing should be done and negative on error
 *
 * input_mapping shall return a negative value to completely ignore this usage
 * (e.g. doubled or invalid usage), zero to continue with parsing of this
 * usage by generic code (no special handling needed) or positive to skip
 * generic parsing (needed special handling which was done in the hook already)
 * input_mapped shall return negative to inform the layer that this usage
 * should not be considered for further processing or zero to notify that
 * no processing was performed and should be done in a generic manner
 * Both these functions may be NULL which means the same behavior as returning
 * zero from them.
 */
struct hid_driver {
	char *name;
	const struct hid_device_id *id_table;

	struct list_head dyn_list;
	spinlock_t dyn_lock;

	bool (*match)(struct hid_device *dev, bool ignore_special_driver);
	int (*probe)(struct hid_device *dev, const struct hid_device_id *id);
	void (*remove)(struct hid_device *dev);

	const struct hid_report_id *report_table;
	int (*raw_event)(struct hid_device *hdev, struct hid_report *report,
			u8 *data, int size);
	const struct hid_usage_id *usage_table;
	int (*event)(struct hid_device *hdev, struct hid_field *field,
			struct hid_usage *usage, __s32 value);
	void (*report)(struct hid_device *hdev, struct hid_report *report);

	__u8 *(*report_fixup)(struct hid_device *hdev, __u8 *buf,
			unsigned int *size);

	int (*input_mapping)(struct hid_device *hdev,
			struct hid_input *hidinput, struct hid_field *field,
			struct hid_usage *usage, unsigned long **bit, int *max);
	int (*input_mapped)(struct hid_device *hdev,
			struct hid_input *hidinput, struct hid_field *field,
			struct hid_usage *usage, unsigned long **bit, int *max);
	int (*input_configured)(struct hid_device *hdev,
				struct hid_input *hidinput);
	void (*feature_mapping)(struct hid_device *hdev,
			struct hid_field *field,
			struct hid_usage *usage);
#ifdef CONFIG_PM
	int (*suspend)(struct hid_device *hdev, pm_message_t message);
	int (*resume)(struct hid_device *hdev);
	int (*reset_resume)(struct hid_device *hdev);
#endif
/* private: */
	struct device_driver driver;
};

#define to_hid_driver(pdrv) \
	container_of(pdrv, struct hid_driver, driver)

/**
 * hid_ll_driver - low level driver callbacks
 * @start: called on probe to start the device
 * @stop: called on remove
 * @open: called by input layer on open
 * @close: called by input layer on close
 * @power: request underlying hardware to enter requested power mode
 * @parse: this method is called only once to parse the device data,
 *	   shouldn't allocate anything to not leak memory
 * @request: send report request to device (e.g. feature report)
 * @wait: wait for buffered io to complete (send/recv reports)
 * @raw_request: send raw report request to device (e.g. feature report)
 * @output_report: send output report to device
 * @idle: send idle request to device
 */
struct hid_ll_driver {
	int (*start)(struct hid_device *hdev);
	void (*stop)(struct hid_device *hdev);

	int (*open)(struct hid_device *hdev);
	void (*close)(struct hid_device *hdev);

	int (*power)(struct hid_device *hdev, int level);

	int (*parse)(struct hid_device *hdev);

	void (*request)(struct hid_device *hdev,
			struct hid_report *report, int reqtype);

	int (*wait)(struct hid_device *hdev);

	int (*raw_request) (struct hid_device *hdev, unsigned char reportnum,
			    __u8 *buf, size_t len, unsigned char rtype,
			    int reqtype);

	int (*output_report) (struct hid_device *hdev, __u8 *buf, size_t len);

	int (*idle)(struct hid_device *hdev, int report, int idle, int reqtype);
};

extern struct hid_ll_driver i2c_hid_ll_driver;
extern struct hid_ll_driver hidp_hid_driver;
extern struct hid_ll_driver uhid_hid_driver;
extern struct hid_ll_driver usb_hid_driver;

static inline bool hid_is_using_ll_driver(struct hid_device *hdev,
		struct hid_ll_driver *driver)
{
	return hdev->ll_driver == driver;
}

static inline bool hid_is_usb(struct hid_device *hdev)
{
	return hid_is_using_ll_driver(hdev, &usb_hid_driver);
}

#define	PM_HINT_FULLON	1<<5
#define PM_HINT_NORMAL	1<<1

/* Applications from HID Usage Tables 4/8/99 Version 1.1 */
/* We ignore a few input applications that are not widely used */
#define IS_INPUT_APPLICATION(a) (((a >= 0x00010000) && (a <= 0x00010008)) || (a == 0x00010080) || (a == 0x000c0001) || ((a >= 0x000d0002) && (a <= 0x000d0006)))

/* HID core API */

extern int hid_debug;

extern bool hid_ignore(struct hid_device *);
extern int hid_add_device(struct hid_device *);
extern void hid_destroy_device(struct hid_device *);

extern struct bus_type hid_bus_type;

extern int __must_check __hid_register_driver(struct hid_driver *,
		struct module *, const char *mod_name);

/* use a define to avoid include chaining to get THIS_MODULE & friends */
#define hid_register_driver(driver) \
	__hid_register_driver(driver, THIS_MODULE, KBUILD_MODNAME)

extern void hid_unregister_driver(struct hid_driver *);

/**
 * module_hid_driver() - Helper macro for registering a HID driver
 * @__hid_driver: hid_driver struct
 *
 * Helper macro for HID drivers which do not do anything special in module
 * init/exit. This eliminates a lot of boilerplate. Each module may only
 * use this macro once, and calling it replaces module_init() and module_exit()
 */
#define module_hid_driver(__hid_driver) \
	module_driver(__hid_driver, hid_register_driver, \
		      hid_unregister_driver)

extern void hidinput_hid_event(struct hid_device *, struct hid_field *, struct hid_usage *, __s32);
extern void hidinput_report_event(struct hid_device *hid, struct hid_report *report);
extern int hidinput_connect(struct hid_device *hid, unsigned int force);
extern void hidinput_disconnect(struct hid_device *);

int hid_set_field(struct hid_field *, unsigned, __s32);
int hid_input_report(struct hid_device *, int type, u8 *, u32, int);
int hidinput_find_field(struct hid_device *hid, unsigned int type, unsigned int code, struct hid_field **field);
struct hid_field *hidinput_get_led_field(struct hid_device *hid);
unsigned int hidinput_count_leds(struct hid_device *hid);
__s32 hidinput_calc_abs_res(const struct hid_field *field, __u16 code);
void hid_output_report(struct hid_report *report, __u8 *data);
void __hid_request(struct hid_device *hid, struct hid_report *rep, int reqtype);
u8 *hid_alloc_report_buf(struct hid_report *report, gfp_t flags);
struct hid_device *hid_allocate_device(void);
struct hid_report *hid_register_report(struct hid_device *device,
				       unsigned int type, unsigned int id,
				       unsigned int application);
int hid_parse_report(struct hid_device *hid, __u8 *start, unsigned size);
struct hid_report *hid_validate_values(struct hid_device *hid,
				       unsigned int type, unsigned int id,
				       unsigned int field_index,
				       unsigned int report_counts);
int hid_open_report(struct hid_device *device);
int hid_check_keys_pressed(struct hid_device *hid);
int hid_connect(struct hid_device *hid, unsigned int connect_mask);
void hid_disconnect(struct hid_device *hid);
bool hid_match_one_id(const struct hid_device *hdev,
		      const struct hid_device_id *id);
const struct hid_device_id *hid_match_id(const struct hid_device *hdev,
					 const struct hid_device_id *id);
const struct hid_device_id *hid_match_device(struct hid_device *hdev,
					     struct hid_driver *hdrv);
bool hid_compare_device_paths(struct hid_device *hdev_a,
			      struct hid_device *hdev_b, char separator);
s32 hid_snto32(__u32 value, unsigned n);
__u32 hid_field_extract(const struct hid_device *hid, __u8 *report,
		     unsigned offset, unsigned n);

/**
 * hid_device_io_start - enable HID input during probe, remove
 *
 * @hid - the device
 *
 * This should only be called during probe or remove and only be
 * called by the thread calling probe or remove. It will allow
 * incoming packets to be delivered to the driver.
 */
static inline void hid_device_io_start(struct hid_device *hid) {
	if (hid->io_started) {
		dev_warn(&hid->dev, "io already started\n");
		return;
	}
	hid->io_started = true;
	up(&hid->driver_input_lock);
}

/**
 * hid_device_io_stop - disable HID input during probe, remove
 *
 * @hid - the device
 *
 * Should only be called after hid_device_io_start. It will prevent
 * incoming packets from going to the driver for the duration of
 * probe, remove. If called during probe, packets will still go to the
 * driver after probe is complete. This function should only be called
 * by the thread calling probe or remove.
 */
static inline void hid_device_io_stop(struct hid_device *hid) {
	if (!hid->io_started) {
		dev_warn(&hid->dev, "io already stopped\n");
		return;
	}
	hid->io_started = false;
	down(&hid->driver_input_lock);
}

/**
 * hid_map_usage - map usage input bits
 *
 * @hidinput: hidinput which we are interested in
 * @usage: usage to fill in
 * @bit: pointer to input->{}bit (out parameter)
 * @max: maximal valid usage->code to consider later (out parameter)
 * @type: input event type (EV_KEY, EV_REL, ...)
 * @c: code which corresponds to this usage and type
 *
 * The value pointed to by @bit will be set to NULL if either @type is
 * an unhandled event type, or if @c is out of range for @type. This
 * can be used as an error condition.
 */
static inline void hid_map_usage(struct hid_input *hidinput,
		struct hid_usage *usage, unsigned long **bit, int *max,
		__u8 type, unsigned int c)
{
	struct input_dev *input = hidinput->input;
	unsigned long *bmap = NULL;
	unsigned int limit = 0;

	switch (type) {
	case EV_ABS:
		bmap = input->absbit;
		limit = ABS_MAX;
		break;
	case EV_REL:
		bmap = input->relbit;
		limit = REL_MAX;
		break;
	case EV_KEY:
		bmap = input->keybit;
		limit = KEY_MAX;
		break;
	case EV_LED:
		bmap = input->ledbit;
		limit = LED_MAX;
		break;
	}

	if (unlikely(c > limit || !bmap)) {
		pr_warn_ratelimited("%s: Invalid code %d type %d\n",
<<<<<<< HEAD
				input->name, c, type);
=======
				    input->name, c, type);
>>>>>>> 9f80205d
		*bit = NULL;
		return;
	}

	usage->type = type;
	usage->code = c;
	*max = limit;
	*bit = bmap;
}

/**
 * hid_map_usage_clear - map usage input bits and clear the input bit
 *
 * The same as hid_map_usage, except the @c bit is also cleared in supported
 * bits (@bit).
 */
static inline void hid_map_usage_clear(struct hid_input *hidinput,
		struct hid_usage *usage, unsigned long **bit, int *max,
		__u8 type, __u16 c)
{
	hid_map_usage(hidinput, usage, bit, max, type, c);
	if (*bit)
		clear_bit(usage->code, *bit);
}

/**
 * hid_parse - parse HW reports
 *
 * @hdev: hid device
 *
 * Call this from probe after you set up the device (if needed). Your
 * report_fixup will be called (if non-NULL) after reading raw report from
 * device before passing it to hid layer for real parsing.
 */
static inline int __must_check hid_parse(struct hid_device *hdev)
{
	return hid_open_report(hdev);
}

int __must_check hid_hw_start(struct hid_device *hdev,
			      unsigned int connect_mask);
void hid_hw_stop(struct hid_device *hdev);
int __must_check hid_hw_open(struct hid_device *hdev);
void hid_hw_close(struct hid_device *hdev);

/**
 * hid_hw_power - requests underlying HW to go into given power mode
 *
 * @hdev: hid device
 * @level: requested power level (one of %PM_HINT_* defines)
 *
 * This function requests underlying hardware to enter requested power
 * mode.
 */

static inline int hid_hw_power(struct hid_device *hdev, int level)
{
	return hdev->ll_driver->power ? hdev->ll_driver->power(hdev, level) : 0;
}


/**
 * hid_hw_request - send report request to device
 *
 * @hdev: hid device
 * @report: report to send
 * @reqtype: hid request type
 */
static inline void hid_hw_request(struct hid_device *hdev,
				  struct hid_report *report, int reqtype)
{
	if (hdev->ll_driver->request)
		return hdev->ll_driver->request(hdev, report, reqtype);

	__hid_request(hdev, report, reqtype);
}

/**
 * hid_hw_raw_request - send report request to device
 *
 * @hdev: hid device
 * @reportnum: report ID
 * @buf: in/out data to transfer
 * @len: length of buf
 * @rtype: HID report type
 * @reqtype: HID_REQ_GET_REPORT or HID_REQ_SET_REPORT
 *
 * @return: count of data transfered, negative if error
 *
 * Same behavior as hid_hw_request, but with raw buffers instead.
 */
static inline int hid_hw_raw_request(struct hid_device *hdev,
				  unsigned char reportnum, __u8 *buf,
				  size_t len, unsigned char rtype, int reqtype)
{
	if (len < 1 || len > HID_MAX_BUFFER_SIZE || !buf)
		return -EINVAL;

	return hdev->ll_driver->raw_request(hdev, reportnum, buf, len,
						    rtype, reqtype);
}

/**
 * hid_hw_output_report - send output report to device
 *
 * @hdev: hid device
 * @buf: raw data to transfer
 * @len: length of buf
 *
 * @return: count of data transfered, negative if error
 */
static inline int hid_hw_output_report(struct hid_device *hdev, __u8 *buf,
					size_t len)
{
	if (len < 1 || len > HID_MAX_BUFFER_SIZE || !buf)
		return -EINVAL;

	if (hdev->ll_driver->output_report)
		return hdev->ll_driver->output_report(hdev, buf, len);

	return -ENOSYS;
}

/**
 * hid_hw_idle - send idle request to device
 *
 * @hdev: hid device
 * @report: report to control
 * @idle: idle state
 * @reqtype: hid request type
 */
static inline int hid_hw_idle(struct hid_device *hdev, int report, int idle,
		int reqtype)
{
	if (hdev->ll_driver->idle)
		return hdev->ll_driver->idle(hdev, report, idle, reqtype);

	return 0;
}

/**
 * hid_hw_wait - wait for buffered io to complete
 *
 * @hdev: hid device
 */
static inline void hid_hw_wait(struct hid_device *hdev)
{
	if (hdev->ll_driver->wait)
		hdev->ll_driver->wait(hdev);
}

/**
 * hid_report_len - calculate the report length
 *
 * @report: the report we want to know the length
 */
static inline u32 hid_report_len(struct hid_report *report)
{
	/* equivalent to DIV_ROUND_UP(report->size, 8) + !!(report->id > 0) */
	return ((report->size - 1) >> 3) + 1 + (report->id > 0);
}

int hid_report_raw_event(struct hid_device *hid, int type, u8 *data, u32 size,
		int interrupt);

/* HID quirks API */
unsigned long hid_lookup_quirk(const struct hid_device *hdev);
int hid_quirks_init(char **quirks_param, __u16 bus, int count);
void hid_quirks_exit(__u16 bus);

#ifdef CONFIG_HID_PID
int hid_pidff_init(struct hid_device *hid);
#else
#define hid_pidff_init NULL
#endif

#define dbg_hid(format, arg...)						\
do {									\
	if (hid_debug)							\
		printk(KERN_DEBUG "%s: " format, __FILE__, ##arg);	\
} while (0)

#define hid_printk(level, hid, fmt, arg...)		\
	dev_printk(level, &(hid)->dev, fmt, ##arg)
#define hid_emerg(hid, fmt, arg...)			\
	dev_emerg(&(hid)->dev, fmt, ##arg)
#define hid_crit(hid, fmt, arg...)			\
	dev_crit(&(hid)->dev, fmt, ##arg)
#define hid_alert(hid, fmt, arg...)			\
	dev_alert(&(hid)->dev, fmt, ##arg)
#define hid_err(hid, fmt, arg...)			\
	dev_err(&(hid)->dev, fmt, ##arg)
#define hid_notice(hid, fmt, arg...)			\
	dev_notice(&(hid)->dev, fmt, ##arg)
#define hid_warn(hid, fmt, arg...)			\
	dev_warn(&(hid)->dev, fmt, ##arg)
#define hid_info(hid, fmt, arg...)			\
	dev_info(&(hid)->dev, fmt, ##arg)
#define hid_dbg(hid, fmt, arg...)			\
	dev_dbg(&(hid)->dev, fmt, ##arg)

#endif<|MERGE_RESOLUTION|>--- conflicted
+++ resolved
@@ -995,11 +995,7 @@
 
 	if (unlikely(c > limit || !bmap)) {
 		pr_warn_ratelimited("%s: Invalid code %d type %d\n",
-<<<<<<< HEAD
-				input->name, c, type);
-=======
 				    input->name, c, type);
->>>>>>> 9f80205d
 		*bit = NULL;
 		return;
 	}
