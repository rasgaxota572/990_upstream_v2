--- conflicted
+++ resolved
@@ -320,13 +320,7 @@
 }
 
 static inline void remove_memory(int nid, u64 start, u64 size) {}
-<<<<<<< HEAD
-
-static inline void mem_stop_offline(void) {}
-
-=======
 static inline void __remove_memory(int nid, u64 start, u64 size) {}
->>>>>>> 654c66e9
 #endif /* CONFIG_MEMORY_HOTREMOVE */
 
 extern int memory_block_online(struct memory_block *mem);
