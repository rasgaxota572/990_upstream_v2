/* SPDX-License-Identifier: GPL-2.0 */
#ifndef _LINUX_SCHED_H
#define _LINUX_SCHED_H

/*
 * Define 'struct task_struct' and provide the main scheduler
 * APIs (schedule(), wakeup variants, etc.)
 */

#include <uapi/linux/sched.h>

#include <asm/current.h>

#include <linux/pid.h>
#include <linux/sem.h>
#include <linux/shm.h>
#include <linux/kcov.h>
#include <linux/mutex.h>
#include <linux/plist.h>
#include <linux/hrtimer.h>
#include <linux/seccomp.h>
#include <linux/nodemask.h>
#include <linux/rcupdate.h>
#include <linux/resource.h>
#include <linux/latencytop.h>
#include <linux/sched/prio.h>
#include <linux/signal_types.h>
#include <linux/mm_types_task.h>
#include <linux/task_io_accounting.h>
#include <linux/rseq.h>
#include <linux/sec_debug_types.h>

/* task_struct member predeclarations (sorted alphabetically): */
struct audit_context;
struct backing_dev_info;
struct bio_list;
struct blk_plug;
struct cfs_rq;
struct fs_struct;
struct futex_pi_state;
struct io_context;
struct mempolicy;
struct nameidata;
struct nsproxy;
struct perf_event_context;
struct pid_namespace;
struct pipe_inode_info;
struct rcu_node;
struct reclaim_state;
struct robust_list_head;
struct sched_attr;
struct sched_param;
struct seq_file;
struct sighand_struct;
struct signal_struct;
struct task_delay_info;
struct task_group;

/*
 * Task state bitmask. NOTE! These bits are also
 * encoded in fs/proc/array.c: get_task_state().
 *
 * We have two separate sets of flags: task->state
 * is about runnability, while task->exit_state are
 * about the task exiting. Confusing, but this way
 * modifying one set can't modify the other one by
 * mistake.
 */

/* Used in tsk->state: */
#define TASK_RUNNING			0x0000
#define TASK_INTERRUPTIBLE		0x0001
#define TASK_UNINTERRUPTIBLE		0x0002
#define __TASK_STOPPED			0x0004
#define __TASK_TRACED			0x0008
/* Used in tsk->exit_state: */
#define EXIT_DEAD			0x0010
#define EXIT_ZOMBIE			0x0020
#define EXIT_TRACE			(EXIT_ZOMBIE | EXIT_DEAD)
/* Used in tsk->state again: */
#define TASK_PARKED			0x0040
#define TASK_DEAD			0x0080
#define TASK_WAKEKILL			0x0100
#define TASK_WAKING			0x0200
#define TASK_NOLOAD			0x0400
#define TASK_NEW			0x0800
#define TASK_STATE_MAX			0x1000

/* Convenience macros for the sake of set_current_state: */
#define TASK_KILLABLE			(TASK_WAKEKILL | TASK_UNINTERRUPTIBLE)
#define TASK_STOPPED			(TASK_WAKEKILL | __TASK_STOPPED)
#define TASK_TRACED			(TASK_WAKEKILL | __TASK_TRACED)

#define TASK_IDLE			(TASK_UNINTERRUPTIBLE | TASK_NOLOAD)

/* Convenience macros for the sake of wake_up(): */
#define TASK_NORMAL			(TASK_INTERRUPTIBLE | TASK_UNINTERRUPTIBLE)

/* get_task_state(): */
#define TASK_REPORT			(TASK_RUNNING | TASK_INTERRUPTIBLE | \
					 TASK_UNINTERRUPTIBLE | __TASK_STOPPED | \
					 __TASK_TRACED | EXIT_DEAD | EXIT_ZOMBIE | \
					 TASK_PARKED)

#define task_is_traced(task)		((task->state & __TASK_TRACED) != 0)

#define task_is_stopped(task)		((task->state & __TASK_STOPPED) != 0)

#define task_is_stopped_or_traced(task)	((task->state & (__TASK_STOPPED | __TASK_TRACED)) != 0)

#define task_contributes_to_load(task)	((task->state & TASK_UNINTERRUPTIBLE) != 0 && \
					 (task->flags & PF_FROZEN) == 0 && \
					 (task->state & TASK_NOLOAD) == 0)

#ifdef CONFIG_DEBUG_ATOMIC_SLEEP

/*
 * Special states are those that do not use the normal wait-loop pattern. See
 * the comment with set_special_state().
 */
#define is_special_task_state(state)				\
	((state) & (__TASK_STOPPED | __TASK_TRACED | TASK_PARKED | TASK_DEAD))

#define __set_current_state(state_value)			\
	do {							\
		WARN_ON_ONCE(is_special_task_state(state_value));\
		current->task_state_change = _THIS_IP_;		\
		current->state = (state_value);			\
	} while (0)

#define set_current_state(state_value)				\
	do {							\
		WARN_ON_ONCE(is_special_task_state(state_value));\
		current->task_state_change = _THIS_IP_;		\
		smp_store_mb(current->state, (state_value));	\
	} while (0)

#define set_special_state(state_value)					\
	do {								\
		unsigned long flags; /* may shadow */			\
		WARN_ON_ONCE(!is_special_task_state(state_value));	\
		raw_spin_lock_irqsave(&current->pi_lock, flags);	\
		current->task_state_change = _THIS_IP_;			\
		current->state = (state_value);				\
		raw_spin_unlock_irqrestore(&current->pi_lock, flags);	\
	} while (0)
#else
/*
 * set_current_state() includes a barrier so that the write of current->state
 * is correctly serialised wrt the caller's subsequent test of whether to
 * actually sleep:
 *
 *   for (;;) {
 *	set_current_state(TASK_UNINTERRUPTIBLE);
 *	if (!need_sleep)
 *		break;
 *
 *	schedule();
 *   }
 *   __set_current_state(TASK_RUNNING);
 *
 * If the caller does not need such serialisation (because, for instance, the
 * condition test and condition change and wakeup are under the same lock) then
 * use __set_current_state().
 *
 * The above is typically ordered against the wakeup, which does:
 *
 *   need_sleep = false;
 *   wake_up_state(p, TASK_UNINTERRUPTIBLE);
 *
 * where wake_up_state() executes a full memory barrier before accessing the
 * task state.
 *
 * Wakeup will do: if (@state & p->state) p->state = TASK_RUNNING, that is,
 * once it observes the TASK_UNINTERRUPTIBLE store the waking CPU can issue a
 * TASK_RUNNING store which can collide with __set_current_state(TASK_RUNNING).
 *
 * However, with slightly different timing the wakeup TASK_RUNNING store can
 * also collide with the TASK_UNINTERRUPTIBLE store. Loosing that store is not
 * a problem either because that will result in one extra go around the loop
 * and our @cond test will save the day.
 *
 * Also see the comments of try_to_wake_up().
 */
#define __set_current_state(state_value)				\
	current->state = (state_value)

#define set_current_state(state_value)					\
	smp_store_mb(current->state, (state_value))

/*
 * set_special_state() should be used for those states when the blocking task
 * can not use the regular condition based wait-loop. In that case we must
 * serialize against wakeups such that any possible in-flight TASK_RUNNING stores
 * will not collide with our state change.
 */
#define set_special_state(state_value)					\
	do {								\
		unsigned long flags; /* may shadow */			\
		raw_spin_lock_irqsave(&current->pi_lock, flags);	\
		current->state = (state_value);				\
		raw_spin_unlock_irqrestore(&current->pi_lock, flags);	\
	} while (0)

#endif

/* Task command name length: */
#define TASK_COMM_LEN			16

extern void scheduler_tick(void);

#define	MAX_SCHEDULE_TIMEOUT		LONG_MAX

extern long schedule_timeout(long timeout);
extern long schedule_timeout_interruptible(long timeout);
extern long schedule_timeout_killable(long timeout);
extern long schedule_timeout_uninterruptible(long timeout);
extern long schedule_timeout_idle(long timeout);
asmlinkage void schedule(void);
extern void schedule_preempt_disabled(void);

extern int __must_check io_schedule_prepare(void);
extern void io_schedule_finish(int token);
extern long io_schedule_timeout(long timeout);
extern void io_schedule(void);

/**
 * struct prev_cputime - snapshot of system and user cputime
 * @utime: time spent in user mode
 * @stime: time spent in system mode
 * @lock: protects the above two fields
 *
 * Stores previous user/system time values such that we can guarantee
 * monotonicity.
 */
struct prev_cputime {
#ifndef CONFIG_VIRT_CPU_ACCOUNTING_NATIVE
	u64				utime;
	u64				stime;
	raw_spinlock_t			lock;
#endif
};

/**
 * struct task_cputime - collected CPU time counts
 * @utime:		time spent in user mode, in nanoseconds
 * @stime:		time spent in kernel mode, in nanoseconds
 * @sum_exec_runtime:	total time spent on the CPU, in nanoseconds
 *
 * This structure groups together three kinds of CPU time that are tracked for
 * threads and thread groups.  Most things considering CPU time want to group
 * these counts together and treat all three of them in parallel.
 */
struct task_cputime {
	u64				utime;
	u64				stime;
	unsigned long long		sum_exec_runtime;
};

/* Alternate field names when used on cache expirations: */
#define virt_exp			utime
#define prof_exp			stime
#define sched_exp			sum_exec_runtime

enum vtime_state {
	/* Task is sleeping or running in a CPU with VTIME inactive: */
	VTIME_INACTIVE = 0,
	/* Task runs in userspace in a CPU with VTIME active: */
	VTIME_USER,
	/* Task runs in kernelspace in a CPU with VTIME active: */
	VTIME_SYS,
};

struct vtime {
	seqcount_t		seqcount;
	unsigned long long	starttime;
	enum vtime_state	state;
	u64			utime;
	u64			stime;
	u64			gtime;
};

/*
 * Utilization clamp constraints.
 * @UCLAMP_MIN:	Minimum utilization
 * @UCLAMP_MAX:	Maximum utilization
 * @UCLAMP_CNT:	Utilization clamp constraints count
 */
enum uclamp_id {
	UCLAMP_MIN = 0,
	UCLAMP_MAX,
	UCLAMP_CNT
};

struct sched_info {
#ifdef CONFIG_SCHED_INFO
	/* Cumulative counters: */

	/* # of times we have run on this CPU: */
	unsigned long			pcount;

	/* Time spent waiting on a runqueue: */
	unsigned long long		run_delay;

	/* Timestamps: */

	/* When did we last run on a CPU? */
	unsigned long long		last_arrival;

	/* When were we last queued to run? */
	unsigned long long		last_queued;

#endif /* CONFIG_SCHED_INFO */
};

/*
 * Integer metrics need fixed point arithmetic, e.g., sched/fair
 * has a few: load, load_avg, util_avg, freq, and capacity.
 *
 * We define a basic fixed point arithmetic range, and then formalize
 * all these metrics based on that basic range.
 */
# define SCHED_FIXEDPOINT_SHIFT		10
# define SCHED_FIXEDPOINT_SCALE		(1L << SCHED_FIXEDPOINT_SHIFT)

/* Increase resolution of cpu_capacity calculations */
# define SCHED_CAPACITY_SHIFT		SCHED_FIXEDPOINT_SHIFT
# define SCHED_CAPACITY_SCALE		(1L << SCHED_CAPACITY_SHIFT)

struct load_weight {
	unsigned long			weight;
	u32				inv_weight;
};

/**
 * struct util_est - Estimation utilization of FAIR tasks
 * @enqueued: instantaneous estimated utilization of a task/cpu
 * @ewma:     the Exponential Weighted Moving Average (EWMA)
 *            utilization of a task
 *
 * Support data structure to track an Exponential Weighted Moving Average
 * (EWMA) of a FAIR task's utilization. New samples are added to the moving
 * average each time a task completes an activation. Sample's weight is chosen
 * so that the EWMA will be relatively insensitive to transient changes to the
 * task's workload.
 *
 * The enqueued attribute has a slightly different meaning for tasks and cpus:
 * - task:   the task's util_avg at last task dequeue time
 * - cfs_rq: the sum of util_est.enqueued for each RUNNABLE task on that CPU
 * Thus, the util_est.enqueued of a task represents the contribution on the
 * estimated utilization of the CPU where that task is currently enqueued.
 *
 * Only for tasks we track a moving average of the past instantaneous
 * estimated utilization. This allows to absorb sporadic drops in utilization
 * of an otherwise almost periodic task.
 */
struct util_est {
	unsigned int			enqueued;
	unsigned int			ewma;
#define UTIL_EST_WEIGHT_SHIFT		2
} __attribute__((__aligned__(sizeof(u64))));


/*
 * struct multi_load - Multiple purpose load for EMS
 */
struct multi_load {
	u64				last_update_time;
	u32                             period_contrib;
	u64                             runnable_sum;
	u64                             runnable_sum_s;
	unsigned long                   runnable_avg;
	unsigned long                   runnable_avg_s;
	u32                             util_sum;
	u32                             util_sum_s;
	unsigned long                   util_avg;
	unsigned long                   util_avg_s;

	/* for util_est */
	struct util_est                 util_est;
	struct util_est                 util_est_s;
	int				util_est_applied;

	int				hungry;
};

#define EMS_PART_ENQUEUE        0x1
#define EMS_PART_DEQUEUE        0x2
#define EMS_PART_UPDATE         0x4
#define EMS_PART_WAKEUP_NEW     0x8

struct part {
        bool    running;

        u64     period_start;
        u64     last_updated;
        u64     active_sum;

#define PART_HIST_SIZE_MAX      20
        int     hist_idx;
        int     hist[PART_HIST_SIZE_MAX];
        int     active_ratio_recent;
        int     active_ratio_avg;
        int     active_ratio_max;
        int     active_ratio_est;
        int     active_ratio_stdev;
        int     active_ratio_limit;

        u64     last_boost_time;
        int     active_ratio_boost;
};

/*
 * The load_avg/util_avg accumulates an infinite geometric series
 * (see __update_load_avg() in kernel/sched/fair.c).
 *
 * [load_avg definition]
 *
 *   load_avg = runnable% * scale_load_down(load)
 *
 * where runnable% is the time ratio that a sched_entity is runnable.
 * For cfs_rq, it is the aggregated load_avg of all runnable and
 * blocked sched_entities.
 *
 * [util_avg definition]
 *
 *   util_avg = running% * SCHED_CAPACITY_SCALE
 *
 * where running% is the time ratio that a sched_entity is running on
 * a CPU. For cfs_rq, it is the aggregated util_avg of all runnable
 * and blocked sched_entities.
 *
 * load_avg and util_avg don't direcly factor frequency scaling and CPU
 * capacity scaling. The scaling is done through the rq_clock_pelt that
 * is used for computing those signals (see update_rq_clock_pelt())
 *
 * N.B., the above ratios (runnable% and running%) themselves are in the
 * range of [0, 1]. To do fixed point arithmetics, we therefore scale them
 * to as large a range as necessary. This is for example reflected by
 * util_avg's SCHED_CAPACITY_SCALE.
 *
 * [Overflow issue]
 *
 * The 64-bit load_sum can have 4353082796 (=2^64/47742/88761) entities
 * with the highest load (=88761), always runnable on a single cfs_rq,
 * and should not overflow as the number already hits PID_MAX_LIMIT.
 *
 * For all other cases (including 32-bit kernels), struct load_weight's
 * weight will overflow first before we do, because:
 *
 *    Max(load_avg) <= Max(load.weight)
 *
 * Then it is the load_weight's responsibility to consider overflow
 * issues.
 */
struct sched_avg {
	u64				last_update_time;
	u64				load_sum;
	u64				runnable_load_sum;
	u32				util_sum;
	u32				period_contrib;
	unsigned long			load_avg;
	unsigned long			runnable_load_avg;
	unsigned long			util_avg;
	struct util_est			util_est;
} ____cacheline_aligned;

struct sched_statistics {
#ifdef CONFIG_SCHEDSTATS
	u64				wait_start;
	u64				wait_max;
	u64				wait_count;
	u64				wait_sum;
	u64				iowait_count;
	u64				iowait_sum;

	u64				sleep_start;
	u64				sleep_max;
	s64				sum_sleep_runtime;

	u64				block_start;
	u64				block_max;
	u64				exec_max;
	u64				slice_max;

	u64				nr_migrations_cold;
	u64				nr_failed_migrations_affine;
	u64				nr_failed_migrations_running;
	u64				nr_failed_migrations_hot;
	u64				nr_forced_migrations;

	u64				nr_wakeups;
	u64				nr_wakeups_sync;
	u64				nr_wakeups_migrate;
	u64				nr_wakeups_local;
	u64				nr_wakeups_remote;
	u64				nr_wakeups_affine;
	u64				nr_wakeups_affine_attempts;
	u64				nr_wakeups_passive;
	u64				nr_wakeups_idle;
#endif
};

struct ontime_entity {
	int migrating;
	int cpu;
};

struct sched_entity {
	/* For load-balancing: */
	struct load_weight		load;
	unsigned long			runnable_weight;
	struct rb_node			run_node;
	struct list_head		group_node;
	unsigned int			on_rq;

	u64				exec_start;
	u64				sum_exec_runtime;
	u64				vruntime;
	u64				prev_sum_exec_runtime;

	u64				nr_migrations;

	struct sched_statistics		statistics;

#ifdef CONFIG_FAIR_GROUP_SCHED
	int				depth;
	struct sched_entity		*parent;
	/* rq on which this entity is (to be) queued: */
	struct cfs_rq			*cfs_rq;
	/* rq "owned" by this entity/group: */
	struct cfs_rq			*my_q;
#endif

#ifdef CONFIG_SMP
	/*
	 * Per entity load average tracking.
	 *
	 * Put into separate cache line so it does not
	 * collide with read-mostly values above.
	 */
	struct sched_avg		avg;
	struct multi_load		ml;
#endif
	struct ontime_entity		ontime;
};

struct sched_rt_entity {
	struct list_head		run_list;
	unsigned long			timeout;
	unsigned long			watchdog_stamp;
	unsigned int			time_slice;
	unsigned short			on_rq;
	unsigned short			on_list;

	struct sched_rt_entity		*back;
#ifdef CONFIG_RT_GROUP_SCHED
	struct sched_rt_entity		*parent;
	/* rq on which this entity is (to be) queued: */
	struct rt_rq			*rt_rq;
	/* rq "owned" by this entity/group: */
	struct rt_rq			*my_q;
#endif

#ifdef CONFIG_SMP
#ifdef CONFIG_SCHED_USE_FLUID_RT
	int sync_flag;
	/*
	 * Per entity load average tracking.
	 *
	 * Put into separate cache line so it does not
	 * collide with read-mostly values above.
	 */
	struct sched_avg		avg;// ____cacheline_aligned_in_smp;
	struct load_weight		load;
	unsigned long			runnable_weight;
#endif
#endif
} __randomize_layout;

struct sched_dl_entity {
	struct rb_node			rb_node;

	/*
	 * Original scheduling parameters. Copied here from sched_attr
	 * during sched_setattr(), they will remain the same until
	 * the next sched_setattr().
	 */
	u64				dl_runtime;	/* Maximum runtime for each instance	*/
	u64				dl_deadline;	/* Relative deadline of each instance	*/
	u64				dl_period;	/* Separation of two instances (period) */
	u64				dl_bw;		/* dl_runtime / dl_period		*/
	u64				dl_density;	/* dl_runtime / dl_deadline		*/

	/*
	 * Actual scheduling parameters. Initialized with the values above,
	 * they are continously updated during task execution. Note that
	 * the remaining runtime could be < 0 in case we are in overrun.
	 */
	s64				runtime;	/* Remaining runtime for this instance	*/
	u64				deadline;	/* Absolute deadline for this instance	*/
	unsigned int			flags;		/* Specifying the scheduler behaviour	*/

	/*
	 * Some bool flags:
	 *
	 * @dl_throttled tells if we exhausted the runtime. If so, the
	 * task has to wait for a replenishment to be performed at the
	 * next firing of dl_timer.
	 *
	 * @dl_boosted tells if we are boosted due to DI. If so we are
	 * outside bandwidth enforcement mechanism (but only until we
	 * exit the critical section);
	 *
	 * @dl_yielded tells if task gave up the CPU before consuming
	 * all its available runtime during the last job.
	 *
	 * @dl_non_contending tells if the task is inactive while still
	 * contributing to the active utilization. In other words, it
	 * indicates if the inactive timer has been armed and its handler
	 * has not been executed yet. This flag is useful to avoid race
	 * conditions between the inactive timer handler and the wakeup
	 * code.
	 *
	 * @dl_overrun tells if the task asked to be informed about runtime
	 * overruns.
	 */
	unsigned int			dl_throttled      : 1;
	unsigned int			dl_boosted        : 1;
	unsigned int			dl_yielded        : 1;
	unsigned int			dl_non_contending : 1;
	unsigned int			dl_overrun	  : 1;

	/*
	 * Bandwidth enforcement timer. Each -deadline task has its
	 * own bandwidth to be enforced, thus we need one timer per task.
	 */
	struct hrtimer			dl_timer;

	/*
	 * Inactive timer, responsible for decreasing the active utilization
	 * at the "0-lag time". When a -deadline task blocks, it contributes
	 * to GRUB's active utilization until the "0-lag time", hence a
	 * timer is needed to decrease the active utilization at the correct
	 * time.
	 */
	struct hrtimer inactive_timer;
};

#ifdef CONFIG_UCLAMP_TASK
/* Number of utilization clamp buckets (shorter alias) */
#define UCLAMP_BUCKETS CONFIG_UCLAMP_BUCKETS_COUNT

/*
 * Utilization clamp for a scheduling entity
 * @value:		clamp value "assigned" to a se
 * @bucket_id:		bucket index corresponding to the "assigned" value
 * @active:		the se is currently refcounted in a rq's bucket
 * @user_defined:	the requested clamp value comes from user-space
 *
 * The bucket_id is the index of the clamp bucket matching the clamp value
 * which is pre-computed and stored to avoid expensive integer divisions from
 * the fast path.
 *
 * The active bit is set whenever a task has got an "effective" value assigned,
 * which can be different from the clamp value "requested" from user-space.
 * This allows to know a task is refcounted in the rq's bucket corresponding
 * to the "effective" bucket_id.
 *
 * The user_defined bit is set whenever a task has got a task-specific clamp
 * value requested from userspace, i.e. the system defaults apply to this task
 * just as a restriction. This allows to relax default clamps when a less
 * restrictive task-specific value has been requested, thus allowing to
 * implement a "nice" semantic. For example, a task running with a 20%
 * default boost can still drop its own boosting to 0%.
 */
struct uclamp_se {
	unsigned int value		: bits_per(SCHED_CAPACITY_SCALE);
	unsigned int bucket_id		: bits_per(UCLAMP_BUCKETS);
	unsigned int active		: 1;
	unsigned int user_defined	: 1;
};
#endif /* CONFIG_UCLAMP_TASK */

union rcu_special {
	struct {
		u8			blocked;
		u8			need_qs;
		u8			exp_need_qs;

		/* Otherwise the compiler can store garbage here: */
		u8			pad;
	} b; /* Bits. */
	u32 s; /* Set of bits. */
};

enum perf_event_task_context {
	perf_invalid_context = -1,
	perf_hw_context = 0,
	perf_sw_context,
	perf_nr_task_contexts,
};

struct wake_q_node {
	struct wake_q_node *next;
};

struct task_struct {
#ifdef CONFIG_THREAD_INFO_IN_TASK
	/*
	 * For reasons of header soup (see current_thread_info()), this
	 * must be the first element of task_struct.
	 */
	struct thread_info		thread_info;
#endif
	/* -1 unrunnable, 0 runnable, >0 stopped: */
	volatile long			state;

	/*
	 * This begins the randomizable portion of task_struct. Only
	 * scheduling-critical items should be added above here.
	 */
	randomized_struct_fields_start

	void				*stack;
	atomic_t			usage;
	/* Per task flags (PF_*), defined further below: */
	unsigned int			flags;
	unsigned int			ptrace;

#ifdef CONFIG_SMP
	struct llist_node		wake_entry;
	int				on_cpu;
#ifdef CONFIG_THREAD_INFO_IN_TASK
	/* Current CPU: */
	unsigned int			cpu;
#endif
	unsigned int			wakee_flips;
	unsigned long			wakee_flip_decay_ts;
	struct task_struct		*last_wakee;

	/*
	 * recent_used_cpu is initially set as the last CPU used by a task
	 * that wakes affine another task. Waker/wakee relationships can
	 * push tasks around a CPU where each wakeup moves to the next one.
	 * Tracking a recently used CPU allows a quick search for a recently
	 * used CPU that may be idle.
	 */
	int				recent_used_cpu;
	int				wake_cpu;
#endif
	int				on_rq;

	int				prio;
	int				static_prio;
	int				normal_prio;
	unsigned int			rt_priority;

	const struct sched_class	*sched_class;
	struct sched_entity		se;
	struct sched_rt_entity		rt;
<<<<<<< HEAD
	struct sched_avg		sa_box;

#ifdef CONFIG_SCHED_USE_FLUID_RT
	int victim_flag;
#endif
=======

	/* task boost vendor fields */
	u64				last_sleep_ts;
	int				boost;
	u64				boost_period;
	u64				boost_expires;

>>>>>>> 2d2af525
#ifdef CONFIG_CGROUP_SCHED
	struct task_group		*sched_task_group;
#endif
	struct sched_dl_entity		dl;

#ifdef CONFIG_UCLAMP_TASK
	/* Clamp values requested for a scheduling entity */
	struct uclamp_se		uclamp_req[UCLAMP_CNT];
	/* Effective clamp values used for a scheduling entity */
	struct uclamp_se		uclamp[UCLAMP_CNT];
#endif

#ifdef CONFIG_PREEMPT_NOTIFIERS
	/* List of struct preempt_notifier: */
	struct hlist_head		preempt_notifiers;
#endif

#ifdef CONFIG_BLK_DEV_IO_TRACE
	unsigned int			btrace_seq;
#endif

	unsigned int			policy;
	int				nr_cpus_allowed;
	cpumask_t			cpus_allowed;
	cpumask_t			aug_cpus_allowed;
	cpumask_t			cpus_requested;

#ifdef CONFIG_PREEMPT_RCU
	int				rcu_read_lock_nesting;
	union rcu_special		rcu_read_unlock_special;
	struct list_head		rcu_node_entry;
	struct rcu_node			*rcu_blocked_node;
#endif /* #ifdef CONFIG_PREEMPT_RCU */

#ifdef CONFIG_TASKS_RCU
	unsigned long			rcu_tasks_nvcsw;
	u8				rcu_tasks_holdout;
	u8				rcu_tasks_idx;
	int				rcu_tasks_idle_cpu;
	struct list_head		rcu_tasks_holdout_list;
#endif /* #ifdef CONFIG_TASKS_RCU */

	struct sched_info		sched_info;

	struct list_head		tasks;
#ifdef CONFIG_SMP
	struct plist_node		pushable_tasks;
	struct rb_node			pushable_dl_tasks;
#endif

	unsigned int			sse;

	struct mm_struct		*mm;
	struct mm_struct		*active_mm;

	/* Per-thread vma caching: */
	struct vmacache			vmacache;

#ifdef SPLIT_RSS_COUNTING
	struct task_rss_stat		rss_stat;
#endif
	int				exit_state;
	int				exit_code;
	int				exit_signal;
	/* The signal sent when the parent dies: */
	int				pdeath_signal;
	/* JOBCTL_*, siglock protected: */
	unsigned long			jobctl;

	/* Used for emulating ABI behavior of previous Linux versions: */
	unsigned int			personality;

	/* Scheduler bits, serialized by scheduler locks: */
	unsigned			sched_reset_on_fork:1;
	unsigned			sched_contributes_to_load:1;
	unsigned			sched_migrated:1;
	unsigned			sched_remote_wakeup:1;
#ifdef CONFIG_PSI
	unsigned			sched_psi_wake_requeue:1;
#endif

	/* Force alignment to the next boundary: */
	unsigned			:0;

	/* Unserialized, strictly 'current' */

	/* Bit to tell LSMs we're in execve(): */
	unsigned			in_execve:1;
	unsigned			in_iowait:1;
#ifndef TIF_RESTORE_SIGMASK
	unsigned			restore_sigmask:1;
#endif
#ifdef CONFIG_MEMCG
	unsigned			in_user_fault:1;
#ifdef CONFIG_MEMCG_KMEM
	unsigned			memcg_kmem_skip_account:1;
#endif
#endif
#ifdef CONFIG_COMPAT_BRK
	unsigned			brk_randomized:1;
#endif
#ifdef CONFIG_CGROUPS
	/* disallow userland-initiated cgroup migration */
	unsigned			no_cgroup_migration:1;
#endif
#ifdef CONFIG_BLK_CGROUP
	/* to be used once the psi infrastructure lands upstream. */
	unsigned			use_memdelay:1;
#endif

	unsigned long			atomic_flags; /* Flags requiring atomic access. */

	struct restart_block		restart_block;

	pid_t				pid;
	pid_t				tgid;

#ifdef CONFIG_STACKPROTECTOR
	/* Canary value for the -fstack-protector GCC feature: */
	unsigned long			stack_canary;
#endif
	/*
	 * Pointers to the (original) parent process, youngest child, younger sibling,
	 * older sibling, respectively.  (p->father can be replaced with
	 * p->real_parent->pid)
	 */

	/* Real parent process: */
	struct task_struct __rcu	*real_parent;

	/* Recipient of SIGCHLD, wait4() reports: */
	struct task_struct __rcu	*parent;

	/*
	 * Children/sibling form the list of natural children:
	 */
	struct list_head		children;
	struct list_head		sibling;
	struct task_struct		*group_leader;

	/*
	 * 'ptraced' is the list of tasks this task is using ptrace() on.
	 *
	 * This includes both natural children and PTRACE_ATTACH targets.
	 * 'ptrace_entry' is this task's link on the p->parent->ptraced list.
	 */
	struct list_head		ptraced;
	struct list_head		ptrace_entry;

	/* PID/PID hash table linkage. */
	struct pid			*thread_pid;
	struct hlist_node		pid_links[PIDTYPE_MAX];
	struct list_head		thread_group;
	struct list_head		thread_node;

	struct completion		*vfork_done;

	/* CLONE_CHILD_SETTID: */
	int __user			*set_child_tid;

	/* CLONE_CHILD_CLEARTID: */
	int __user			*clear_child_tid;

	u64				utime;
	u64				stime;
#ifdef CONFIG_ARCH_HAS_SCALED_CPUTIME
	u64				utimescaled;
	u64				stimescaled;
#endif
	u64				gtime;
#ifdef CONFIG_CPU_FREQ_TIMES
	u64				*time_in_state;
	unsigned int			max_state;
#endif
	struct prev_cputime		prev_cputime;
#ifdef CONFIG_VIRT_CPU_ACCOUNTING_GEN
	struct vtime			vtime;
#endif

#ifdef CONFIG_NO_HZ_FULL
	atomic_t			tick_dep_mask;
#endif
	/* Context switch counts: */
	unsigned long			nvcsw;
	unsigned long			nivcsw;

	/* Monotonic time in nsecs: */
	u64				start_time;

	/* Boot based time in nsecs: */
	u64				real_start_time;

	/* MM fault and swap info: this can arguably be seen as either mm-specific or thread-specific: */
	unsigned long			min_flt;
	unsigned long			maj_flt;

#ifdef CONFIG_POSIX_TIMERS
	struct task_cputime		cputime_expires;
	struct list_head		cpu_timers[3];
#endif

	/* Process credentials: */

	/* Tracer's credentials at attach: */
	const struct cred __rcu		*ptracer_cred;

	/* Objective and real subjective task credentials (COW): */
	const struct cred __rcu		*real_cred;

	/* Effective (overridable) subjective task credentials (COW): */
	const struct cred __rcu		*cred;

	/*
	 * executable name, excluding path.
	 *
	 * - normally initialized setup_new_exec()
	 * - access it with [gs]et_task_comm()
	 * - lock it with task_lock()
	 */
	char				comm[TASK_COMM_LEN];

	struct nameidata		*nameidata;

#ifdef CONFIG_SYSVIPC
	struct sysv_sem			sysvsem;
	struct sysv_shm			sysvshm;
#endif
#ifdef CONFIG_DETECT_HUNG_TASK
	unsigned long			last_switch_count;
	unsigned long			last_switch_time;
#endif
	/* Filesystem information: */
	struct fs_struct		*fs;

	/* Open file information: */
	struct files_struct		*files;

	/* Namespaces: */
	struct nsproxy			*nsproxy;

	/* Signal handlers: */
	struct signal_struct		*signal;
	struct sighand_struct		*sighand;
	sigset_t			blocked;
	sigset_t			real_blocked;
	/* Restored if set_restore_sigmask() was used: */
	sigset_t			saved_sigmask;
	struct sigpending		pending;
	unsigned long			sas_ss_sp;
	size_t				sas_ss_size;
	unsigned int			sas_ss_flags;

	struct callback_head		*task_works;

	struct audit_context		*audit_context;
#ifdef CONFIG_AUDITSYSCALL
	kuid_t				loginuid;
	unsigned int			sessionid;
#endif
	struct seccomp			seccomp;

	/* Thread group tracking: */
	u32				parent_exec_id;
	u32				self_exec_id;

	/* Protection against (de-)allocation: mm, files, fs, tty, keyrings, mems_allowed, mempolicy: */
	spinlock_t			alloc_lock;

	/* Protection of the PI data structures: */
	raw_spinlock_t			pi_lock;

	struct wake_q_node		wake_q;

#ifdef CONFIG_RT_MUTEXES
	/* PI waiters blocked on a rt_mutex held by this task: */
	struct rb_root_cached		pi_waiters;
	/* Updated under owner's pi_lock and rq lock */
	struct task_struct		*pi_top_task;
	/* Deadlock detection and priority inheritance handling: */
	struct rt_mutex_waiter		*pi_blocked_on;
#endif

#ifdef CONFIG_DEBUG_MUTEXES
	/* Mutex deadlock detection: */
	struct mutex_waiter		*blocked_on;
#endif

#ifdef CONFIG_TRACE_IRQFLAGS
	unsigned int			irq_events;
	unsigned long			hardirq_enable_ip;
	unsigned long			hardirq_disable_ip;
	unsigned int			hardirq_enable_event;
	unsigned int			hardirq_disable_event;
	int				hardirqs_enabled;
	int				hardirq_context;
	unsigned long			softirq_disable_ip;
	unsigned long			softirq_enable_ip;
	unsigned int			softirq_disable_event;
	unsigned int			softirq_enable_event;
	int				softirqs_enabled;
	int				softirq_context;
#endif

#ifdef CONFIG_LOCKDEP
# define MAX_LOCK_DEPTH			48UL
	u64				curr_chain_key;
	int				lockdep_depth;
	unsigned int			lockdep_recursion;
	struct held_lock		held_locks[MAX_LOCK_DEPTH];
#endif

#ifdef CONFIG_UBSAN
	unsigned int			in_ubsan;
#endif

	/* Journalling filesystem info: */
	void				*journal_info;

	/* Stacked block device info: */
	struct bio_list			*bio_list;

#ifdef CONFIG_BLOCK
	/* Stack plugging: */
	struct blk_plug			*plug;
#endif

	/* VM state: */
	struct reclaim_state		*reclaim_state;

	struct backing_dev_info		*backing_dev_info;

	struct io_context		*io_context;

	/* Ptrace state: */
	unsigned long			ptrace_message;
	siginfo_t			*last_siginfo;

	struct task_io_accounting	ioac;
#ifdef CONFIG_PSI
	/* Pressure stall state */
	unsigned int			psi_flags;
#endif
#ifdef CONFIG_TASK_XACCT
	/* Accumulated RSS usage: */
	u64				acct_rss_mem1;
	/* Accumulated virtual memory usage: */
	u64				acct_vm_mem1;
	/* stime + utime since last update: */
	u64				acct_timexpd;
#endif
#ifdef CONFIG_CPUSETS
	/* Protected by ->alloc_lock: */
	nodemask_t			mems_allowed;
	/* Seqence number to catch updates: */
	seqcount_t			mems_allowed_seq;
	int				cpuset_mem_spread_rotor;
	int				cpuset_slab_spread_rotor;
#endif
#ifdef CONFIG_CGROUPS
	/* Control Group info protected by css_set_lock: */
	struct css_set __rcu		*cgroups;
	/* cg_list protected by css_set_lock and tsk->alloc_lock: */
	struct list_head		cg_list;
#endif
#ifdef CONFIG_INTEL_RDT
	u32				closid;
	u32				rmid;
#endif
#ifdef CONFIG_FUTEX
	struct robust_list_head __user	*robust_list;
#ifdef CONFIG_COMPAT
	struct compat_robust_list_head __user *compat_robust_list;
#endif
	struct list_head		pi_state_list;
	struct futex_pi_state		*pi_state_cache;
#endif
#ifdef CONFIG_PERF_EVENTS
	struct perf_event_context	*perf_event_ctxp[perf_nr_task_contexts];
	struct mutex			perf_event_mutex;
	struct list_head		perf_event_list;
#endif
#ifdef CONFIG_DEBUG_PREEMPT
	unsigned long			preempt_disable_ip;
#endif
#ifdef CONFIG_NUMA
	/* Protected by alloc_lock: */
	struct mempolicy		*mempolicy;
	short				il_prev;
	short				pref_node_fork;
#endif
#ifdef CONFIG_NUMA_BALANCING
	int				numa_scan_seq;
	unsigned int			numa_scan_period;
	unsigned int			numa_scan_period_max;
	int				numa_preferred_nid;
	unsigned long			numa_migrate_retry;
	/* Migration stamp: */
	u64				node_stamp;
	u64				last_task_numa_placement;
	u64				last_sum_exec_runtime;
	struct callback_head		numa_work;

	/*
	 * This pointer is only modified for current in syscall and
	 * pagefault context (and for tasks being destroyed), so it can be read
	 * from any of the following contexts:
	 *  - RCU read-side critical section
	 *  - current->numa_group from everywhere
	 *  - task's runqueue locked, task not running
	 */
	struct numa_group __rcu		*numa_group;

	/*
	 * numa_faults is an array split into four regions:
	 * faults_memory, faults_cpu, faults_memory_buffer, faults_cpu_buffer
	 * in this precise order.
	 *
	 * faults_memory: Exponential decaying average of faults on a per-node
	 * basis. Scheduling placement decisions are made based on these
	 * counts. The values remain static for the duration of a PTE scan.
	 * faults_cpu: Track the nodes the process was running on when a NUMA
	 * hinting fault was incurred.
	 * faults_memory_buffer and faults_cpu_buffer: Record faults per node
	 * during the current scan window. When the scan completes, the counts
	 * in faults_memory and faults_cpu decay and these values are copied.
	 */
	unsigned long			*numa_faults;
	unsigned long			total_numa_faults;

	/*
	 * numa_faults_locality tracks if faults recorded during the last
	 * scan window were remote/local or failed to migrate. The task scan
	 * period is adapted based on the locality of the faults with different
	 * weights depending on whether they were shared or private faults
	 */
	unsigned long			numa_faults_locality[3];

	unsigned long			numa_pages_migrated;
#endif /* CONFIG_NUMA_BALANCING */

#ifdef CONFIG_RSEQ
	struct rseq __user *rseq;
	u32 rseq_len;
	u32 rseq_sig;
	/*
	 * RmW on rseq_event_mask must be performed atomically
	 * with respect to preemption.
	 */
	unsigned long rseq_event_mask;
#endif

	struct tlbflush_unmap_batch	tlb_ubc;

	struct rcu_head			rcu;

	/* Cache last used pipe for splice(): */
	struct pipe_inode_info		*splice_pipe;

	struct page_frag		task_frag;

#ifdef CONFIG_TASK_DELAY_ACCT
	struct task_delay_info		*delays;
#endif

#ifdef CONFIG_FAULT_INJECTION
	int				make_it_fail;
	unsigned int			fail_nth;
#endif
	/*
	 * When (nr_dirtied >= nr_dirtied_pause), it's time to call
	 * balance_dirty_pages() for a dirty throttling pause:
	 */
	int				nr_dirtied;
	int				nr_dirtied_pause;
	/* Start of a write-and-pause period: */
	unsigned long			dirty_paused_when;

#ifdef CONFIG_LATENCYTOP
	int				latency_record_count;
	struct latency_record		latency_record[LT_SAVECOUNT];
#endif
	/*
	 * Time slack values; these are used to round up poll() and
	 * select() etc timeout values. These are in nanoseconds.
	 */
	u64				timer_slack_ns;
	u64				default_timer_slack_ns;

#ifdef CONFIG_KASAN
	unsigned int			kasan_depth;
#endif

#ifdef CONFIG_FUNCTION_GRAPH_TRACER
	/* Index of current stored address in ret_stack: */
	int				curr_ret_stack;
	int				curr_ret_depth;

	/* Stack of return addresses for return function tracing: */
	struct ftrace_ret_stack		*ret_stack;

	/* Timestamp for last schedule: */
	unsigned long long		ftrace_timestamp;

	/*
	 * Number of functions that haven't been traced
	 * because of depth overrun:
	 */
	atomic_t			trace_overrun;

	/* Pause tracing: */
	atomic_t			tracing_graph_pause;
#endif

#ifdef CONFIG_TRACING
	/* State flags for use by tracers: */
	unsigned long			trace;

	/* Bitmask and counter of trace recursion: */
	unsigned long			trace_recursion;
#endif /* CONFIG_TRACING */

#ifdef CONFIG_KCOV
	/* See kernel/kcov.c for more details. */

	/* Coverage collection mode enabled for this task (0 if disabled): */
	unsigned int			kcov_mode;

	/* Size of the kcov_area: */
	unsigned int			kcov_size;

	/* Buffer for coverage collection: */
	void				*kcov_area;

	/* KCOV descriptor wired with this task or NULL: */
	struct kcov			*kcov;

	/* KCOV common handle for remote coverage collection: */
	u64				kcov_handle;

	/* KCOV sequence number: */
	int				kcov_sequence;
#endif

#ifdef CONFIG_MEMCG
	struct mem_cgroup		*memcg_in_oom;
	gfp_t				memcg_oom_gfp_mask;
	int				memcg_oom_order;

	/* Number of pages to reclaim on returning to userland: */
	unsigned int			memcg_nr_pages_over_high;

	/* Used by memcontrol for targeted memcg charge: */
	struct mem_cgroup		*active_memcg;
#endif

#ifdef CONFIG_BLK_CGROUP
	struct request_queue		*throttle_queue;
#endif

#ifdef CONFIG_UPROBES
	struct uprobe_task		*utask;
#endif
#if defined(CONFIG_BCACHE) || defined(CONFIG_BCACHE_MODULE)
	unsigned int			sequential_io;
	unsigned int			sequential_io_avg;
#endif
#ifdef CONFIG_DEBUG_ATOMIC_SLEEP
	unsigned long			task_state_change;
#endif
	int				pagefault_disabled;
#ifdef CONFIG_MMU
	struct task_struct		*oom_reaper_list;
#endif
#ifdef CONFIG_VMAP_STACK
	struct vm_struct		*stack_vm_area;
#endif
#ifdef CONFIG_THREAD_INFO_IN_TASK
	/* A live task holds one reference: */
	atomic_t			stack_refcount;
#endif
#ifdef CONFIG_LIVEPATCH
	int patch_state;
#endif
#ifdef CONFIG_SECURITY
	/* Used by LSM modules for access restriction: */
	void				*security;
#endif
#ifdef CONFIG_SEC_DEBUG_COMPLETE_HINT
	struct completion		*x;
#endif
#ifdef CONFIG_SEC_DEBUG_DTASK
	struct sec_debug_wait		ssdbg_wait;
#endif
	/*
	 * New fields for task_struct should be added above here, so that
	 * they are included in the randomized portion of task_struct.
	 */
	randomized_struct_fields_end

	/* CPU-specific state of this task: */
	struct thread_struct		thread;

	/*
	 * WARNING: on x86, 'thread_struct' contains a variable-sized
	 * structure.  It *MUST* be at the end of 'task_struct'.
	 *
	 * Do not put anything below here!
	 */
};

static inline struct pid *task_pid(struct task_struct *task)
{
	return task->thread_pid;
}

/*
 * the helpers to get the task's different pids as they are seen
 * from various namespaces
 *
 * task_xid_nr()     : global id, i.e. the id seen from the init namespace;
 * task_xid_vnr()    : virtual id, i.e. the id seen from the pid namespace of
 *                     current.
 * task_xid_nr_ns()  : id seen from the ns specified;
 *
 * see also pid_nr() etc in include/linux/pid.h
 */
pid_t __task_pid_nr_ns(struct task_struct *task, enum pid_type type, struct pid_namespace *ns);

static inline pid_t task_pid_nr(struct task_struct *tsk)
{
	return tsk->pid;
}

static inline pid_t task_pid_nr_ns(struct task_struct *tsk, struct pid_namespace *ns)
{
	return __task_pid_nr_ns(tsk, PIDTYPE_PID, ns);
}

static inline pid_t task_pid_vnr(struct task_struct *tsk)
{
	return __task_pid_nr_ns(tsk, PIDTYPE_PID, NULL);
}


static inline pid_t task_tgid_nr(struct task_struct *tsk)
{
	return tsk->tgid;
}

/**
 * pid_alive - check that a task structure is not stale
 * @p: Task structure to be checked.
 *
 * Test if a process is not yet dead (at most zombie state)
 * If pid_alive fails, then pointers within the task structure
 * can be stale and must not be dereferenced.
 *
 * Return: 1 if the process is alive. 0 otherwise.
 */
static inline int pid_alive(const struct task_struct *p)
{
	return p->thread_pid != NULL;
}

static inline pid_t task_pgrp_nr_ns(struct task_struct *tsk, struct pid_namespace *ns)
{
	return __task_pid_nr_ns(tsk, PIDTYPE_PGID, ns);
}

static inline pid_t task_pgrp_vnr(struct task_struct *tsk)
{
	return __task_pid_nr_ns(tsk, PIDTYPE_PGID, NULL);
}


static inline pid_t task_session_nr_ns(struct task_struct *tsk, struct pid_namespace *ns)
{
	return __task_pid_nr_ns(tsk, PIDTYPE_SID, ns);
}

static inline pid_t task_session_vnr(struct task_struct *tsk)
{
	return __task_pid_nr_ns(tsk, PIDTYPE_SID, NULL);
}

static inline pid_t task_tgid_nr_ns(struct task_struct *tsk, struct pid_namespace *ns)
{
	return __task_pid_nr_ns(tsk, PIDTYPE_TGID, ns);
}

static inline pid_t task_tgid_vnr(struct task_struct *tsk)
{
	return __task_pid_nr_ns(tsk, PIDTYPE_TGID, NULL);
}

static inline pid_t task_ppid_nr_ns(const struct task_struct *tsk, struct pid_namespace *ns)
{
	pid_t pid = 0;

	rcu_read_lock();
	if (pid_alive(tsk))
		pid = task_tgid_nr_ns(rcu_dereference(tsk->real_parent), ns);
	rcu_read_unlock();

	return pid;
}

static inline pid_t task_ppid_nr(const struct task_struct *tsk)
{
	return task_ppid_nr_ns(tsk, &init_pid_ns);
}

/* Obsolete, do not use: */
static inline pid_t task_pgrp_nr(struct task_struct *tsk)
{
	return task_pgrp_nr_ns(tsk, &init_pid_ns);
}

#define TASK_REPORT_IDLE	(TASK_REPORT + 1)
#define TASK_REPORT_MAX		(TASK_REPORT_IDLE << 1)

static inline unsigned int task_state_index(struct task_struct *tsk)
{
	unsigned int tsk_state = READ_ONCE(tsk->state);
	unsigned int state = (tsk_state | tsk->exit_state) & TASK_REPORT;

	BUILD_BUG_ON_NOT_POWER_OF_2(TASK_REPORT_MAX);

	if (tsk_state == TASK_IDLE)
		state = TASK_REPORT_IDLE;

	return fls(state);
}

static inline char task_index_to_char(unsigned int state)
{
	static const char state_char[] = "RSDTtXZPI";

	BUILD_BUG_ON(1 + ilog2(TASK_REPORT_MAX) != sizeof(state_char) - 1);

	return state_char[state];
}

static inline char task_state_to_char(struct task_struct *tsk)
{
	return task_index_to_char(task_state_index(tsk));
}

/**
 * is_global_init - check if a task structure is init. Since init
 * is free to have sub-threads we need to check tgid.
 * @tsk: Task structure to be checked.
 *
 * Check if a task structure is the first user space task the kernel created.
 *
 * Return: 1 if the task structure is init. 0 otherwise.
 */
static inline int is_global_init(struct task_struct *tsk)
{
	return task_tgid_nr(tsk) == 1;
}

extern struct pid *cad_pid;

/*
 * Per process flags
 */
#define PF_IDLE			0x00000002	/* I am an IDLE thread */
#define PF_EXITING		0x00000004	/* Getting shut down */
#define PF_EXITPIDONE		0x00000008	/* PI exit done on shut down */
#define PF_VCPU			0x00000010	/* I'm a virtual CPU */
#define PF_WQ_WORKER		0x00000020	/* I'm a workqueue worker */
#define PF_FORKNOEXEC		0x00000040	/* Forked but didn't exec */
#define PF_MCE_PROCESS		0x00000080      /* Process policy on mce errors */
#define PF_SUPERPRIV		0x00000100	/* Used super-user privileges */
#define PF_DUMPCORE		0x00000200	/* Dumped core */
#define PF_SIGNALED		0x00000400	/* Killed by a signal */
#define PF_MEMALLOC		0x00000800	/* Allocating memory */
#define PF_NPROC_EXCEEDED	0x00001000	/* set_user() noticed that RLIMIT_NPROC was exceeded */
#define PF_USED_MATH		0x00002000	/* If unset the fpu must be initialized before use */
#define PF_USED_ASYNC		0x00004000	/* Used async_schedule*(), used by module init */
#define PF_NOFREEZE		0x00008000	/* This thread should not be frozen */
#define PF_FROZEN		0x00010000	/* Frozen for system suspend */
#define PF_KSWAPD		0x00020000	/* I am kswapd */
#define PF_MEMALLOC_NOFS	0x00040000	/* All allocation requests will inherit GFP_NOFS */
#define PF_MEMALLOC_NOIO	0x00080000	/* All allocation requests will inherit GFP_NOIO */
#define PF_LESS_THROTTLE	0x00100000	/* Throttle me less: I clean memory */
#define PF_KTHREAD		0x00200000	/* I am a kernel thread */
#define PF_RANDOMIZE		0x00400000	/* Randomize virtual address space */
#define PF_SWAPWRITE		0x00800000	/* Allowed to write to swap */
#define PF_MEMSTALL		0x01000000	/* Stalled due to lack of memory */
#define PF_NO_SETAFFINITY	0x04000000	/* Userland is not allowed to meddle with cpus_allowed */
#define PF_MCE_EARLY		0x08000000      /* Early kill for mce process policy */
#define PF_MUTEX_TESTER		0x20000000	/* Thread belongs to the rt mutex tester */
#define PF_FREEZER_SKIP		0x40000000	/* Freezer should not count it as freezable */
#define PF_SUSPEND_TASK		0x80000000      /* This thread called freeze_processes() and should not be frozen */

/*
 * Only the _current_ task can read/write to tsk->flags, but other
 * tasks can access tsk->flags in readonly mode for example
 * with tsk_used_math (like during threaded core dumping).
 * There is however an exception to this rule during ptrace
 * or during fork: the ptracer task is allowed to write to the
 * child->flags of its traced child (same goes for fork, the parent
 * can write to the child->flags), because we're guaranteed the
 * child is not running and in turn not changing child->flags
 * at the same time the parent does it.
 */
#define clear_stopped_child_used_math(child)	do { (child)->flags &= ~PF_USED_MATH; } while (0)
#define set_stopped_child_used_math(child)	do { (child)->flags |= PF_USED_MATH; } while (0)
#define clear_used_math()			clear_stopped_child_used_math(current)
#define set_used_math()				set_stopped_child_used_math(current)

#define conditional_stopped_child_used_math(condition, child) \
	do { (child)->flags &= ~PF_USED_MATH, (child)->flags |= (condition) ? PF_USED_MATH : 0; } while (0)

#define conditional_used_math(condition)	conditional_stopped_child_used_math(condition, current)

#define copy_to_stopped_child_used_math(child) \
	do { (child)->flags &= ~PF_USED_MATH, (child)->flags |= current->flags & PF_USED_MATH; } while (0)

/* NOTE: this will return 0 or PF_USED_MATH, it will never return 1 */
#define tsk_used_math(p)			((p)->flags & PF_USED_MATH)
#define used_math()				tsk_used_math(current)

static inline bool is_percpu_thread(void)
{
#ifdef CONFIG_SMP
	return (current->flags & PF_NO_SETAFFINITY) &&
		(current->nr_cpus_allowed  == 1);
#else
	return true;
#endif
}

/* Per-process atomic flags. */
#define PFA_NO_NEW_PRIVS		0	/* May not gain new privileges. */
#define PFA_SPREAD_PAGE			1	/* Spread page cache over cpuset */
#define PFA_SPREAD_SLAB			2	/* Spread some slab caches over cpuset */
#define PFA_SPEC_SSB_DISABLE		3	/* Speculative Store Bypass disabled */
#define PFA_SPEC_SSB_FORCE_DISABLE	4	/* Speculative Store Bypass force disabled*/
#define PFA_SPEC_IB_DISABLE		5	/* Indirect branch speculation restricted */
#define PFA_SPEC_IB_FORCE_DISABLE	6	/* Indirect branch speculation permanently restricted */

#define TASK_PFA_TEST(name, func)					\
	static inline bool task_##func(struct task_struct *p)		\
	{ return test_bit(PFA_##name, &p->atomic_flags); }

#define TASK_PFA_SET(name, func)					\
	static inline void task_set_##func(struct task_struct *p)	\
	{ set_bit(PFA_##name, &p->atomic_flags); }

#define TASK_PFA_CLEAR(name, func)					\
	static inline void task_clear_##func(struct task_struct *p)	\
	{ clear_bit(PFA_##name, &p->atomic_flags); }

TASK_PFA_TEST(NO_NEW_PRIVS, no_new_privs)
TASK_PFA_SET(NO_NEW_PRIVS, no_new_privs)

TASK_PFA_TEST(SPREAD_PAGE, spread_page)
TASK_PFA_SET(SPREAD_PAGE, spread_page)
TASK_PFA_CLEAR(SPREAD_PAGE, spread_page)

TASK_PFA_TEST(SPREAD_SLAB, spread_slab)
TASK_PFA_SET(SPREAD_SLAB, spread_slab)
TASK_PFA_CLEAR(SPREAD_SLAB, spread_slab)

TASK_PFA_TEST(SPEC_SSB_DISABLE, spec_ssb_disable)
TASK_PFA_SET(SPEC_SSB_DISABLE, spec_ssb_disable)
TASK_PFA_CLEAR(SPEC_SSB_DISABLE, spec_ssb_disable)

TASK_PFA_TEST(SPEC_SSB_FORCE_DISABLE, spec_ssb_force_disable)
TASK_PFA_SET(SPEC_SSB_FORCE_DISABLE, spec_ssb_force_disable)

TASK_PFA_TEST(SPEC_IB_DISABLE, spec_ib_disable)
TASK_PFA_SET(SPEC_IB_DISABLE, spec_ib_disable)
TASK_PFA_CLEAR(SPEC_IB_DISABLE, spec_ib_disable)

TASK_PFA_TEST(SPEC_IB_FORCE_DISABLE, spec_ib_force_disable)
TASK_PFA_SET(SPEC_IB_FORCE_DISABLE, spec_ib_force_disable)

static inline void
current_restore_flags(unsigned long orig_flags, unsigned long flags)
{
	current->flags &= ~flags;
	current->flags |= orig_flags & flags;
}

extern int cpuset_cpumask_can_shrink(const struct cpumask *cur, const struct cpumask *trial);
extern int task_can_attach(struct task_struct *p, const struct cpumask *cs_cpus_allowed);
#ifdef CONFIG_SMP
extern void do_set_cpus_allowed(struct task_struct *p, const struct cpumask *new_mask);
extern int set_cpus_allowed_ptr(struct task_struct *p, const struct cpumask *new_mask);
#else
static inline void do_set_cpus_allowed(struct task_struct *p, const struct cpumask *new_mask)
{
}
static inline int set_cpus_allowed_ptr(struct task_struct *p, const struct cpumask *new_mask)
{
	if (!cpumask_test_cpu(0, new_mask))
		return -EINVAL;
	return 0;
}
#endif

#ifndef cpu_relax_yield
#define cpu_relax_yield() cpu_relax()
#endif

u32 __accumulate_pelt_segments(u64 periods, u32 d1, u32 d3);
u64 decay_load(u64 val, u64 n);

extern int yield_to(struct task_struct *p, bool preempt);
extern void set_user_nice(struct task_struct *p, long nice);
extern int task_prio(const struct task_struct *p);

/**
 * task_nice - return the nice value of a given task.
 * @p: the task in question.
 *
 * Return: The nice value [ -20 ... 0 ... 19 ].
 */
static inline int task_nice(const struct task_struct *p)
{
	return PRIO_TO_NICE((p)->static_prio);
}

extern int can_nice(const struct task_struct *p, const int nice);
extern int task_curr(const struct task_struct *p);
extern int idle_cpu(int cpu);
extern int available_idle_cpu(int cpu);
extern int sched_setscheduler(struct task_struct *, int, const struct sched_param *);
extern int sched_setscheduler_nocheck(struct task_struct *, int, const struct sched_param *);
extern int sched_setattr(struct task_struct *, const struct sched_attr *);
extern int sched_setattr_nocheck(struct task_struct *, const struct sched_attr *);
extern struct task_struct *idle_task(int cpu);

/**
 * is_idle_task - is the specified task an idle task?
 * @p: the task in question.
 *
 * Return: 1 if @p is an idle task. 0 otherwise.
 */
static inline bool is_idle_task(const struct task_struct *p)
{
	return !!(p->flags & PF_IDLE);
}

extern struct task_struct *curr_task(int cpu);
extern void ia64_set_curr_task(int cpu, struct task_struct *p);

void yield(void);

union thread_union {
#ifndef CONFIG_ARCH_TASK_STRUCT_ON_STACK
	struct task_struct task;
#endif
#ifndef CONFIG_THREAD_INFO_IN_TASK
	struct thread_info thread_info;
#endif
	unsigned long stack[THREAD_SIZE/sizeof(long)];
};

#ifndef CONFIG_THREAD_INFO_IN_TASK
extern struct thread_info init_thread_info;
#endif

extern unsigned long init_stack[THREAD_SIZE / sizeof(unsigned long)];

#ifdef CONFIG_THREAD_INFO_IN_TASK
static inline struct thread_info *task_thread_info(struct task_struct *task)
{
	return &task->thread_info;
}
#elif !defined(__HAVE_THREAD_FUNCTIONS)
# define task_thread_info(task)	((struct thread_info *)(task)->stack)
#endif

/*
 * find a task by one of its numerical ids
 *
 * find_task_by_pid_ns():
 *      finds a task by its pid in the specified namespace
 * find_task_by_vpid():
 *      finds a task by its virtual pid
 *
 * see also find_vpid() etc in include/linux/pid.h
 */

extern struct task_struct *find_task_by_vpid(pid_t nr);
extern struct task_struct *find_task_by_pid_ns(pid_t nr, struct pid_namespace *ns);

/*
 * find a task by its virtual pid and get the task struct
 */
extern struct task_struct *find_get_task_by_vpid(pid_t nr);

extern int wake_up_state(struct task_struct *tsk, unsigned int state);
extern int wake_up_process(struct task_struct *tsk);
extern void wake_up_new_task(struct task_struct *tsk);

#ifdef CONFIG_SMP
extern void kick_process(struct task_struct *tsk);
#else
static inline void kick_process(struct task_struct *tsk) { }
#endif

extern void __set_task_comm(struct task_struct *tsk, const char *from, bool exec);

static inline void set_task_comm(struct task_struct *tsk, const char *from)
{
	__set_task_comm(tsk, from, false);
}

extern char *__get_task_comm(char *to, size_t len, struct task_struct *tsk);
#define get_task_comm(buf, tsk) ({			\
	BUILD_BUG_ON(sizeof(buf) != TASK_COMM_LEN);	\
	__get_task_comm(buf, sizeof(buf), tsk);		\
})

#ifdef CONFIG_SMP
void scheduler_ipi(void);
extern unsigned long wait_task_inactive(struct task_struct *, long match_state);
#else
static inline void scheduler_ipi(void) { }
static inline unsigned long wait_task_inactive(struct task_struct *p, long match_state)
{
	return 1;
}
#endif

/*
 * Set thread flags in other task's structures.
 * See asm/thread_info.h for TIF_xxxx flags available:
 */
static inline void set_tsk_thread_flag(struct task_struct *tsk, int flag)
{
	set_ti_thread_flag(task_thread_info(tsk), flag);
}

static inline void clear_tsk_thread_flag(struct task_struct *tsk, int flag)
{
	clear_ti_thread_flag(task_thread_info(tsk), flag);
}

static inline void update_tsk_thread_flag(struct task_struct *tsk, int flag,
					  bool value)
{
	update_ti_thread_flag(task_thread_info(tsk), flag, value);
}

static inline int test_and_set_tsk_thread_flag(struct task_struct *tsk, int flag)
{
	return test_and_set_ti_thread_flag(task_thread_info(tsk), flag);
}

static inline int test_and_clear_tsk_thread_flag(struct task_struct *tsk, int flag)
{
	return test_and_clear_ti_thread_flag(task_thread_info(tsk), flag);
}

static inline int test_tsk_thread_flag(struct task_struct *tsk, int flag)
{
	return test_ti_thread_flag(task_thread_info(tsk), flag);
}

static inline void set_tsk_need_resched(struct task_struct *tsk)
{
	set_tsk_thread_flag(tsk,TIF_NEED_RESCHED);
}

static inline void clear_tsk_need_resched(struct task_struct *tsk)
{
	clear_tsk_thread_flag(tsk,TIF_NEED_RESCHED);
}

static inline int test_tsk_need_resched(struct task_struct *tsk)
{
	return unlikely(test_tsk_thread_flag(tsk,TIF_NEED_RESCHED));
}

/*
 * cond_resched() and cond_resched_lock(): latency reduction via
 * explicit rescheduling in places that are safe. The return
 * value indicates whether a reschedule was done in fact.
 * cond_resched_lock() will drop the spinlock before scheduling,
 */
#ifndef CONFIG_PREEMPT
extern int _cond_resched(void);
#else
static inline int _cond_resched(void) { return 0; }
#endif

#define cond_resched() ({			\
	___might_sleep(__FILE__, __LINE__, 0);	\
	_cond_resched();			\
})

extern int __cond_resched_lock(spinlock_t *lock);

#define cond_resched_lock(lock) ({				\
	___might_sleep(__FILE__, __LINE__, PREEMPT_LOCK_OFFSET);\
	__cond_resched_lock(lock);				\
})

static inline void cond_resched_rcu(void)
{
#if defined(CONFIG_DEBUG_ATOMIC_SLEEP) || !defined(CONFIG_PREEMPT_RCU)
	rcu_read_unlock();
	cond_resched();
	rcu_read_lock();
#endif
}

/*
 * Does a critical section need to be broken due to another
 * task waiting?: (technically does not depend on CONFIG_PREEMPT,
 * but a general need for low latency)
 */
static inline int spin_needbreak(spinlock_t *lock)
{
#ifdef CONFIG_PREEMPT
	return spin_is_contended(lock);
#else
	return 0;
#endif
}

static __always_inline bool need_resched(void)
{
	return unlikely(tif_need_resched());
}

/*
 * Wrappers for p->thread_info->cpu access. No-op on UP.
 */
#ifdef CONFIG_SMP

static inline unsigned int task_cpu(const struct task_struct *p)
{
#ifdef CONFIG_THREAD_INFO_IN_TASK
	return READ_ONCE(p->cpu);
#else
	return READ_ONCE(task_thread_info(p)->cpu);
#endif
}

extern void set_task_cpu(struct task_struct *p, unsigned int cpu);

#else

static inline unsigned int task_cpu(const struct task_struct *p)
{
	return 0;
}

static inline void set_task_cpu(struct task_struct *p, unsigned int cpu)
{
}
#endif /* CONFIG_SMP */

/*
 * In order to reduce various lock holder preemption latencies provide an
 * interface to see if a vCPU is currently running or not.
 *
 * This allows us to terminate optimistic spin loops and block, analogous to
 * the native optimistic spin heuristic of testing if the lock owner task is
 * running or not.
 */
#ifndef vcpu_is_preempted
# define vcpu_is_preempted(cpu)	false
#endif

extern long sched_setaffinity(pid_t pid, const struct cpumask *new_mask);
extern long sched_getaffinity(pid_t pid, struct cpumask *mask);

#ifndef TASK_SIZE_OF
#define TASK_SIZE_OF(tsk)	TASK_SIZE
#endif

#ifdef CONFIG_RSEQ

/*
 * Map the event mask on the user-space ABI enum rseq_cs_flags
 * for direct mask checks.
 */
enum rseq_event_mask_bits {
	RSEQ_EVENT_PREEMPT_BIT	= RSEQ_CS_FLAG_NO_RESTART_ON_PREEMPT_BIT,
	RSEQ_EVENT_SIGNAL_BIT	= RSEQ_CS_FLAG_NO_RESTART_ON_SIGNAL_BIT,
	RSEQ_EVENT_MIGRATE_BIT	= RSEQ_CS_FLAG_NO_RESTART_ON_MIGRATE_BIT,
};

enum rseq_event_mask {
	RSEQ_EVENT_PREEMPT	= (1U << RSEQ_EVENT_PREEMPT_BIT),
	RSEQ_EVENT_SIGNAL	= (1U << RSEQ_EVENT_SIGNAL_BIT),
	RSEQ_EVENT_MIGRATE	= (1U << RSEQ_EVENT_MIGRATE_BIT),
};

static inline void rseq_set_notify_resume(struct task_struct *t)
{
	if (t->rseq)
		set_tsk_thread_flag(t, TIF_NOTIFY_RESUME);
}

void __rseq_handle_notify_resume(struct ksignal *sig, struct pt_regs *regs);

static inline void rseq_handle_notify_resume(struct ksignal *ksig,
					     struct pt_regs *regs)
{
	if (current->rseq)
		__rseq_handle_notify_resume(ksig, regs);
}

static inline void rseq_signal_deliver(struct ksignal *ksig,
				       struct pt_regs *regs)
{
	preempt_disable();
	__set_bit(RSEQ_EVENT_SIGNAL_BIT, &current->rseq_event_mask);
	preempt_enable();
	rseq_handle_notify_resume(ksig, regs);
}

/* rseq_preempt() requires preemption to be disabled. */
static inline void rseq_preempt(struct task_struct *t)
{
	__set_bit(RSEQ_EVENT_PREEMPT_BIT, &t->rseq_event_mask);
	rseq_set_notify_resume(t);
}

/* rseq_migrate() requires preemption to be disabled. */
static inline void rseq_migrate(struct task_struct *t)
{
	__set_bit(RSEQ_EVENT_MIGRATE_BIT, &t->rseq_event_mask);
	rseq_set_notify_resume(t);
}

/*
 * If parent process has a registered restartable sequences area, the
 * child inherits. Unregister rseq for a clone with CLONE_VM set.
 */
static inline void rseq_fork(struct task_struct *t, unsigned long clone_flags)
{
	if (clone_flags & CLONE_VM) {
		t->rseq = NULL;
		t->rseq_len = 0;
		t->rseq_sig = 0;
		t->rseq_event_mask = 0;
	} else {
		t->rseq = current->rseq;
		t->rseq_len = current->rseq_len;
		t->rseq_sig = current->rseq_sig;
		t->rseq_event_mask = current->rseq_event_mask;
	}
}

static inline void rseq_execve(struct task_struct *t)
{
	t->rseq = NULL;
	t->rseq_len = 0;
	t->rseq_sig = 0;
	t->rseq_event_mask = 0;
}

#else

static inline void rseq_set_notify_resume(struct task_struct *t)
{
}
static inline void rseq_handle_notify_resume(struct ksignal *ksig,
					     struct pt_regs *regs)
{
}
static inline void rseq_signal_deliver(struct ksignal *ksig,
				       struct pt_regs *regs)
{
}
static inline void rseq_preempt(struct task_struct *t)
{
}
static inline void rseq_migrate(struct task_struct *t)
{
}
static inline void rseq_fork(struct task_struct *t, unsigned long clone_flags)
{
}
static inline void rseq_execve(struct task_struct *t)
{
}

#endif

#ifdef CONFIG_DEBUG_RSEQ

void rseq_syscall(struct pt_regs *regs);

#else

static inline void rseq_syscall(struct pt_regs *regs)
{
}

#endif

#endif<|MERGE_RESOLUTION|>--- conflicted
+++ resolved
@@ -759,13 +759,7 @@
 	const struct sched_class	*sched_class;
 	struct sched_entity		se;
 	struct sched_rt_entity		rt;
-<<<<<<< HEAD
 	struct sched_avg		sa_box;
-
-#ifdef CONFIG_SCHED_USE_FLUID_RT
-	int victim_flag;
-#endif
-=======
 
 	/* task boost vendor fields */
 	u64				last_sleep_ts;
@@ -773,7 +767,9 @@
 	u64				boost_period;
 	u64				boost_expires;
 
->>>>>>> 2d2af525
+#ifdef CONFIG_SCHED_USE_FLUID_RT
+	int victim_flag;
+#endif
 #ifdef CONFIG_CGROUP_SCHED
 	struct task_group		*sched_task_group;
 #endif
