/* SPDX-License-Identifier: GPL-2.0 */
#ifndef _LINUX_SCHED_H
#define _LINUX_SCHED_H

/*
 * Define 'struct task_struct' and provide the main scheduler
 * APIs (schedule(), wakeup variants, etc.)
 */

#include <uapi/linux/sched.h>

#include <asm/current.h>

#include <linux/pid.h>
#include <linux/sem.h>
#include <linux/shm.h>
#include <linux/kcov.h>
#include <linux/mutex.h>
#include <linux/plist.h>
#include <linux/hrtimer.h>
#include <linux/seccomp.h>
#include <linux/nodemask.h>
#include <linux/rcupdate.h>
#include <linux/resource.h>
#include <linux/latencytop.h>
#include <linux/sched/prio.h>
#include <linux/signal_types.h>
#include <linux/mm_types_task.h>
#include <linux/mm_event.h>
#include <linux/task_io_accounting.h>
#include <linux/rseq.h>
<<<<<<< HEAD
#include <linux/sec_debug_types.h>
=======
#include <linux/android_kabi.h>
>>>>>>> 9f80205d

/* task_struct member predeclarations (sorted alphabetically): */
struct audit_context;
struct backing_dev_info;
struct bio_list;
struct blk_plug;
struct cfs_rq;
struct fs_struct;
struct futex_pi_state;
struct io_context;
struct mempolicy;
struct nameidata;
struct nsproxy;
struct perf_event_context;
struct pid_namespace;
struct pipe_inode_info;
struct rcu_node;
struct reclaim_state;
struct robust_list_head;
struct sched_attr;
struct sched_param;
struct seq_file;
struct sighand_struct;
struct signal_struct;
struct task_delay_info;
struct task_group;

/*
 * Task state bitmask. NOTE! These bits are also
 * encoded in fs/proc/array.c: get_task_state().
 *
 * We have two separate sets of flags: task->state
 * is about runnability, while task->exit_state are
 * about the task exiting. Confusing, but this way
 * modifying one set can't modify the other one by
 * mistake.
 */

/* Used in tsk->state: */
#define TASK_RUNNING			0x0000
#define TASK_INTERRUPTIBLE		0x0001
#define TASK_UNINTERRUPTIBLE		0x0002
#define __TASK_STOPPED			0x0004
#define __TASK_TRACED			0x0008
/* Used in tsk->exit_state: */
#define EXIT_DEAD			0x0010
#define EXIT_ZOMBIE			0x0020
#define EXIT_TRACE			(EXIT_ZOMBIE | EXIT_DEAD)
/* Used in tsk->state again: */
#define TASK_PARKED			0x0040
#define TASK_DEAD			0x0080
#define TASK_WAKEKILL			0x0100
#define TASK_WAKING			0x0200
#define TASK_NOLOAD			0x0400
#define TASK_NEW			0x0800
#define TASK_STATE_MAX			0x1000

/* Convenience macros for the sake of set_current_state: */
#define TASK_KILLABLE			(TASK_WAKEKILL | TASK_UNINTERRUPTIBLE)
#define TASK_STOPPED			(TASK_WAKEKILL | __TASK_STOPPED)
#define TASK_TRACED			(TASK_WAKEKILL | __TASK_TRACED)

#define TASK_IDLE			(TASK_UNINTERRUPTIBLE | TASK_NOLOAD)

/* Convenience macros for the sake of wake_up(): */
#define TASK_NORMAL			(TASK_INTERRUPTIBLE | TASK_UNINTERRUPTIBLE)

/* get_task_state(): */
#define TASK_REPORT			(TASK_RUNNING | TASK_INTERRUPTIBLE | \
					 TASK_UNINTERRUPTIBLE | __TASK_STOPPED | \
					 __TASK_TRACED | EXIT_DEAD | EXIT_ZOMBIE | \
					 TASK_PARKED)

#define task_is_traced(task)		((task->state & __TASK_TRACED) != 0)

#define task_is_stopped(task)		((task->state & __TASK_STOPPED) != 0)

#define task_is_stopped_or_traced(task)	((task->state & (__TASK_STOPPED | __TASK_TRACED)) != 0)

#define task_contributes_to_load(task)	((task->state & TASK_UNINTERRUPTIBLE) != 0 && \
					 (task->flags & PF_FROZEN) == 0 && \
					 (task->state & TASK_NOLOAD) == 0)

#ifdef CONFIG_DEBUG_ATOMIC_SLEEP

/*
 * Special states are those that do not use the normal wait-loop pattern. See
 * the comment with set_special_state().
 */
#define is_special_task_state(state)				\
	((state) & (__TASK_STOPPED | __TASK_TRACED | TASK_PARKED | TASK_DEAD))

#define __set_current_state(state_value)			\
	do {							\
		WARN_ON_ONCE(is_special_task_state(state_value));\
		current->task_state_change = _THIS_IP_;		\
		current->state = (state_value);			\
	} while (0)

#define set_current_state(state_value)				\
	do {							\
		WARN_ON_ONCE(is_special_task_state(state_value));\
		current->task_state_change = _THIS_IP_;		\
		smp_store_mb(current->state, (state_value));	\
	} while (0)

#define set_special_state(state_value)					\
	do {								\
		unsigned long flags; /* may shadow */			\
		WARN_ON_ONCE(!is_special_task_state(state_value));	\
		raw_spin_lock_irqsave(&current->pi_lock, flags);	\
		current->task_state_change = _THIS_IP_;			\
		current->state = (state_value);				\
		raw_spin_unlock_irqrestore(&current->pi_lock, flags);	\
	} while (0)
#else
/*
 * set_current_state() includes a barrier so that the write of current->state
 * is correctly serialised wrt the caller's subsequent test of whether to
 * actually sleep:
 *
 *   for (;;) {
 *	set_current_state(TASK_UNINTERRUPTIBLE);
 *	if (!need_sleep)
 *		break;
 *
 *	schedule();
 *   }
 *   __set_current_state(TASK_RUNNING);
 *
 * If the caller does not need such serialisation (because, for instance, the
 * condition test and condition change and wakeup are under the same lock) then
 * use __set_current_state().
 *
 * The above is typically ordered against the wakeup, which does:
 *
 *   need_sleep = false;
 *   wake_up_state(p, TASK_UNINTERRUPTIBLE);
 *
 * where wake_up_state() executes a full memory barrier before accessing the
 * task state.
 *
 * Wakeup will do: if (@state & p->state) p->state = TASK_RUNNING, that is,
 * once it observes the TASK_UNINTERRUPTIBLE store the waking CPU can issue a
 * TASK_RUNNING store which can collide with __set_current_state(TASK_RUNNING).
 *
 * However, with slightly different timing the wakeup TASK_RUNNING store can
 * also collide with the TASK_UNINTERRUPTIBLE store. Loosing that store is not
 * a problem either because that will result in one extra go around the loop
 * and our @cond test will save the day.
 *
 * Also see the comments of try_to_wake_up().
 */
#define __set_current_state(state_value)				\
	current->state = (state_value)

#define set_current_state(state_value)					\
	smp_store_mb(current->state, (state_value))

/*
 * set_special_state() should be used for those states when the blocking task
 * can not use the regular condition based wait-loop. In that case we must
 * serialize against wakeups such that any possible in-flight TASK_RUNNING stores
 * will not collide with our state change.
 */
#define set_special_state(state_value)					\
	do {								\
		unsigned long flags; /* may shadow */			\
		raw_spin_lock_irqsave(&current->pi_lock, flags);	\
		current->state = (state_value);				\
		raw_spin_unlock_irqrestore(&current->pi_lock, flags);	\
	} while (0)

#endif

/* Task command name length: */
#define TASK_COMM_LEN			16

extern void scheduler_tick(void);

#define	MAX_SCHEDULE_TIMEOUT		LONG_MAX

extern long schedule_timeout(long timeout);
extern long schedule_timeout_interruptible(long timeout);
extern long schedule_timeout_killable(long timeout);
extern long schedule_timeout_uninterruptible(long timeout);
extern long schedule_timeout_idle(long timeout);
asmlinkage void schedule(void);
extern void schedule_preempt_disabled(void);

extern int __must_check io_schedule_prepare(void);
extern void io_schedule_finish(int token);
extern long io_schedule_timeout(long timeout);
extern void io_schedule(void);

/**
 * struct prev_cputime - snapshot of system and user cputime
 * @utime: time spent in user mode
 * @stime: time spent in system mode
 * @lock: protects the above two fields
 *
 * Stores previous user/system time values such that we can guarantee
 * monotonicity.
 */
struct prev_cputime {
#ifndef CONFIG_VIRT_CPU_ACCOUNTING_NATIVE
	u64				utime;
	u64				stime;
	raw_spinlock_t			lock;
#endif
};

/**
 * struct task_cputime - collected CPU time counts
 * @utime:		time spent in user mode, in nanoseconds
 * @stime:		time spent in kernel mode, in nanoseconds
 * @sum_exec_runtime:	total time spent on the CPU, in nanoseconds
 *
 * This structure groups together three kinds of CPU time that are tracked for
 * threads and thread groups.  Most things considering CPU time want to group
 * these counts together and treat all three of them in parallel.
 */
struct task_cputime {
	u64				utime;
	u64				stime;
	unsigned long long		sum_exec_runtime;
};

/* Alternate field names when used on cache expirations: */
#define virt_exp			utime
#define prof_exp			stime
#define sched_exp			sum_exec_runtime

enum vtime_state {
	/* Task is sleeping or running in a CPU with VTIME inactive: */
	VTIME_INACTIVE = 0,
	/* Task runs in userspace in a CPU with VTIME active: */
	VTIME_USER,
	/* Task runs in kernelspace in a CPU with VTIME active: */
	VTIME_SYS,
};

struct vtime {
	seqcount_t		seqcount;
	unsigned long long	starttime;
	enum vtime_state	state;
	u64			utime;
	u64			stime;
	u64			gtime;
};

/*
 * Utilization clamp constraints.
 * @UCLAMP_MIN:	Minimum utilization
 * @UCLAMP_MAX:	Maximum utilization
 * @UCLAMP_CNT:	Utilization clamp constraints count
 */
enum uclamp_id {
	UCLAMP_MIN = 0,
	UCLAMP_MAX,
	UCLAMP_CNT
};

struct sched_info {
#ifdef CONFIG_SCHED_INFO
	/* Cumulative counters: */

	/* # of times we have run on this CPU: */
	unsigned long			pcount;

	/* Time spent waiting on a runqueue: */
	unsigned long long		run_delay;

	/* Timestamps: */

	/* When did we last run on a CPU? */
	unsigned long long		last_arrival;

	/* When were we last queued to run? */
	unsigned long long		last_queued;

#endif /* CONFIG_SCHED_INFO */
};

/*
 * Integer metrics need fixed point arithmetic, e.g., sched/fair
 * has a few: load, load_avg, util_avg, freq, and capacity.
 *
 * We define a basic fixed point arithmetic range, and then formalize
 * all these metrics based on that basic range.
 */
# define SCHED_FIXEDPOINT_SHIFT		10
# define SCHED_FIXEDPOINT_SCALE		(1L << SCHED_FIXEDPOINT_SHIFT)

/* Increase resolution of cpu_capacity calculations */
# define SCHED_CAPACITY_SHIFT		SCHED_FIXEDPOINT_SHIFT
# define SCHED_CAPACITY_SCALE		(1L << SCHED_CAPACITY_SHIFT)

struct load_weight {
	unsigned long			weight;
	u32				inv_weight;
};

/**
 * struct util_est - Estimation utilization of FAIR tasks
 * @enqueued: instantaneous estimated utilization of a task/cpu
 * @ewma:     the Exponential Weighted Moving Average (EWMA)
 *            utilization of a task
 *
 * Support data structure to track an Exponential Weighted Moving Average
 * (EWMA) of a FAIR task's utilization. New samples are added to the moving
 * average each time a task completes an activation. Sample's weight is chosen
 * so that the EWMA will be relatively insensitive to transient changes to the
 * task's workload.
 *
 * The enqueued attribute has a slightly different meaning for tasks and cpus:
 * - task:   the task's util_avg at last task dequeue time
 * - cfs_rq: the sum of util_est.enqueued for each RUNNABLE task on that CPU
 * Thus, the util_est.enqueued of a task represents the contribution on the
 * estimated utilization of the CPU where that task is currently enqueued.
 *
 * Only for tasks we track a moving average of the past instantaneous
 * estimated utilization. This allows to absorb sporadic drops in utilization
 * of an otherwise almost periodic task.
 */
struct util_est {
	unsigned int			enqueued;
	unsigned int			ewma;
#define UTIL_EST_WEIGHT_SHIFT		2
} __attribute__((__aligned__(sizeof(u64))));


/*
 * struct multi_load - Multiple purpose load for EMS
 */
struct multi_load {
	u64				last_update_time;
	u32                             period_contrib;
	u64                             runnable_sum;
	u64                             runnable_sum_s;
	unsigned long                   runnable_avg;
	unsigned long                   runnable_avg_s;
	u32                             util_sum;
	u32                             util_sum_s;
	unsigned long                   util_avg;
	unsigned long                   util_avg_s;

	/* for util_est */
	struct util_est                 util_est;
	struct util_est                 util_est_s;
	int				util_est_applied;

	int				hungry;
};

#define EMS_PART_ENQUEUE        0x1
#define EMS_PART_DEQUEUE        0x2
#define EMS_PART_UPDATE         0x4
#define EMS_PART_WAKEUP_NEW     0x8

struct part {
        bool    running;

        u64     period_start;
        u64     last_updated;
        u64     active_sum;

#define PART_HIST_SIZE_MAX      20
        int     hist_idx;
        int     hist[PART_HIST_SIZE_MAX];
        int     active_ratio_recent;
        int     active_ratio_avg;
        int     active_ratio_max;
        int     active_ratio_est;
        int     active_ratio_stdev;
        int     active_ratio_limit;

        u64     last_boost_time;
        int     active_ratio_boost;
};

/*
 * The load_avg/util_avg accumulates an infinite geometric series
 * (see __update_load_avg() in kernel/sched/fair.c).
 *
 * [load_avg definition]
 *
 *   load_avg = runnable% * scale_load_down(load)
 *
 * where runnable% is the time ratio that a sched_entity is runnable.
 * For cfs_rq, it is the aggregated load_avg of all runnable and
 * blocked sched_entities.
 *
 * [util_avg definition]
 *
 *   util_avg = running% * SCHED_CAPACITY_SCALE
 *
 * where running% is the time ratio that a sched_entity is running on
 * a CPU. For cfs_rq, it is the aggregated util_avg of all runnable
 * and blocked sched_entities.
 *
 * load_avg and util_avg don't direcly factor frequency scaling and CPU
 * capacity scaling. The scaling is done through the rq_clock_pelt that
 * is used for computing those signals (see update_rq_clock_pelt())
 *
 * N.B., the above ratios (runnable% and running%) themselves are in the
 * range of [0, 1]. To do fixed point arithmetics, we therefore scale them
 * to as large a range as necessary. This is for example reflected by
 * util_avg's SCHED_CAPACITY_SCALE.
 *
 * [Overflow issue]
 *
 * The 64-bit load_sum can have 4353082796 (=2^64/47742/88761) entities
 * with the highest load (=88761), always runnable on a single cfs_rq,
 * and should not overflow as the number already hits PID_MAX_LIMIT.
 *
 * For all other cases (including 32-bit kernels), struct load_weight's
 * weight will overflow first before we do, because:
 *
 *    Max(load_avg) <= Max(load.weight)
 *
 * Then it is the load_weight's responsibility to consider overflow
 * issues.
 */
struct sched_avg {
	u64				last_update_time;
	u64				load_sum;
	u64				runnable_load_sum;
	u32				util_sum;
	u32				period_contrib;
	unsigned long			load_avg;
	unsigned long			runnable_load_avg;
	unsigned long			util_avg;
	struct util_est			util_est;
} ____cacheline_aligned;

struct sched_statistics {
#ifdef CONFIG_SCHEDSTATS
	u64				wait_start;
	u64				wait_max;
	u64				wait_count;
	u64				wait_sum;
	u64				iowait_count;
	u64				iowait_sum;

	u64				sleep_start;
	u64				sleep_max;
	s64				sum_sleep_runtime;

	u64				block_start;
	u64				block_max;
	u64				exec_max;
	u64				slice_max;

	u64				nr_migrations_cold;
	u64				nr_failed_migrations_affine;
	u64				nr_failed_migrations_running;
	u64				nr_failed_migrations_hot;
	u64				nr_forced_migrations;

	u64				nr_wakeups;
	u64				nr_wakeups_sync;
	u64				nr_wakeups_migrate;
	u64				nr_wakeups_local;
	u64				nr_wakeups_remote;
	u64				nr_wakeups_affine;
	u64				nr_wakeups_affine_attempts;
	u64				nr_wakeups_passive;
	u64				nr_wakeups_idle;
#endif
};

struct ontime_entity {
	int migrating;
	int cpu;
};

struct sched_entity {
	/* For load-balancing: */
	struct load_weight		load;
	unsigned long			runnable_weight;
	struct rb_node			run_node;
	struct list_head		group_node;
	unsigned int			on_rq;

	u64				exec_start;
	u64				sum_exec_runtime;
	u64				vruntime;
	u64				prev_sum_exec_runtime;

	u64				nr_migrations;

	struct sched_statistics		statistics;

#ifdef CONFIG_FAIR_GROUP_SCHED
	int				depth;
	struct sched_entity		*parent;
	/* rq on which this entity is (to be) queued: */
	struct cfs_rq			*cfs_rq;
	/* rq "owned" by this entity/group: */
	struct cfs_rq			*my_q;
#endif

#ifdef CONFIG_SMP
	/*
	 * Per entity load average tracking.
	 *
	 * Put into separate cache line so it does not
	 * collide with read-mostly values above.
	 */
	struct sched_avg		avg;
	struct multi_load		ml;
#endif
<<<<<<< HEAD
	struct ontime_entity		ontime;
=======

	ANDROID_KABI_RESERVE(1);
	ANDROID_KABI_RESERVE(2);
	ANDROID_KABI_RESERVE(3);
	ANDROID_KABI_RESERVE(4);
>>>>>>> 9f80205d
};

struct sched_rt_entity {
	struct list_head		run_list;
	unsigned long			timeout;
	unsigned long			watchdog_stamp;
	unsigned int			time_slice;
	unsigned short			on_rq;
	unsigned short			on_list;

	struct sched_rt_entity		*back;
#ifdef CONFIG_RT_GROUP_SCHED
	struct sched_rt_entity		*parent;
	/* rq on which this entity is (to be) queued: */
	struct rt_rq			*rt_rq;
	/* rq "owned" by this entity/group: */
	struct rt_rq			*my_q;
#endif

<<<<<<< HEAD
#ifdef CONFIG_SMP
#ifdef CONFIG_SCHED_USE_FLUID_RT
	int sync_flag;
	/*
	 * Per entity load average tracking.
	 *
	 * Put into separate cache line so it does not
	 * collide with read-mostly values above.
	 */
	struct sched_avg		avg;// ____cacheline_aligned_in_smp;
	struct load_weight		load;
	unsigned long			runnable_weight;
#endif
#endif
=======
	ANDROID_KABI_RESERVE(1);
	ANDROID_KABI_RESERVE(2);
	ANDROID_KABI_RESERVE(3);
	ANDROID_KABI_RESERVE(4);
>>>>>>> 9f80205d
} __randomize_layout;

struct sched_dl_entity {
	struct rb_node			rb_node;

	/*
	 * Original scheduling parameters. Copied here from sched_attr
	 * during sched_setattr(), they will remain the same until
	 * the next sched_setattr().
	 */
	u64				dl_runtime;	/* Maximum runtime for each instance	*/
	u64				dl_deadline;	/* Relative deadline of each instance	*/
	u64				dl_period;	/* Separation of two instances (period) */
	u64				dl_bw;		/* dl_runtime / dl_period		*/
	u64				dl_density;	/* dl_runtime / dl_deadline		*/

	/*
	 * Actual scheduling parameters. Initialized with the values above,
	 * they are continously updated during task execution. Note that
	 * the remaining runtime could be < 0 in case we are in overrun.
	 */
	s64				runtime;	/* Remaining runtime for this instance	*/
	u64				deadline;	/* Absolute deadline for this instance	*/
	unsigned int			flags;		/* Specifying the scheduler behaviour	*/

	/*
	 * Some bool flags:
	 *
	 * @dl_throttled tells if we exhausted the runtime. If so, the
	 * task has to wait for a replenishment to be performed at the
	 * next firing of dl_timer.
	 *
	 * @dl_boosted tells if we are boosted due to DI. If so we are
	 * outside bandwidth enforcement mechanism (but only until we
	 * exit the critical section);
	 *
	 * @dl_yielded tells if task gave up the CPU before consuming
	 * all its available runtime during the last job.
	 *
	 * @dl_non_contending tells if the task is inactive while still
	 * contributing to the active utilization. In other words, it
	 * indicates if the inactive timer has been armed and its handler
	 * has not been executed yet. This flag is useful to avoid race
	 * conditions between the inactive timer handler and the wakeup
	 * code.
	 *
	 * @dl_overrun tells if the task asked to be informed about runtime
	 * overruns.
	 */
	unsigned int			dl_throttled      : 1;
	unsigned int			dl_boosted        : 1;
	unsigned int			dl_yielded        : 1;
	unsigned int			dl_non_contending : 1;
	unsigned int			dl_overrun	  : 1;

	/*
	 * Bandwidth enforcement timer. Each -deadline task has its
	 * own bandwidth to be enforced, thus we need one timer per task.
	 */
	struct hrtimer			dl_timer;

	/*
	 * Inactive timer, responsible for decreasing the active utilization
	 * at the "0-lag time". When a -deadline task blocks, it contributes
	 * to GRUB's active utilization until the "0-lag time", hence a
	 * timer is needed to decrease the active utilization at the correct
	 * time.
	 */
	struct hrtimer inactive_timer;
};

#ifdef CONFIG_UCLAMP_TASK
/* Number of utilization clamp buckets (shorter alias) */
#define UCLAMP_BUCKETS CONFIG_UCLAMP_BUCKETS_COUNT

/*
 * Utilization clamp for a scheduling entity
 * @value:		clamp value "assigned" to a se
 * @bucket_id:		bucket index corresponding to the "assigned" value
 * @active:		the se is currently refcounted in a rq's bucket
 * @user_defined:	the requested clamp value comes from user-space
 *
 * The bucket_id is the index of the clamp bucket matching the clamp value
 * which is pre-computed and stored to avoid expensive integer divisions from
 * the fast path.
 *
 * The active bit is set whenever a task has got an "effective" value assigned,
 * which can be different from the clamp value "requested" from user-space.
 * This allows to know a task is refcounted in the rq's bucket corresponding
 * to the "effective" bucket_id.
 *
 * The user_defined bit is set whenever a task has got a task-specific clamp
 * value requested from userspace, i.e. the system defaults apply to this task
 * just as a restriction. This allows to relax default clamps when a less
 * restrictive task-specific value has been requested, thus allowing to
 * implement a "nice" semantic. For example, a task running with a 20%
 * default boost can still drop its own boosting to 0%.
 */
struct uclamp_se {
	unsigned int value		: bits_per(SCHED_CAPACITY_SCALE);
	unsigned int bucket_id		: bits_per(UCLAMP_BUCKETS);
	unsigned int active		: 1;
	unsigned int user_defined	: 1;
};
#endif /* CONFIG_UCLAMP_TASK */

union rcu_special {
	struct {
		u8			blocked;
		u8			need_qs;
		u8			exp_need_qs;

		/* Otherwise the compiler can store garbage here: */
		u8			pad;
	} b; /* Bits. */
	u32 s; /* Set of bits. */
};

enum perf_event_task_context {
	perf_invalid_context = -1,
	perf_hw_context = 0,
	perf_sw_context,
	perf_nr_task_contexts,
};

struct wake_q_node {
	struct wake_q_node *next;
};

struct task_struct {
#ifdef CONFIG_THREAD_INFO_IN_TASK
	/*
	 * For reasons of header soup (see current_thread_info()), this
	 * must be the first element of task_struct.
	 */
	struct thread_info		thread_info;
#endif
	/* -1 unrunnable, 0 runnable, >0 stopped: */
	volatile long			state;

	/*
	 * This begins the randomizable portion of task_struct. Only
	 * scheduling-critical items should be added above here.
	 */
	randomized_struct_fields_start

	void				*stack;
	atomic_t			usage;
	/* Per task flags (PF_*), defined further below: */
	unsigned int			flags;
	unsigned int			ptrace;

#ifdef CONFIG_SMP
	struct llist_node		wake_entry;
	int				on_cpu;
#ifdef CONFIG_THREAD_INFO_IN_TASK
	/* Current CPU: */
	unsigned int			cpu;
#endif
	unsigned int			wakee_flips;
	unsigned long			wakee_flip_decay_ts;
	struct task_struct		*last_wakee;

	/*
	 * recent_used_cpu is initially set as the last CPU used by a task
	 * that wakes affine another task. Waker/wakee relationships can
	 * push tasks around a CPU where each wakeup moves to the next one.
	 * Tracking a recently used CPU allows a quick search for a recently
	 * used CPU that may be idle.
	 */
	int				recent_used_cpu;
	int				wake_cpu;
#endif
	int				on_rq;

	int				prio;
	int				static_prio;
	int				normal_prio;
	unsigned int			rt_priority;

	const struct sched_class	*sched_class;
	struct sched_entity		se;
	struct sched_rt_entity		rt;
	struct sched_avg		sa_box;

	/* task boost vendor fields */
	u64				last_sleep_ts;
	int				boost;
	u64				boost_period;
	u64				boost_expires;

#ifdef CONFIG_SCHED_USE_FLUID_RT
	int victim_flag;
#endif
#ifdef CONFIG_CGROUP_SCHED
	struct task_group		*sched_task_group;
#endif
	struct sched_dl_entity		dl;

#ifdef CONFIG_UCLAMP_TASK
	/* Clamp values requested for a scheduling entity */
	struct uclamp_se		uclamp_req[UCLAMP_CNT];
	/* Effective clamp values used for a scheduling entity */
	struct uclamp_se		uclamp[UCLAMP_CNT];
#endif

#ifdef CONFIG_PREEMPT_NOTIFIERS
	/* List of struct preempt_notifier: */
	struct hlist_head		preempt_notifiers;
#endif

#ifdef CONFIG_BLK_DEV_IO_TRACE
	unsigned int			btrace_seq;
#endif

	unsigned int			policy;
	int				nr_cpus_allowed;
	cpumask_t			cpus_allowed;
	cpumask_t			aug_cpus_allowed;
	cpumask_t			cpus_requested;

#ifdef CONFIG_PREEMPT_RCU
	int				rcu_read_lock_nesting;
	union rcu_special		rcu_read_unlock_special;
	struct list_head		rcu_node_entry;
	struct rcu_node			*rcu_blocked_node;
#endif /* #ifdef CONFIG_PREEMPT_RCU */

#ifdef CONFIG_TASKS_RCU
	unsigned long			rcu_tasks_nvcsw;
	u8				rcu_tasks_holdout;
	u8				rcu_tasks_idx;
	int				rcu_tasks_idle_cpu;
	struct list_head		rcu_tasks_holdout_list;
#endif /* #ifdef CONFIG_TASKS_RCU */

	struct sched_info		sched_info;

	struct list_head		tasks;
#ifdef CONFIG_SMP
	struct plist_node		pushable_tasks;
	struct rb_node			pushable_dl_tasks;
#endif

	unsigned int			sse;

	struct mm_struct		*mm;
	struct mm_struct		*active_mm;

	/* Per-thread vma caching: */
	struct vmacache			vmacache;

#ifdef SPLIT_RSS_COUNTING
	struct task_rss_stat		rss_stat;
#endif
	int				exit_state;
	int				exit_code;
	int				exit_signal;
	/* The signal sent when the parent dies: */
	int				pdeath_signal;
	/* JOBCTL_*, siglock protected: */
	unsigned long			jobctl;

	/* Used for emulating ABI behavior of previous Linux versions: */
	unsigned int			personality;

	/* Scheduler bits, serialized by scheduler locks: */
	unsigned			sched_reset_on_fork:1;
	unsigned			sched_contributes_to_load:1;
	unsigned			sched_migrated:1;
	unsigned			sched_remote_wakeup:1;
#ifdef CONFIG_PSI
	unsigned			sched_psi_wake_requeue:1;
#endif

	/* Force alignment to the next boundary: */
	unsigned			:0;

	/* Unserialized, strictly 'current' */

	/* Bit to tell LSMs we're in execve(): */
	unsigned			in_execve:1;
	unsigned			in_iowait:1;
#ifndef TIF_RESTORE_SIGMASK
	unsigned			restore_sigmask:1;
#endif
#ifdef CONFIG_MEMCG
	unsigned			in_user_fault:1;
#ifdef CONFIG_MEMCG_KMEM
	unsigned			memcg_kmem_skip_account:1;
#endif
#endif
#ifdef CONFIG_COMPAT_BRK
	unsigned			brk_randomized:1;
#endif
#ifdef CONFIG_CGROUPS
	/* disallow userland-initiated cgroup migration */
	unsigned			no_cgroup_migration:1;
#endif
#ifdef CONFIG_BLK_CGROUP
	/* to be used once the psi infrastructure lands upstream. */
	unsigned			use_memdelay:1;
#endif

	unsigned long			atomic_flags; /* Flags requiring atomic access. */

	struct restart_block		restart_block;

	pid_t				pid;
	pid_t				tgid;

#ifdef CONFIG_STACKPROTECTOR
	/* Canary value for the -fstack-protector GCC feature: */
	unsigned long			stack_canary;
#endif
	/*
	 * Pointers to the (original) parent process, youngest child, younger sibling,
	 * older sibling, respectively.  (p->father can be replaced with
	 * p->real_parent->pid)
	 */

	/* Real parent process: */
	struct task_struct __rcu	*real_parent;

	/* Recipient of SIGCHLD, wait4() reports: */
	struct task_struct __rcu	*parent;

	/*
	 * Children/sibling form the list of natural children:
	 */
	struct list_head		children;
	struct list_head		sibling;
	struct task_struct		*group_leader;

	/*
	 * 'ptraced' is the list of tasks this task is using ptrace() on.
	 *
	 * This includes both natural children and PTRACE_ATTACH targets.
	 * 'ptrace_entry' is this task's link on the p->parent->ptraced list.
	 */
	struct list_head		ptraced;
	struct list_head		ptrace_entry;

	/* PID/PID hash table linkage. */
	struct pid			*thread_pid;
	struct hlist_node		pid_links[PIDTYPE_MAX];
	struct list_head		thread_group;
	struct list_head		thread_node;

	struct completion		*vfork_done;

	/* CLONE_CHILD_SETTID: */
	int __user			*set_child_tid;

	/* CLONE_CHILD_CLEARTID: */
	int __user			*clear_child_tid;

	u64				utime;
	u64				stime;
#ifdef CONFIG_ARCH_HAS_SCALED_CPUTIME
	u64				utimescaled;
	u64				stimescaled;
#endif
	u64				gtime;
#ifdef CONFIG_CPU_FREQ_TIMES
	u64				*time_in_state;
	unsigned int			max_state;
#endif
	struct prev_cputime		prev_cputime;
#ifdef CONFIG_VIRT_CPU_ACCOUNTING_GEN
	struct vtime			vtime;
#endif

#ifdef CONFIG_NO_HZ_FULL
	atomic_t			tick_dep_mask;
#endif
	/* Context switch counts: */
	unsigned long			nvcsw;
	unsigned long			nivcsw;

	/* Monotonic time in nsecs: */
	u64				start_time;

	/* Boot based time in nsecs: */
	u64				real_start_time;

	/* MM fault and swap info: this can arguably be seen as either mm-specific or thread-specific: */
	unsigned long			min_flt;
	unsigned long			maj_flt;

#ifdef CONFIG_POSIX_TIMERS
	struct task_cputime		cputime_expires;
	struct list_head		cpu_timers[3];
#endif

	/* Process credentials: */

	/* Tracer's credentials at attach: */
	const struct cred __rcu		*ptracer_cred;

	/* Objective and real subjective task credentials (COW): */
	const struct cred __rcu		*real_cred;

	/* Effective (overridable) subjective task credentials (COW): */
	const struct cred __rcu		*cred;

	/*
	 * executable name, excluding path.
	 *
	 * - normally initialized setup_new_exec()
	 * - access it with [gs]et_task_comm()
	 * - lock it with task_lock()
	 */
	char				comm[TASK_COMM_LEN];

	struct nameidata		*nameidata;

#ifdef CONFIG_SYSVIPC
	struct sysv_sem			sysvsem;
	struct sysv_shm			sysvshm;
#endif
#ifdef CONFIG_DETECT_HUNG_TASK
	unsigned long			last_switch_count;
	unsigned long			last_switch_time;
#endif
	/* Filesystem information: */
	struct fs_struct		*fs;

	/* Open file information: */
	struct files_struct		*files;

	/* Namespaces: */
	struct nsproxy			*nsproxy;

	/* Signal handlers: */
	struct signal_struct		*signal;
	struct sighand_struct		*sighand;
	sigset_t			blocked;
	sigset_t			real_blocked;
	/* Restored if set_restore_sigmask() was used: */
	sigset_t			saved_sigmask;
	struct sigpending		pending;
	unsigned long			sas_ss_sp;
	size_t				sas_ss_size;
	unsigned int			sas_ss_flags;

	struct callback_head		*task_works;

	struct audit_context		*audit_context;
#ifdef CONFIG_AUDITSYSCALL
	kuid_t				loginuid;
	unsigned int			sessionid;
#endif
	struct seccomp			seccomp;

	/* Thread group tracking: */
	u64				parent_exec_id;
	u64				self_exec_id;

	/* Protection against (de-)allocation: mm, files, fs, tty, keyrings, mems_allowed, mempolicy: */
	spinlock_t			alloc_lock;

	/* Protection of the PI data structures: */
	raw_spinlock_t			pi_lock;

	struct wake_q_node		wake_q;

#ifdef CONFIG_RT_MUTEXES
	/* PI waiters blocked on a rt_mutex held by this task: */
	struct rb_root_cached		pi_waiters;
	/* Updated under owner's pi_lock and rq lock */
	struct task_struct		*pi_top_task;
	/* Deadlock detection and priority inheritance handling: */
	struct rt_mutex_waiter		*pi_blocked_on;
#endif
#ifdef CONFIG_MM_EVENT_STAT
	struct mm_event_task	mm_event[MM_TYPE_NUM];
	unsigned long		next_period;
#endif
#ifdef CONFIG_DEBUG_MUTEXES
	/* Mutex deadlock detection: */
	struct mutex_waiter		*blocked_on;
#endif

#ifdef CONFIG_TRACE_IRQFLAGS
	unsigned int			irq_events;
	unsigned long			hardirq_enable_ip;
	unsigned long			hardirq_disable_ip;
	unsigned int			hardirq_enable_event;
	unsigned int			hardirq_disable_event;
	int				hardirqs_enabled;
	int				hardirq_context;
	unsigned long			softirq_disable_ip;
	unsigned long			softirq_enable_ip;
	unsigned int			softirq_disable_event;
	unsigned int			softirq_enable_event;
	int				softirqs_enabled;
	int				softirq_context;
#endif

#ifdef CONFIG_LOCKDEP
# define MAX_LOCK_DEPTH			48UL
	u64				curr_chain_key;
	int				lockdep_depth;
	unsigned int			lockdep_recursion;
	struct held_lock		held_locks[MAX_LOCK_DEPTH];
#endif

#ifdef CONFIG_UBSAN
	unsigned int			in_ubsan;
#endif

	/* Journalling filesystem info: */
	void				*journal_info;

	/* Stacked block device info: */
	struct bio_list			*bio_list;

#ifdef CONFIG_BLOCK
	/* Stack plugging: */
	struct blk_plug			*plug;
#endif

	/* VM state: */
	struct reclaim_state		*reclaim_state;

	struct backing_dev_info		*backing_dev_info;

	struct io_context		*io_context;

	/* Ptrace state: */
	unsigned long			ptrace_message;
	siginfo_t			*last_siginfo;

	struct task_io_accounting	ioac;
#ifdef CONFIG_PSI
	/* Pressure stall state */
	unsigned int			psi_flags;
#endif
#ifdef CONFIG_TASK_XACCT
	/* Accumulated RSS usage: */
	u64				acct_rss_mem1;
	/* Accumulated virtual memory usage: */
	u64				acct_vm_mem1;
	/* stime + utime since last update: */
	u64				acct_timexpd;
#endif
#ifdef CONFIG_CPUSETS
	/* Protected by ->alloc_lock: */
	nodemask_t			mems_allowed;
	/* Seqence number to catch updates: */
	seqcount_t			mems_allowed_seq;
	int				cpuset_mem_spread_rotor;
	int				cpuset_slab_spread_rotor;
#endif
#ifdef CONFIG_CGROUPS
	/* Control Group info protected by css_set_lock: */
	struct css_set __rcu		*cgroups;
	/* cg_list protected by css_set_lock and tsk->alloc_lock: */
	struct list_head		cg_list;
#endif
#ifdef CONFIG_INTEL_RDT
	u32				closid;
	u32				rmid;
#endif
#ifdef CONFIG_FUTEX
	struct robust_list_head __user	*robust_list;
#ifdef CONFIG_COMPAT
	struct compat_robust_list_head __user *compat_robust_list;
#endif
	struct list_head		pi_state_list;
	struct futex_pi_state		*pi_state_cache;
#endif
#ifdef CONFIG_PERF_EVENTS
	struct perf_event_context	*perf_event_ctxp[perf_nr_task_contexts];
	struct mutex			perf_event_mutex;
	struct list_head		perf_event_list;
#endif
#ifdef CONFIG_DEBUG_PREEMPT
	unsigned long			preempt_disable_ip;
#endif
#ifdef CONFIG_NUMA
	/* Protected by alloc_lock: */
	struct mempolicy		*mempolicy;
	short				il_prev;
	short				pref_node_fork;
#endif
#ifdef CONFIG_NUMA_BALANCING
	int				numa_scan_seq;
	unsigned int			numa_scan_period;
	unsigned int			numa_scan_period_max;
	int				numa_preferred_nid;
	unsigned long			numa_migrate_retry;
	/* Migration stamp: */
	u64				node_stamp;
	u64				last_task_numa_placement;
	u64				last_sum_exec_runtime;
	struct callback_head		numa_work;

	/*
	 * This pointer is only modified for current in syscall and
	 * pagefault context (and for tasks being destroyed), so it can be read
	 * from any of the following contexts:
	 *  - RCU read-side critical section
	 *  - current->numa_group from everywhere
	 *  - task's runqueue locked, task not running
	 */
	struct numa_group __rcu		*numa_group;

	/*
	 * numa_faults is an array split into four regions:
	 * faults_memory, faults_cpu, faults_memory_buffer, faults_cpu_buffer
	 * in this precise order.
	 *
	 * faults_memory: Exponential decaying average of faults on a per-node
	 * basis. Scheduling placement decisions are made based on these
	 * counts. The values remain static for the duration of a PTE scan.
	 * faults_cpu: Track the nodes the process was running on when a NUMA
	 * hinting fault was incurred.
	 * faults_memory_buffer and faults_cpu_buffer: Record faults per node
	 * during the current scan window. When the scan completes, the counts
	 * in faults_memory and faults_cpu decay and these values are copied.
	 */
	unsigned long			*numa_faults;
	unsigned long			total_numa_faults;

	/*
	 * numa_faults_locality tracks if faults recorded during the last
	 * scan window were remote/local or failed to migrate. The task scan
	 * period is adapted based on the locality of the faults with different
	 * weights depending on whether they were shared or private faults
	 */
	unsigned long			numa_faults_locality[3];

	unsigned long			numa_pages_migrated;
#endif /* CONFIG_NUMA_BALANCING */

#ifdef CONFIG_RSEQ
	struct rseq __user *rseq;
	u32 rseq_len;
	u32 rseq_sig;
	/*
	 * RmW on rseq_event_mask must be performed atomically
	 * with respect to preemption.
	 */
	unsigned long rseq_event_mask;
#endif

	struct tlbflush_unmap_batch	tlb_ubc;

	struct rcu_head			rcu;

	/* Cache last used pipe for splice(): */
	struct pipe_inode_info		*splice_pipe;

	struct page_frag		task_frag;

#ifdef CONFIG_TASK_DELAY_ACCT
	struct task_delay_info		*delays;
#endif

#ifdef CONFIG_FAULT_INJECTION
	int				make_it_fail;
	unsigned int			fail_nth;
#endif
	/*
	 * When (nr_dirtied >= nr_dirtied_pause), it's time to call
	 * balance_dirty_pages() for a dirty throttling pause:
	 */
	int				nr_dirtied;
	int				nr_dirtied_pause;
	/* Start of a write-and-pause period: */
	unsigned long			dirty_paused_when;

#ifdef CONFIG_LATENCYTOP
	int				latency_record_count;
	struct latency_record		latency_record[LT_SAVECOUNT];
#endif
	/*
	 * Time slack values; these are used to round up poll() and
	 * select() etc timeout values. These are in nanoseconds.
	 */
	u64				timer_slack_ns;
	u64				default_timer_slack_ns;

#ifdef CONFIG_KASAN
	unsigned int			kasan_depth;
#endif

#ifdef CONFIG_FUNCTION_GRAPH_TRACER
	/* Index of current stored address in ret_stack: */
	int				curr_ret_stack;
	int				curr_ret_depth;

	/* Stack of return addresses for return function tracing: */
	struct ftrace_ret_stack		*ret_stack;

	/* Timestamp for last schedule: */
	unsigned long long		ftrace_timestamp;

	/*
	 * Number of functions that haven't been traced
	 * because of depth overrun:
	 */
	atomic_t			trace_overrun;

	/* Pause tracing: */
	atomic_t			tracing_graph_pause;
#endif

#ifdef CONFIG_TRACING
	/* State flags for use by tracers: */
	unsigned long			trace;

	/* Bitmask and counter of trace recursion: */
	unsigned long			trace_recursion;
#endif /* CONFIG_TRACING */

#ifdef CONFIG_KCOV
	/* See kernel/kcov.c for more details. */

	/* Coverage collection mode enabled for this task (0 if disabled): */
	unsigned int			kcov_mode;

	/* Size of the kcov_area: */
	unsigned int			kcov_size;

	/* Buffer for coverage collection: */
	void				*kcov_area;

	/* KCOV descriptor wired with this task or NULL: */
	struct kcov			*kcov;

	/* KCOV common handle for remote coverage collection: */
	u64				kcov_handle;

	/* KCOV sequence number: */
	int				kcov_sequence;
#endif

#ifdef CONFIG_MEMCG
	struct mem_cgroup		*memcg_in_oom;
	gfp_t				memcg_oom_gfp_mask;
	int				memcg_oom_order;

	/* Number of pages to reclaim on returning to userland: */
	unsigned int			memcg_nr_pages_over_high;

	/* Used by memcontrol for targeted memcg charge: */
	struct mem_cgroup		*active_memcg;
#endif

#ifdef CONFIG_BLK_CGROUP
	struct request_queue		*throttle_queue;
#endif

#ifdef CONFIG_UPROBES
	struct uprobe_task		*utask;
#endif
#if defined(CONFIG_BCACHE) || defined(CONFIG_BCACHE_MODULE)
	unsigned int			sequential_io;
	unsigned int			sequential_io_avg;
#endif
#ifdef CONFIG_DEBUG_ATOMIC_SLEEP
	unsigned long			task_state_change;
#endif
	int				pagefault_disabled;
#ifdef CONFIG_MMU
	struct task_struct		*oom_reaper_list;
#endif
#ifdef CONFIG_VMAP_STACK
	struct vm_struct		*stack_vm_area;
#endif
#ifdef CONFIG_THREAD_INFO_IN_TASK
	/* A live task holds one reference: */
	atomic_t			stack_refcount;
#endif
#ifdef CONFIG_LIVEPATCH
	int patch_state;
#endif
#ifdef CONFIG_SECURITY
	/* Used by LSM modules for access restriction: */
	void				*security;
#endif
<<<<<<< HEAD
#ifdef CONFIG_SEC_DEBUG_COMPLETE_HINT
	struct completion		*x;
#endif
#ifdef CONFIG_SEC_DEBUG_DTASK
	struct sec_debug_wait		ssdbg_wait;
#endif
=======
	/* task is frozen/stopped (used by the cgroup freezer) */
	ANDROID_KABI_USE(1, unsigned frozen:1);

	ANDROID_KABI_RESERVE(2);
	ANDROID_KABI_RESERVE(3);
	ANDROID_KABI_RESERVE(4);
	ANDROID_KABI_RESERVE(5);
	ANDROID_KABI_RESERVE(6);
	ANDROID_KABI_RESERVE(7);
	ANDROID_KABI_RESERVE(8);

>>>>>>> 9f80205d
	/*
	 * New fields for task_struct should be added above here, so that
	 * they are included in the randomized portion of task_struct.
	 */
	randomized_struct_fields_end

	/* CPU-specific state of this task: */
	struct thread_struct		thread;

	/*
	 * WARNING: on x86, 'thread_struct' contains a variable-sized
	 * structure.  It *MUST* be at the end of 'task_struct'.
	 *
	 * Do not put anything below here!
	 */
};

static inline struct pid *task_pid(struct task_struct *task)
{
	return task->thread_pid;
}

/*
 * the helpers to get the task's different pids as they are seen
 * from various namespaces
 *
 * task_xid_nr()     : global id, i.e. the id seen from the init namespace;
 * task_xid_vnr()    : virtual id, i.e. the id seen from the pid namespace of
 *                     current.
 * task_xid_nr_ns()  : id seen from the ns specified;
 *
 * see also pid_nr() etc in include/linux/pid.h
 */
pid_t __task_pid_nr_ns(struct task_struct *task, enum pid_type type, struct pid_namespace *ns);

static inline pid_t task_pid_nr(struct task_struct *tsk)
{
	return tsk->pid;
}

static inline pid_t task_pid_nr_ns(struct task_struct *tsk, struct pid_namespace *ns)
{
	return __task_pid_nr_ns(tsk, PIDTYPE_PID, ns);
}

static inline pid_t task_pid_vnr(struct task_struct *tsk)
{
	return __task_pid_nr_ns(tsk, PIDTYPE_PID, NULL);
}


static inline pid_t task_tgid_nr(struct task_struct *tsk)
{
	return tsk->tgid;
}

/**
 * pid_alive - check that a task structure is not stale
 * @p: Task structure to be checked.
 *
 * Test if a process is not yet dead (at most zombie state)
 * If pid_alive fails, then pointers within the task structure
 * can be stale and must not be dereferenced.
 *
 * Return: 1 if the process is alive. 0 otherwise.
 */
static inline int pid_alive(const struct task_struct *p)
{
	return p->thread_pid != NULL;
}

static inline pid_t task_pgrp_nr_ns(struct task_struct *tsk, struct pid_namespace *ns)
{
	return __task_pid_nr_ns(tsk, PIDTYPE_PGID, ns);
}

static inline pid_t task_pgrp_vnr(struct task_struct *tsk)
{
	return __task_pid_nr_ns(tsk, PIDTYPE_PGID, NULL);
}


static inline pid_t task_session_nr_ns(struct task_struct *tsk, struct pid_namespace *ns)
{
	return __task_pid_nr_ns(tsk, PIDTYPE_SID, ns);
}

static inline pid_t task_session_vnr(struct task_struct *tsk)
{
	return __task_pid_nr_ns(tsk, PIDTYPE_SID, NULL);
}

static inline pid_t task_tgid_nr_ns(struct task_struct *tsk, struct pid_namespace *ns)
{
	return __task_pid_nr_ns(tsk, PIDTYPE_TGID, ns);
}

static inline pid_t task_tgid_vnr(struct task_struct *tsk)
{
	return __task_pid_nr_ns(tsk, PIDTYPE_TGID, NULL);
}

static inline pid_t task_ppid_nr_ns(const struct task_struct *tsk, struct pid_namespace *ns)
{
	pid_t pid = 0;

	rcu_read_lock();
	if (pid_alive(tsk))
		pid = task_tgid_nr_ns(rcu_dereference(tsk->real_parent), ns);
	rcu_read_unlock();

	return pid;
}

static inline pid_t task_ppid_nr(const struct task_struct *tsk)
{
	return task_ppid_nr_ns(tsk, &init_pid_ns);
}

/* Obsolete, do not use: */
static inline pid_t task_pgrp_nr(struct task_struct *tsk)
{
	return task_pgrp_nr_ns(tsk, &init_pid_ns);
}

#define TASK_REPORT_IDLE	(TASK_REPORT + 1)
#define TASK_REPORT_MAX		(TASK_REPORT_IDLE << 1)

static inline unsigned int task_state_index(struct task_struct *tsk)
{
	unsigned int tsk_state = READ_ONCE(tsk->state);
	unsigned int state = (tsk_state | tsk->exit_state) & TASK_REPORT;

	BUILD_BUG_ON_NOT_POWER_OF_2(TASK_REPORT_MAX);

	if (tsk_state == TASK_IDLE)
		state = TASK_REPORT_IDLE;

	return fls(state);
}

static inline char task_index_to_char(unsigned int state)
{
	static const char state_char[] = "RSDTtXZPI";

	BUILD_BUG_ON(1 + ilog2(TASK_REPORT_MAX) != sizeof(state_char) - 1);

	return state_char[state];
}

static inline char task_state_to_char(struct task_struct *tsk)
{
	return task_index_to_char(task_state_index(tsk));
}

/**
 * is_global_init - check if a task structure is init. Since init
 * is free to have sub-threads we need to check tgid.
 * @tsk: Task structure to be checked.
 *
 * Check if a task structure is the first user space task the kernel created.
 *
 * Return: 1 if the task structure is init. 0 otherwise.
 */
static inline int is_global_init(struct task_struct *tsk)
{
	return task_tgid_nr(tsk) == 1;
}

extern struct pid *cad_pid;

/*
 * Per process flags
 */
#define PF_IDLE			0x00000002	/* I am an IDLE thread */
#define PF_EXITING		0x00000004	/* Getting shut down */
#define PF_EXITPIDONE		0x00000008	/* PI exit done on shut down */
#define PF_VCPU			0x00000010	/* I'm a virtual CPU */
#define PF_WQ_WORKER		0x00000020	/* I'm a workqueue worker */
#define PF_FORKNOEXEC		0x00000040	/* Forked but didn't exec */
#define PF_MCE_PROCESS		0x00000080      /* Process policy on mce errors */
#define PF_SUPERPRIV		0x00000100	/* Used super-user privileges */
#define PF_DUMPCORE		0x00000200	/* Dumped core */
#define PF_SIGNALED		0x00000400	/* Killed by a signal */
#define PF_MEMALLOC		0x00000800	/* Allocating memory */
#define PF_NPROC_EXCEEDED	0x00001000	/* set_user() noticed that RLIMIT_NPROC was exceeded */
#define PF_USED_MATH		0x00002000	/* If unset the fpu must be initialized before use */
#define PF_USED_ASYNC		0x00004000	/* Used async_schedule*(), used by module init */
#define PF_NOFREEZE		0x00008000	/* This thread should not be frozen */
#define PF_FROZEN		0x00010000	/* Frozen for system suspend */
#define PF_KSWAPD		0x00020000	/* I am kswapd */
#define PF_MEMALLOC_NOFS	0x00040000	/* All allocation requests will inherit GFP_NOFS */
#define PF_MEMALLOC_NOIO	0x00080000	/* All allocation requests will inherit GFP_NOIO */
#define PF_LESS_THROTTLE	0x00100000	/* Throttle me less: I clean memory */
#define PF_KTHREAD		0x00200000	/* I am a kernel thread */
#define PF_RANDOMIZE		0x00400000	/* Randomize virtual address space */
#define PF_SWAPWRITE		0x00800000	/* Allowed to write to swap */
#define PF_MEMSTALL		0x01000000	/* Stalled due to lack of memory */
#define PF_NO_SETAFFINITY	0x04000000	/* Userland is not allowed to meddle with cpus_allowed */
#define PF_MCE_EARLY		0x08000000      /* Early kill for mce process policy */
#define PF_MUTEX_TESTER		0x20000000	/* Thread belongs to the rt mutex tester */
#define PF_FREEZER_SKIP		0x40000000	/* Freezer should not count it as freezable */
#define PF_SUSPEND_TASK		0x80000000      /* This thread called freeze_processes() and should not be frozen */

/*
 * Only the _current_ task can read/write to tsk->flags, but other
 * tasks can access tsk->flags in readonly mode for example
 * with tsk_used_math (like during threaded core dumping).
 * There is however an exception to this rule during ptrace
 * or during fork: the ptracer task is allowed to write to the
 * child->flags of its traced child (same goes for fork, the parent
 * can write to the child->flags), because we're guaranteed the
 * child is not running and in turn not changing child->flags
 * at the same time the parent does it.
 */
#define clear_stopped_child_used_math(child)	do { (child)->flags &= ~PF_USED_MATH; } while (0)
#define set_stopped_child_used_math(child)	do { (child)->flags |= PF_USED_MATH; } while (0)
#define clear_used_math()			clear_stopped_child_used_math(current)
#define set_used_math()				set_stopped_child_used_math(current)

#define conditional_stopped_child_used_math(condition, child) \
	do { (child)->flags &= ~PF_USED_MATH, (child)->flags |= (condition) ? PF_USED_MATH : 0; } while (0)

#define conditional_used_math(condition)	conditional_stopped_child_used_math(condition, current)

#define copy_to_stopped_child_used_math(child) \
	do { (child)->flags &= ~PF_USED_MATH, (child)->flags |= current->flags & PF_USED_MATH; } while (0)

/* NOTE: this will return 0 or PF_USED_MATH, it will never return 1 */
#define tsk_used_math(p)			((p)->flags & PF_USED_MATH)
#define used_math()				tsk_used_math(current)

static inline bool is_percpu_thread(void)
{
#ifdef CONFIG_SMP
	return (current->flags & PF_NO_SETAFFINITY) &&
		(current->nr_cpus_allowed  == 1);
#else
	return true;
#endif
}

/* Per-process atomic flags. */
#define PFA_NO_NEW_PRIVS		0	/* May not gain new privileges. */
#define PFA_SPREAD_PAGE			1	/* Spread page cache over cpuset */
#define PFA_SPREAD_SLAB			2	/* Spread some slab caches over cpuset */
#define PFA_SPEC_SSB_DISABLE		3	/* Speculative Store Bypass disabled */
#define PFA_SPEC_SSB_FORCE_DISABLE	4	/* Speculative Store Bypass force disabled*/
#define PFA_SPEC_IB_DISABLE		5	/* Indirect branch speculation restricted */
#define PFA_SPEC_IB_FORCE_DISABLE	6	/* Indirect branch speculation permanently restricted */

#define TASK_PFA_TEST(name, func)					\
	static inline bool task_##func(struct task_struct *p)		\
	{ return test_bit(PFA_##name, &p->atomic_flags); }

#define TASK_PFA_SET(name, func)					\
	static inline void task_set_##func(struct task_struct *p)	\
	{ set_bit(PFA_##name, &p->atomic_flags); }

#define TASK_PFA_CLEAR(name, func)					\
	static inline void task_clear_##func(struct task_struct *p)	\
	{ clear_bit(PFA_##name, &p->atomic_flags); }

TASK_PFA_TEST(NO_NEW_PRIVS, no_new_privs)
TASK_PFA_SET(NO_NEW_PRIVS, no_new_privs)

TASK_PFA_TEST(SPREAD_PAGE, spread_page)
TASK_PFA_SET(SPREAD_PAGE, spread_page)
TASK_PFA_CLEAR(SPREAD_PAGE, spread_page)

TASK_PFA_TEST(SPREAD_SLAB, spread_slab)
TASK_PFA_SET(SPREAD_SLAB, spread_slab)
TASK_PFA_CLEAR(SPREAD_SLAB, spread_slab)

TASK_PFA_TEST(SPEC_SSB_DISABLE, spec_ssb_disable)
TASK_PFA_SET(SPEC_SSB_DISABLE, spec_ssb_disable)
TASK_PFA_CLEAR(SPEC_SSB_DISABLE, spec_ssb_disable)

TASK_PFA_TEST(SPEC_SSB_FORCE_DISABLE, spec_ssb_force_disable)
TASK_PFA_SET(SPEC_SSB_FORCE_DISABLE, spec_ssb_force_disable)

TASK_PFA_TEST(SPEC_IB_DISABLE, spec_ib_disable)
TASK_PFA_SET(SPEC_IB_DISABLE, spec_ib_disable)
TASK_PFA_CLEAR(SPEC_IB_DISABLE, spec_ib_disable)

TASK_PFA_TEST(SPEC_IB_FORCE_DISABLE, spec_ib_force_disable)
TASK_PFA_SET(SPEC_IB_FORCE_DISABLE, spec_ib_force_disable)

static inline void
current_restore_flags(unsigned long orig_flags, unsigned long flags)
{
	current->flags &= ~flags;
	current->flags |= orig_flags & flags;
}

extern int cpuset_cpumask_can_shrink(const struct cpumask *cur, const struct cpumask *trial);
extern int task_can_attach(struct task_struct *p, const struct cpumask *cs_cpus_allowed);
#ifdef CONFIG_SMP
extern void do_set_cpus_allowed(struct task_struct *p, const struct cpumask *new_mask);
extern int set_cpus_allowed_ptr(struct task_struct *p, const struct cpumask *new_mask);
#else
static inline void do_set_cpus_allowed(struct task_struct *p, const struct cpumask *new_mask)
{
}
static inline int set_cpus_allowed_ptr(struct task_struct *p, const struct cpumask *new_mask)
{
	if (!cpumask_test_cpu(0, new_mask))
		return -EINVAL;
	return 0;
}
#endif

#ifndef cpu_relax_yield
#define cpu_relax_yield() cpu_relax()
#endif

u32 __accumulate_pelt_segments(u64 periods, u32 d1, u32 d3);
u64 decay_load(u64 val, u64 n);

extern int yield_to(struct task_struct *p, bool preempt);
extern void set_user_nice(struct task_struct *p, long nice);
extern int task_prio(const struct task_struct *p);

/**
 * task_nice - return the nice value of a given task.
 * @p: the task in question.
 *
 * Return: The nice value [ -20 ... 0 ... 19 ].
 */
static inline int task_nice(const struct task_struct *p)
{
	return PRIO_TO_NICE((p)->static_prio);
}

extern int can_nice(const struct task_struct *p, const int nice);
extern int task_curr(const struct task_struct *p);
extern int idle_cpu(int cpu);
extern int available_idle_cpu(int cpu);
extern int sched_setscheduler(struct task_struct *, int, const struct sched_param *);
extern int sched_setscheduler_nocheck(struct task_struct *, int, const struct sched_param *);
extern int sched_setattr(struct task_struct *, const struct sched_attr *);
extern int sched_setattr_nocheck(struct task_struct *, const struct sched_attr *);
extern struct task_struct *idle_task(int cpu);

/**
 * is_idle_task - is the specified task an idle task?
 * @p: the task in question.
 *
 * Return: 1 if @p is an idle task. 0 otherwise.
 */
static inline bool is_idle_task(const struct task_struct *p)
{
	return !!(p->flags & PF_IDLE);
}

extern struct task_struct *curr_task(int cpu);
extern void ia64_set_curr_task(int cpu, struct task_struct *p);

void yield(void);

union thread_union {
#ifndef CONFIG_ARCH_TASK_STRUCT_ON_STACK
	struct task_struct task;
#endif
#ifndef CONFIG_THREAD_INFO_IN_TASK
	struct thread_info thread_info;
#endif
	unsigned long stack[THREAD_SIZE/sizeof(long)];
};

#ifndef CONFIG_THREAD_INFO_IN_TASK
extern struct thread_info init_thread_info;
#endif

extern unsigned long init_stack[THREAD_SIZE / sizeof(unsigned long)];

#ifdef CONFIG_THREAD_INFO_IN_TASK
static inline struct thread_info *task_thread_info(struct task_struct *task)
{
	return &task->thread_info;
}
#elif !defined(__HAVE_THREAD_FUNCTIONS)
# define task_thread_info(task)	((struct thread_info *)(task)->stack)
#endif

/*
 * find a task by one of its numerical ids
 *
 * find_task_by_pid_ns():
 *      finds a task by its pid in the specified namespace
 * find_task_by_vpid():
 *      finds a task by its virtual pid
 *
 * see also find_vpid() etc in include/linux/pid.h
 */

extern struct task_struct *find_task_by_vpid(pid_t nr);
extern struct task_struct *find_task_by_pid_ns(pid_t nr, struct pid_namespace *ns);

/*
 * find a task by its virtual pid and get the task struct
 */
extern struct task_struct *find_get_task_by_vpid(pid_t nr);

extern int wake_up_state(struct task_struct *tsk, unsigned int state);
extern int wake_up_process(struct task_struct *tsk);
extern void wake_up_new_task(struct task_struct *tsk);

#ifdef CONFIG_SMP
extern void kick_process(struct task_struct *tsk);
#else
static inline void kick_process(struct task_struct *tsk) { }
#endif

extern void __set_task_comm(struct task_struct *tsk, const char *from, bool exec);

static inline void set_task_comm(struct task_struct *tsk, const char *from)
{
	__set_task_comm(tsk, from, false);
}

extern char *__get_task_comm(char *to, size_t len, struct task_struct *tsk);
#define get_task_comm(buf, tsk) ({			\
	BUILD_BUG_ON(sizeof(buf) != TASK_COMM_LEN);	\
	__get_task_comm(buf, sizeof(buf), tsk);		\
})

#ifdef CONFIG_SMP
void scheduler_ipi(void);
extern unsigned long wait_task_inactive(struct task_struct *, long match_state);
#else
static inline void scheduler_ipi(void) { }
static inline unsigned long wait_task_inactive(struct task_struct *p, long match_state)
{
	return 1;
}
#endif

/*
 * Set thread flags in other task's structures.
 * See asm/thread_info.h for TIF_xxxx flags available:
 */
static inline void set_tsk_thread_flag(struct task_struct *tsk, int flag)
{
	set_ti_thread_flag(task_thread_info(tsk), flag);
}

static inline void clear_tsk_thread_flag(struct task_struct *tsk, int flag)
{
	clear_ti_thread_flag(task_thread_info(tsk), flag);
}

static inline void update_tsk_thread_flag(struct task_struct *tsk, int flag,
					  bool value)
{
	update_ti_thread_flag(task_thread_info(tsk), flag, value);
}

static inline int test_and_set_tsk_thread_flag(struct task_struct *tsk, int flag)
{
	return test_and_set_ti_thread_flag(task_thread_info(tsk), flag);
}

static inline int test_and_clear_tsk_thread_flag(struct task_struct *tsk, int flag)
{
	return test_and_clear_ti_thread_flag(task_thread_info(tsk), flag);
}

static inline int test_tsk_thread_flag(struct task_struct *tsk, int flag)
{
	return test_ti_thread_flag(task_thread_info(tsk), flag);
}

static inline void set_tsk_need_resched(struct task_struct *tsk)
{
	set_tsk_thread_flag(tsk,TIF_NEED_RESCHED);
}

static inline void clear_tsk_need_resched(struct task_struct *tsk)
{
	clear_tsk_thread_flag(tsk,TIF_NEED_RESCHED);
}

static inline int test_tsk_need_resched(struct task_struct *tsk)
{
	return unlikely(test_tsk_thread_flag(tsk,TIF_NEED_RESCHED));
}

/*
 * cond_resched() and cond_resched_lock(): latency reduction via
 * explicit rescheduling in places that are safe. The return
 * value indicates whether a reschedule was done in fact.
 * cond_resched_lock() will drop the spinlock before scheduling,
 */
#ifndef CONFIG_PREEMPT
extern int _cond_resched(void);
#else
static inline int _cond_resched(void) { return 0; }
#endif

#define cond_resched() ({			\
	___might_sleep(__FILE__, __LINE__, 0);	\
	_cond_resched();			\
})

extern int __cond_resched_lock(spinlock_t *lock);

#define cond_resched_lock(lock) ({				\
	___might_sleep(__FILE__, __LINE__, PREEMPT_LOCK_OFFSET);\
	__cond_resched_lock(lock);				\
})

static inline void cond_resched_rcu(void)
{
#if defined(CONFIG_DEBUG_ATOMIC_SLEEP) || !defined(CONFIG_PREEMPT_RCU)
	rcu_read_unlock();
	cond_resched();
	rcu_read_lock();
#endif
}

/*
 * Does a critical section need to be broken due to another
 * task waiting?: (technically does not depend on CONFIG_PREEMPT,
 * but a general need for low latency)
 */
static inline int spin_needbreak(spinlock_t *lock)
{
#ifdef CONFIG_PREEMPT
	return spin_is_contended(lock);
#else
	return 0;
#endif
}

static __always_inline bool need_resched(void)
{
	return unlikely(tif_need_resched());
}

/*
 * Wrappers for p->thread_info->cpu access. No-op on UP.
 */
#ifdef CONFIG_SMP

static inline unsigned int task_cpu(const struct task_struct *p)
{
#ifdef CONFIG_THREAD_INFO_IN_TASK
	return READ_ONCE(p->cpu);
#else
	return READ_ONCE(task_thread_info(p)->cpu);
#endif
}

extern void set_task_cpu(struct task_struct *p, unsigned int cpu);

#else

static inline unsigned int task_cpu(const struct task_struct *p)
{
	return 0;
}

static inline void set_task_cpu(struct task_struct *p, unsigned int cpu)
{
}
#endif /* CONFIG_SMP */

/*
 * In order to reduce various lock holder preemption latencies provide an
 * interface to see if a vCPU is currently running or not.
 *
 * This allows us to terminate optimistic spin loops and block, analogous to
 * the native optimistic spin heuristic of testing if the lock owner task is
 * running or not.
 */
#ifndef vcpu_is_preempted
# define vcpu_is_preempted(cpu)	false
#endif

extern long sched_setaffinity(pid_t pid, const struct cpumask *new_mask);
extern long sched_getaffinity(pid_t pid, struct cpumask *mask);

#ifndef TASK_SIZE_OF
#define TASK_SIZE_OF(tsk)	TASK_SIZE
#endif

#ifdef CONFIG_RSEQ

/*
 * Map the event mask on the user-space ABI enum rseq_cs_flags
 * for direct mask checks.
 */
enum rseq_event_mask_bits {
	RSEQ_EVENT_PREEMPT_BIT	= RSEQ_CS_FLAG_NO_RESTART_ON_PREEMPT_BIT,
	RSEQ_EVENT_SIGNAL_BIT	= RSEQ_CS_FLAG_NO_RESTART_ON_SIGNAL_BIT,
	RSEQ_EVENT_MIGRATE_BIT	= RSEQ_CS_FLAG_NO_RESTART_ON_MIGRATE_BIT,
};

enum rseq_event_mask {
	RSEQ_EVENT_PREEMPT	= (1U << RSEQ_EVENT_PREEMPT_BIT),
	RSEQ_EVENT_SIGNAL	= (1U << RSEQ_EVENT_SIGNAL_BIT),
	RSEQ_EVENT_MIGRATE	= (1U << RSEQ_EVENT_MIGRATE_BIT),
};

static inline void rseq_set_notify_resume(struct task_struct *t)
{
	if (t->rseq)
		set_tsk_thread_flag(t, TIF_NOTIFY_RESUME);
}

void __rseq_handle_notify_resume(struct ksignal *sig, struct pt_regs *regs);

static inline void rseq_handle_notify_resume(struct ksignal *ksig,
					     struct pt_regs *regs)
{
	if (current->rseq)
		__rseq_handle_notify_resume(ksig, regs);
}

static inline void rseq_signal_deliver(struct ksignal *ksig,
				       struct pt_regs *regs)
{
	preempt_disable();
	__set_bit(RSEQ_EVENT_SIGNAL_BIT, &current->rseq_event_mask);
	preempt_enable();
	rseq_handle_notify_resume(ksig, regs);
}

/* rseq_preempt() requires preemption to be disabled. */
static inline void rseq_preempt(struct task_struct *t)
{
	__set_bit(RSEQ_EVENT_PREEMPT_BIT, &t->rseq_event_mask);
	rseq_set_notify_resume(t);
}

/* rseq_migrate() requires preemption to be disabled. */
static inline void rseq_migrate(struct task_struct *t)
{
	__set_bit(RSEQ_EVENT_MIGRATE_BIT, &t->rseq_event_mask);
	rseq_set_notify_resume(t);
}

/*
 * If parent process has a registered restartable sequences area, the
 * child inherits. Unregister rseq for a clone with CLONE_VM set.
 */
static inline void rseq_fork(struct task_struct *t, unsigned long clone_flags)
{
	if (clone_flags & CLONE_VM) {
		t->rseq = NULL;
		t->rseq_len = 0;
		t->rseq_sig = 0;
		t->rseq_event_mask = 0;
	} else {
		t->rseq = current->rseq;
		t->rseq_len = current->rseq_len;
		t->rseq_sig = current->rseq_sig;
		t->rseq_event_mask = current->rseq_event_mask;
	}
}

static inline void rseq_execve(struct task_struct *t)
{
	t->rseq = NULL;
	t->rseq_len = 0;
	t->rseq_sig = 0;
	t->rseq_event_mask = 0;
}

#else

static inline void rseq_set_notify_resume(struct task_struct *t)
{
}
static inline void rseq_handle_notify_resume(struct ksignal *ksig,
					     struct pt_regs *regs)
{
}
static inline void rseq_signal_deliver(struct ksignal *ksig,
				       struct pt_regs *regs)
{
}
static inline void rseq_preempt(struct task_struct *t)
{
}
static inline void rseq_migrate(struct task_struct *t)
{
}
static inline void rseq_fork(struct task_struct *t, unsigned long clone_flags)
{
}
static inline void rseq_execve(struct task_struct *t)
{
}

#endif

#ifdef CONFIG_DEBUG_RSEQ

void rseq_syscall(struct pt_regs *regs);

#else

static inline void rseq_syscall(struct pt_regs *regs)
{
}

#endif

#endif<|MERGE_RESOLUTION|>--- conflicted
+++ resolved
@@ -29,11 +29,8 @@
 #include <linux/mm_event.h>
 #include <linux/task_io_accounting.h>
 #include <linux/rseq.h>
-<<<<<<< HEAD
 #include <linux/sec_debug_types.h>
-=======
 #include <linux/android_kabi.h>
->>>>>>> 9f80205d
 
 /* task_struct member predeclarations (sorted alphabetically): */
 struct audit_context;
@@ -547,15 +544,12 @@
 	struct sched_avg		avg;
 	struct multi_load		ml;
 #endif
-<<<<<<< HEAD
 	struct ontime_entity		ontime;
-=======
 
 	ANDROID_KABI_RESERVE(1);
 	ANDROID_KABI_RESERVE(2);
 	ANDROID_KABI_RESERVE(3);
 	ANDROID_KABI_RESERVE(4);
->>>>>>> 9f80205d
 };
 
 struct sched_rt_entity {
@@ -575,7 +569,6 @@
 	struct rt_rq			*my_q;
 #endif
 
-<<<<<<< HEAD
 #ifdef CONFIG_SMP
 #ifdef CONFIG_SCHED_USE_FLUID_RT
 	int sync_flag;
@@ -590,12 +583,11 @@
 	unsigned long			runnable_weight;
 #endif
 #endif
-=======
+
 	ANDROID_KABI_RESERVE(1);
 	ANDROID_KABI_RESERVE(2);
 	ANDROID_KABI_RESERVE(3);
 	ANDROID_KABI_RESERVE(4);
->>>>>>> 9f80205d
 } __randomize_layout;
 
 struct sched_dl_entity {
@@ -1380,14 +1372,12 @@
 	/* Used by LSM modules for access restriction: */
 	void				*security;
 #endif
-<<<<<<< HEAD
 #ifdef CONFIG_SEC_DEBUG_COMPLETE_HINT
 	struct completion		*x;
 #endif
 #ifdef CONFIG_SEC_DEBUG_DTASK
 	struct sec_debug_wait		ssdbg_wait;
 #endif
-=======
 	/* task is frozen/stopped (used by the cgroup freezer) */
 	ANDROID_KABI_USE(1, unsigned frozen:1);
 
@@ -1399,7 +1389,6 @@
 	ANDROID_KABI_RESERVE(7);
 	ANDROID_KABI_RESERVE(8);
 
->>>>>>> 9f80205d
 	/*
 	 * New fields for task_struct should be added above here, so that
 	 * they are included in the randomized portion of task_struct.
