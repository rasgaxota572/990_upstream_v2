--- conflicted
+++ resolved
@@ -115,14 +115,10 @@
 	struct f2fs_device devs[MAX_DEVICES];	/* device list */
 	__le32 qf_ino[F2FS_MAX_QUOTAS];	/* quota inode numbers */
 	__u8 hot_ext_count;		/* # of hot file extension */
-<<<<<<< HEAD
-	__u8 reserved[246];		/* valid reserved region */
-	__u8 mount_opts[64];            /* default mount option for SEC */
-=======
 	__le16  s_encoding;		/* Filename charset encoding */
 	__le16  s_encoding_flags;	/* Filename charset encoding flags */
 	__u8 reserved[306];		/* valid reserved region */
->>>>>>> 2700cf83
+	__u8 mount_opts[64];            /* default mount option for SEC */
 	__le32 crc;			/* checksum of superblock */
 } __packed;
 
