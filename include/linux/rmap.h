--- conflicted
+++ resolved
@@ -116,13 +116,9 @@
 					 * do a final flush if necessary */
 	TTU_RMAP_LOCKED		= 0x80,	/* do not grab rmap lock:
 					 * caller holds it */
-<<<<<<< HEAD
 	TTU_SPLIT_FREEZE	= 0x100,		/* freeze pte under splitting thp */
-	TTU_FORCE_BATCH_FLUSH	= 0x200,/* just for page_steal */
-=======
-	TTU_SPLIT_FREEZE	= 0x100, /* freeze pte under splitting thp */
 	TTU_SYNC		= 0x200, /* avoid racy checks with PVMW_SYNC */
->>>>>>> 97fd5077
+	TTU_FORCE_BATCH_FLUSH	= 0x400, /* just for page_steal */
 };
 
 #ifdef CONFIG_MMU
