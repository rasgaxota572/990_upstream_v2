--- conflicted
+++ resolved
@@ -1170,12 +1170,7 @@
 static struct platform_driver hsw_pcm_driver = {
 	.driver = {
 		.name = "haswell-pcm-audio",
-<<<<<<< HEAD
-		.owner = THIS_MODULE,
 		.pm = &hsw_pcm_pm,
-
-=======
->>>>>>> f1c488a7
 	},
 
 	.probe = hsw_pcm_dev_probe,
