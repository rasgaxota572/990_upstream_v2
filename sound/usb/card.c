--- conflicted
+++ resolved
@@ -812,14 +812,8 @@
 			goto __error;
 	}
 
-<<<<<<< HEAD
 	set_usb_audio_cardnum(chip->card->number, 0, 1);
 
-	/* we are allowed to call snd_card_register() many times */
-	err = snd_card_register(chip->card);
-	if (err < 0)
-		goto __error;
-=======
 	/* we are allowed to call snd_card_register() many times, but first
 	 * check to see if a device needs to skip it or do anything special
 	 */
@@ -828,7 +822,6 @@
 		if (err < 0)
 			goto __error;
 	}
->>>>>>> 9f80205d
 
 	usb_chip[chip->index] = chip;
 	chip->num_interfaces++;
