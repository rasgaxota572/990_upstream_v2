--- conflicted
+++ resolved
@@ -540,11 +540,7 @@
 static const struct nla_policy
 nl80211_rekey_policy[NUM_NL80211_REKEY_DATA] = {
 	[NL80211_REKEY_DATA_KEK] = { .type = NLA_BINARY,
-<<<<<<< HEAD
-			     .len = FILS_MAX_KEK_LEN },
-=======
 				     .len = FILS_MAX_KEK_LEN },
->>>>>>> 9f80205d
 	[NL80211_REKEY_DATA_KCK] = { .len = NL80211_KCK_LEN },
 	[NL80211_REKEY_DATA_REPLAY_CTR] = { .len = NL80211_REPLAY_CTR_LEN },
 };
