// SPDX-License-Identifier: GPL-2.0
/*
 * Wireless utility functions
 *
 * Copyright 2007-2009	Johannes Berg <johannes@sipsolutions.net>
 * Copyright 2013-2014  Intel Mobile Communications GmbH
 * Copyright 2017	Intel Deutschland GmbH
 */
#include <linux/export.h>
#include <linux/bitops.h>
#include <linux/etherdevice.h>
#include <linux/slab.h>
#include <net/cfg80211.h>
#include <net/ip.h>
#include <net/dsfield.h>
#include <linux/if_vlan.h>
#include <linux/mpls.h>
#include <linux/gcd.h>
#include "core.h"
#include "rdev-ops.h"


struct ieee80211_rate *
ieee80211_get_response_rate(struct ieee80211_supported_band *sband,
			    u32 basic_rates, int bitrate)
{
	struct ieee80211_rate *result = &sband->bitrates[0];
	int i;

	for (i = 0; i < sband->n_bitrates; i++) {
		if (!(basic_rates & BIT(i)))
			continue;
		if (sband->bitrates[i].bitrate > bitrate)
			continue;
		result = &sband->bitrates[i];
	}

	return result;
}
EXPORT_SYMBOL(ieee80211_get_response_rate);

u32 ieee80211_mandatory_rates(struct ieee80211_supported_band *sband,
			      enum nl80211_bss_scan_width scan_width)
{
	struct ieee80211_rate *bitrates;
	u32 mandatory_rates = 0;
	enum ieee80211_rate_flags mandatory_flag;
	int i;

	if (WARN_ON(!sband))
		return 1;

	if (sband->band == NL80211_BAND_2GHZ) {
		if (scan_width == NL80211_BSS_CHAN_WIDTH_5 ||
		    scan_width == NL80211_BSS_CHAN_WIDTH_10)
			mandatory_flag = IEEE80211_RATE_MANDATORY_G;
		else
			mandatory_flag = IEEE80211_RATE_MANDATORY_B;
	} else {
		mandatory_flag = IEEE80211_RATE_MANDATORY_A;
	}

	bitrates = sband->bitrates;
	for (i = 0; i < sband->n_bitrates; i++)
		if (bitrates[i].flags & mandatory_flag)
			mandatory_rates |= BIT(i);
	return mandatory_rates;
}
EXPORT_SYMBOL(ieee80211_mandatory_rates);

int ieee80211_channel_to_frequency(int chan, enum nl80211_band band)
{
	/* see 802.11 17.3.8.3.2 and Annex J
	 * there are overlapping channel numbers in 5GHz and 2GHz bands */
	if (chan <= 0)
		return 0; /* not supported */
	switch (band) {
	case NL80211_BAND_2GHZ:
		if (chan == 14)
			return 2484;
		else if (chan < 14)
			return 2407 + chan * 5;
		break;
	case NL80211_BAND_5GHZ:
		if (chan >= 182 && chan <= 196)
			return 4000 + chan * 5;
		else
			return 5000 + chan * 5;
		break;
	case NL80211_BAND_60GHZ:
		if (chan < 5)
			return 56160 + chan * 2160;
		break;
	default:
		;
	}
	return 0; /* not supported */
}
EXPORT_SYMBOL(ieee80211_channel_to_frequency);

int ieee80211_frequency_to_channel(int freq)
{
	/* see 802.11 17.3.8.3.2 and Annex J */
	if (freq == 2484)
		return 14;
	else if (freq < 2484)
		return (freq - 2407) / 5;
	else if (freq >= 4910 && freq <= 4980)
		return (freq - 4000) / 5;
	else if (freq <= 45000) /* DMG band lower limit */
		return (freq - 5000) / 5;
	else if (freq >= 58320 && freq <= 64800)
		return (freq - 56160) / 2160;
	else
		return 0;
}
EXPORT_SYMBOL(ieee80211_frequency_to_channel);

struct ieee80211_channel *ieee80211_get_channel(struct wiphy *wiphy, int freq)
{
	enum nl80211_band band;
	struct ieee80211_supported_band *sband;
	int i;

	for (band = 0; band < NUM_NL80211_BANDS; band++) {
		sband = wiphy->bands[band];

		if (!sband)
			continue;

		for (i = 0; i < sband->n_channels; i++) {
			if (sband->channels[i].center_freq == freq)
				return &sband->channels[i];
		}
	}

	return NULL;
}
EXPORT_SYMBOL(ieee80211_get_channel);

static void set_mandatory_flags_band(struct ieee80211_supported_band *sband)
{
	int i, want;

	switch (sband->band) {
	case NL80211_BAND_5GHZ:
		want = 3;
		for (i = 0; i < sband->n_bitrates; i++) {
			if (sband->bitrates[i].bitrate == 60 ||
			    sband->bitrates[i].bitrate == 120 ||
			    sband->bitrates[i].bitrate == 240) {
				sband->bitrates[i].flags |=
					IEEE80211_RATE_MANDATORY_A;
				want--;
			}
		}
		WARN_ON(want);
		break;
	case NL80211_BAND_2GHZ:
		want = 7;
		for (i = 0; i < sband->n_bitrates; i++) {
			switch (sband->bitrates[i].bitrate) {
			case 10:
			case 20:
			case 55:
			case 110:
				sband->bitrates[i].flags |=
					IEEE80211_RATE_MANDATORY_B |
					IEEE80211_RATE_MANDATORY_G;
				want--;
				break;
			case 60:
			case 120:
			case 240:
				sband->bitrates[i].flags |=
					IEEE80211_RATE_MANDATORY_G;
				want--;
				/* fall through */
			default:
				sband->bitrates[i].flags |=
					IEEE80211_RATE_ERP_G;
				break;
			}
		}
		WARN_ON(want != 0 && want != 3);
		break;
	case NL80211_BAND_60GHZ:
		/* check for mandatory HT MCS 1..4 */
		WARN_ON(!sband->ht_cap.ht_supported);
		WARN_ON((sband->ht_cap.mcs.rx_mask[0] & 0x1e) != 0x1e);
		break;
	case NUM_NL80211_BANDS:
	default:
		WARN_ON(1);
		break;
	}
}

void ieee80211_set_bitrate_flags(struct wiphy *wiphy)
{
	enum nl80211_band band;

	for (band = 0; band < NUM_NL80211_BANDS; band++)
		if (wiphy->bands[band])
			set_mandatory_flags_band(wiphy->bands[band]);
}

bool cfg80211_supported_cipher_suite(struct wiphy *wiphy, u32 cipher)
{
	int i;
	for (i = 0; i < wiphy->n_cipher_suites; i++)
		if (cipher == wiphy->cipher_suites[i])
			return true;
	return false;
}

int cfg80211_validate_key_settings(struct cfg80211_registered_device *rdev,
				   struct key_params *params, int key_idx,
				   bool pairwise, const u8 *mac_addr)
{
<<<<<<< HEAD
	if (key_idx > 5)
=======
	int max_key_idx = 5;

	if (wiphy_ext_feature_isset(&rdev->wiphy,
				    NL80211_EXT_FEATURE_BEACON_PROTECTION))
		max_key_idx = 7;
	if (key_idx < 0 || key_idx > max_key_idx)
>>>>>>> 9f80205d
		return -EINVAL;

	if (!pairwise && mac_addr && !(rdev->wiphy.flags & WIPHY_FLAG_IBSS_RSN))
		return -EINVAL;

	if (pairwise && !mac_addr)
		return -EINVAL;

	switch (params->cipher) {
	case WLAN_CIPHER_SUITE_TKIP:
	case WLAN_CIPHER_SUITE_CCMP:
	case WLAN_CIPHER_SUITE_CCMP_256:
	case WLAN_CIPHER_SUITE_GCMP:
	case WLAN_CIPHER_SUITE_GCMP_256:
		/* Disallow pairwise keys with non-zero index unless it's WEP
		 * or a vendor specific cipher (because current deployments use
		 * pairwise WEP keys with non-zero indices and for vendor
		 * specific ciphers this should be validated in the driver or
		 * hardware level - but 802.11i clearly specifies to use zero)
		 */
		if (pairwise && key_idx)
			return -EINVAL;
		break;
	case WLAN_CIPHER_SUITE_AES_CMAC:
	case WLAN_CIPHER_SUITE_BIP_CMAC_256:
	case WLAN_CIPHER_SUITE_BIP_GMAC_128:
	case WLAN_CIPHER_SUITE_BIP_GMAC_256:
		/* Disallow BIP (group-only) cipher as pairwise cipher */
		if (pairwise)
			return -EINVAL;
		break;
	default:
		break;
	}

	switch (params->cipher) {
	case WLAN_CIPHER_SUITE_WEP40:
		if (params->key_len != WLAN_KEY_LEN_WEP40)
			return -EINVAL;
		break;
	case WLAN_CIPHER_SUITE_TKIP:
		if (params->key_len != WLAN_KEY_LEN_TKIP)
			return -EINVAL;
		break;
	case WLAN_CIPHER_SUITE_CCMP:
		if (params->key_len != WLAN_KEY_LEN_CCMP)
			return -EINVAL;
		break;
	case WLAN_CIPHER_SUITE_CCMP_256:
		if (params->key_len != WLAN_KEY_LEN_CCMP_256)
			return -EINVAL;
		break;
	case WLAN_CIPHER_SUITE_GCMP:
		if (params->key_len != WLAN_KEY_LEN_GCMP)
			return -EINVAL;
		break;
	case WLAN_CIPHER_SUITE_GCMP_256:
		if (params->key_len != WLAN_KEY_LEN_GCMP_256)
			return -EINVAL;
		break;
	case WLAN_CIPHER_SUITE_WEP104:
		if (params->key_len != WLAN_KEY_LEN_WEP104)
			return -EINVAL;
		break;
	case WLAN_CIPHER_SUITE_AES_CMAC:
		if (params->key_len != WLAN_KEY_LEN_AES_CMAC)
			return -EINVAL;
		break;
	case WLAN_CIPHER_SUITE_BIP_CMAC_256:
		if (params->key_len != WLAN_KEY_LEN_BIP_CMAC_256)
			return -EINVAL;
		break;
	case WLAN_CIPHER_SUITE_BIP_GMAC_128:
		if (params->key_len != WLAN_KEY_LEN_BIP_GMAC_128)
			return -EINVAL;
		break;
	case WLAN_CIPHER_SUITE_BIP_GMAC_256:
		if (params->key_len != WLAN_KEY_LEN_BIP_GMAC_256)
			return -EINVAL;
		break;
	default:
		/*
		 * We don't know anything about this algorithm,
		 * allow using it -- but the driver must check
		 * all parameters! We still check below whether
		 * or not the driver supports this algorithm,
		 * of course.
		 */
		break;
	}

	if (params->seq) {
		switch (params->cipher) {
		case WLAN_CIPHER_SUITE_WEP40:
		case WLAN_CIPHER_SUITE_WEP104:
			/* These ciphers do not use key sequence */
			return -EINVAL;
		case WLAN_CIPHER_SUITE_TKIP:
		case WLAN_CIPHER_SUITE_CCMP:
		case WLAN_CIPHER_SUITE_CCMP_256:
		case WLAN_CIPHER_SUITE_GCMP:
		case WLAN_CIPHER_SUITE_GCMP_256:
		case WLAN_CIPHER_SUITE_AES_CMAC:
		case WLAN_CIPHER_SUITE_BIP_CMAC_256:
		case WLAN_CIPHER_SUITE_BIP_GMAC_128:
		case WLAN_CIPHER_SUITE_BIP_GMAC_256:
			if (params->seq_len != 6)
				return -EINVAL;
			break;
		}
	}

	if (!cfg80211_supported_cipher_suite(&rdev->wiphy, params->cipher))
		return -EINVAL;

	return 0;
}

unsigned int __attribute_const__ ieee80211_hdrlen(__le16 fc)
{
	unsigned int hdrlen = 24;

	if (ieee80211_is_data(fc)) {
		if (ieee80211_has_a4(fc))
			hdrlen = 30;
		if (ieee80211_is_data_qos(fc)) {
			hdrlen += IEEE80211_QOS_CTL_LEN;
			if (ieee80211_has_order(fc))
				hdrlen += IEEE80211_HT_CTL_LEN;
		}
		goto out;
	}

	if (ieee80211_is_mgmt(fc)) {
		if (ieee80211_has_order(fc))
			hdrlen += IEEE80211_HT_CTL_LEN;
		goto out;
	}

	if (ieee80211_is_ctl(fc)) {
		/*
		 * ACK and CTS are 10 bytes, all others 16. To see how
		 * to get this condition consider
		 *   subtype mask:   0b0000000011110000 (0x00F0)
		 *   ACK subtype:    0b0000000011010000 (0x00D0)
		 *   CTS subtype:    0b0000000011000000 (0x00C0)
		 *   bits that matter:         ^^^      (0x00E0)
		 *   value of those: 0b0000000011000000 (0x00C0)
		 */
		if ((fc & cpu_to_le16(0x00E0)) == cpu_to_le16(0x00C0))
			hdrlen = 10;
		else
			hdrlen = 16;
	}
out:
	return hdrlen;
}
EXPORT_SYMBOL(ieee80211_hdrlen);

unsigned int ieee80211_get_hdrlen_from_skb(const struct sk_buff *skb)
{
	const struct ieee80211_hdr *hdr =
			(const struct ieee80211_hdr *)skb->data;
	unsigned int hdrlen;

	if (unlikely(skb->len < 10))
		return 0;
	hdrlen = ieee80211_hdrlen(hdr->frame_control);
	if (unlikely(hdrlen > skb->len))
		return 0;
	return hdrlen;
}
EXPORT_SYMBOL(ieee80211_get_hdrlen_from_skb);

static unsigned int __ieee80211_get_mesh_hdrlen(u8 flags)
{
	int ae = flags & MESH_FLAGS_AE;
	/* 802.11-2012, 8.2.4.7.3 */
	switch (ae) {
	default:
	case 0:
		return 6;
	case MESH_FLAGS_AE_A4:
		return 12;
	case MESH_FLAGS_AE_A5_A6:
		return 18;
	}
}

unsigned int ieee80211_get_mesh_hdrlen(struct ieee80211s_hdr *meshhdr)
{
	return __ieee80211_get_mesh_hdrlen(meshhdr->flags);
}
EXPORT_SYMBOL(ieee80211_get_mesh_hdrlen);

int ieee80211_data_to_8023_exthdr(struct sk_buff *skb, struct ethhdr *ehdr,
				  const u8 *addr, enum nl80211_iftype iftype,
				  u8 data_offset)
{
	struct ieee80211_hdr *hdr = (struct ieee80211_hdr *) skb->data;
	struct {
		u8 hdr[ETH_ALEN] __aligned(2);
		__be16 proto;
	} payload;
	struct ethhdr tmp;
	u16 hdrlen;
	u8 mesh_flags = 0;

	if (unlikely(!ieee80211_is_data_present(hdr->frame_control)))
		return -1;

	hdrlen = ieee80211_hdrlen(hdr->frame_control) + data_offset;
	if (skb->len < hdrlen + 8)
		return -1;

	/* convert IEEE 802.11 header + possible LLC headers into Ethernet
	 * header
	 * IEEE 802.11 address fields:
	 * ToDS FromDS Addr1 Addr2 Addr3 Addr4
	 *   0     0   DA    SA    BSSID n/a
	 *   0     1   DA    BSSID SA    n/a
	 *   1     0   BSSID SA    DA    n/a
	 *   1     1   RA    TA    DA    SA
	 */
	memcpy(tmp.h_dest, ieee80211_get_DA(hdr), ETH_ALEN);
	memcpy(tmp.h_source, ieee80211_get_SA(hdr), ETH_ALEN);

	if (iftype == NL80211_IFTYPE_MESH_POINT)
		skb_copy_bits(skb, hdrlen, &mesh_flags, 1);

	mesh_flags &= MESH_FLAGS_AE;

	switch (hdr->frame_control &
		cpu_to_le16(IEEE80211_FCTL_TODS | IEEE80211_FCTL_FROMDS)) {
	case cpu_to_le16(IEEE80211_FCTL_TODS):
		if (unlikely(iftype != NL80211_IFTYPE_AP &&
			     iftype != NL80211_IFTYPE_AP_VLAN &&
			     iftype != NL80211_IFTYPE_P2P_GO))
			return -1;
		break;
	case cpu_to_le16(IEEE80211_FCTL_TODS | IEEE80211_FCTL_FROMDS):
		if (unlikely(iftype != NL80211_IFTYPE_WDS &&
			     iftype != NL80211_IFTYPE_MESH_POINT &&
			     iftype != NL80211_IFTYPE_AP_VLAN &&
			     iftype != NL80211_IFTYPE_STATION))
			return -1;
		if (iftype == NL80211_IFTYPE_MESH_POINT) {
			if (mesh_flags == MESH_FLAGS_AE_A4)
				return -1;
			if (mesh_flags == MESH_FLAGS_AE_A5_A6) {
				skb_copy_bits(skb, hdrlen +
					offsetof(struct ieee80211s_hdr, eaddr1),
					tmp.h_dest, 2 * ETH_ALEN);
			}
			hdrlen += __ieee80211_get_mesh_hdrlen(mesh_flags);
		}
		break;
	case cpu_to_le16(IEEE80211_FCTL_FROMDS):
		if ((iftype != NL80211_IFTYPE_STATION &&
		     iftype != NL80211_IFTYPE_P2P_CLIENT &&
		     iftype != NL80211_IFTYPE_MESH_POINT) ||
		    (is_multicast_ether_addr(tmp.h_dest) &&
		     ether_addr_equal(tmp.h_source, addr)))
			return -1;
		if (iftype == NL80211_IFTYPE_MESH_POINT) {
			if (mesh_flags == MESH_FLAGS_AE_A5_A6)
				return -1;
			if (mesh_flags == MESH_FLAGS_AE_A4)
				skb_copy_bits(skb, hdrlen +
					offsetof(struct ieee80211s_hdr, eaddr1),
					tmp.h_source, ETH_ALEN);
			hdrlen += __ieee80211_get_mesh_hdrlen(mesh_flags);
		}
		break;
	case cpu_to_le16(0):
		if (iftype != NL80211_IFTYPE_ADHOC &&
		    iftype != NL80211_IFTYPE_STATION &&
		    iftype != NL80211_IFTYPE_OCB)
				return -1;
		break;
	}

	skb_copy_bits(skb, hdrlen, &payload, sizeof(payload));
	tmp.h_proto = payload.proto;

	if (likely((ether_addr_equal(payload.hdr, rfc1042_header) &&
		    tmp.h_proto != htons(ETH_P_AARP) &&
		    tmp.h_proto != htons(ETH_P_IPX)) ||
		   ether_addr_equal(payload.hdr, bridge_tunnel_header)))
		/* remove RFC1042 or Bridge-Tunnel encapsulation and
		 * replace EtherType */
		hdrlen += ETH_ALEN + 2;
	else
		tmp.h_proto = htons(skb->len - hdrlen);

	pskb_pull(skb, hdrlen);

	if (!ehdr)
		ehdr = skb_push(skb, sizeof(struct ethhdr));
	memcpy(ehdr, &tmp, sizeof(tmp));

	return 0;
}
EXPORT_SYMBOL(ieee80211_data_to_8023_exthdr);

static void
__frame_add_frag(struct sk_buff *skb, struct page *page,
		 void *ptr, int len, int size)
{
	struct skb_shared_info *sh = skb_shinfo(skb);
	int page_offset;

	get_page(page);
	page_offset = ptr - page_address(page);
	skb_add_rx_frag(skb, sh->nr_frags, page, page_offset, len, size);
}

static void
__ieee80211_amsdu_copy_frag(struct sk_buff *skb, struct sk_buff *frame,
			    int offset, int len)
{
	struct skb_shared_info *sh = skb_shinfo(skb);
	const skb_frag_t *frag = &sh->frags[0];
	struct page *frag_page;
	void *frag_ptr;
	int frag_len, frag_size;
	int head_size = skb->len - skb->data_len;
	int cur_len;

	frag_page = virt_to_head_page(skb->head);
	frag_ptr = skb->data;
	frag_size = head_size;

	while (offset >= frag_size) {
		offset -= frag_size;
		frag_page = skb_frag_page(frag);
		frag_ptr = skb_frag_address(frag);
		frag_size = skb_frag_size(frag);
		frag++;
	}

	frag_ptr += offset;
	frag_len = frag_size - offset;

	cur_len = min(len, frag_len);

	__frame_add_frag(frame, frag_page, frag_ptr, cur_len, frag_size);
	len -= cur_len;

	while (len > 0) {
		frag_len = skb_frag_size(frag);
		cur_len = min(len, frag_len);
		__frame_add_frag(frame, skb_frag_page(frag),
				 skb_frag_address(frag), cur_len, frag_len);
		len -= cur_len;
		frag++;
	}
}

static struct sk_buff *
__ieee80211_amsdu_copy(struct sk_buff *skb, unsigned int hlen,
		       int offset, int len, bool reuse_frag)
{
	struct sk_buff *frame;
	int cur_len = len;

	if (skb->len - offset < len)
		return NULL;

	/*
	 * When reusing framents, copy some data to the head to simplify
	 * ethernet header handling and speed up protocol header processing
	 * in the stack later.
	 */
	if (reuse_frag)
		cur_len = min_t(int, len, 32);

	/*
	 * Allocate and reserve two bytes more for payload
	 * alignment since sizeof(struct ethhdr) is 14.
	 */
	frame = dev_alloc_skb(hlen + sizeof(struct ethhdr) + 2 + cur_len);
	if (!frame)
		return NULL;

	skb_reserve(frame, hlen + sizeof(struct ethhdr) + 2);
	skb_copy_bits(skb, offset, skb_put(frame, cur_len), cur_len);

	len -= cur_len;
	if (!len)
		return frame;

	offset += cur_len;
	__ieee80211_amsdu_copy_frag(skb, frame, offset, len);

	return frame;
}

void ieee80211_amsdu_to_8023s(struct sk_buff *skb, struct sk_buff_head *list,
			      const u8 *addr, enum nl80211_iftype iftype,
			      const unsigned int extra_headroom,
			      const u8 *check_da, const u8 *check_sa)
{
	unsigned int hlen = ALIGN(extra_headroom, 4);
	struct sk_buff *frame = NULL;
	u16 ethertype;
	u8 *payload;
	int offset = 0, remaining;
	struct ethhdr eth;
	bool reuse_frag = skb->head_frag && !skb_has_frag_list(skb);
	bool reuse_skb = false;
	bool last = false;

	while (!last) {
		unsigned int subframe_len;
		int len;
		u8 padding;

		skb_copy_bits(skb, offset, &eth, sizeof(eth));
		len = ntohs(eth.h_proto);
		subframe_len = sizeof(struct ethhdr) + len;
		padding = (4 - subframe_len) & 0x3;

		/* the last MSDU has no padding */
		remaining = skb->len - offset;
		if (subframe_len > remaining)
			goto purge;

		offset += sizeof(struct ethhdr);
		last = remaining <= subframe_len + padding;

		/* FIXME: should we really accept multicast DA? */
		if ((check_da && !is_multicast_ether_addr(eth.h_dest) &&
		     !ether_addr_equal(check_da, eth.h_dest)) ||
		    (check_sa && !ether_addr_equal(check_sa, eth.h_source))) {
			offset += len + padding;
			continue;
		}

		/* reuse skb for the last subframe */
		if (!skb_is_nonlinear(skb) && !reuse_frag && last) {
			skb_pull(skb, offset);
			frame = skb;
			reuse_skb = true;
		} else {
			frame = __ieee80211_amsdu_copy(skb, hlen, offset, len,
						       reuse_frag);
			if (!frame)
				goto purge;

			offset += len + padding;
		}

		skb_reset_network_header(frame);
		frame->dev = skb->dev;
		frame->priority = skb->priority;

		payload = frame->data;
		ethertype = (payload[6] << 8) | payload[7];
		if (likely((ether_addr_equal(payload, rfc1042_header) &&
			    ethertype != ETH_P_AARP && ethertype != ETH_P_IPX) ||
			   ether_addr_equal(payload, bridge_tunnel_header))) {
			eth.h_proto = htons(ethertype);
			skb_pull(frame, ETH_ALEN + 2);
		}

		memcpy(skb_push(frame, sizeof(eth)), &eth, sizeof(eth));
		__skb_queue_tail(list, frame);
	}

	if (!reuse_skb)
		dev_kfree_skb(skb);

	return;

 purge:
	__skb_queue_purge(list);
	dev_kfree_skb(skb);
}
EXPORT_SYMBOL(ieee80211_amsdu_to_8023s);

/* Given a data frame determine the 802.1p/1d tag to use. */
unsigned int cfg80211_classify8021d(struct sk_buff *skb,
				    struct cfg80211_qos_map *qos_map)
{
	unsigned int dscp;
	unsigned char vlan_priority;

	/* skb->priority values from 256->263 are magic values to
	 * directly indicate a specific 802.1d priority.  This is used
	 * to allow 802.1d priority to be passed directly in from VLAN
	 * tags, etc.
	 */
	if (skb->priority >= 256 && skb->priority <= 263)
		return skb->priority - 256;

	if (skb_vlan_tag_present(skb)) {
		vlan_priority = (skb_vlan_tag_get(skb) & VLAN_PRIO_MASK)
			>> VLAN_PRIO_SHIFT;
		if (vlan_priority > 0)
			return vlan_priority;
	}

	switch (skb->protocol) {
	case htons(ETH_P_IP):
		dscp = ipv4_get_dsfield(ip_hdr(skb)) & 0xfc;
		break;
	case htons(ETH_P_IPV6):
		dscp = ipv6_get_dsfield(ipv6_hdr(skb)) & 0xfc;
		break;
	case htons(ETH_P_MPLS_UC):
	case htons(ETH_P_MPLS_MC): {
		struct mpls_label mpls_tmp, *mpls;

		mpls = skb_header_pointer(skb, sizeof(struct ethhdr),
					  sizeof(*mpls), &mpls_tmp);
		if (!mpls)
			return 0;

		return (ntohl(mpls->entry) & MPLS_LS_TC_MASK)
			>> MPLS_LS_TC_SHIFT;
	}
	case htons(ETH_P_80221):
		/* 802.21 is always network control traffic */
		return 7;
	default:
		return 0;
	}

	if (qos_map) {
		unsigned int i, tmp_dscp = dscp >> 2;

		for (i = 0; i < qos_map->num_des; i++) {
			if (tmp_dscp == qos_map->dscp_exception[i].dscp)
				return qos_map->dscp_exception[i].up;
		}

		for (i = 0; i < 8; i++) {
			if (tmp_dscp >= qos_map->up[i].low &&
			    tmp_dscp <= qos_map->up[i].high)
				return i;
		}
	}

	return dscp >> 5;
}
EXPORT_SYMBOL(cfg80211_classify8021d);

const u8 *ieee80211_bss_get_ie(struct cfg80211_bss *bss, u8 ie)
{
	const struct cfg80211_bss_ies *ies;

	ies = rcu_dereference(bss->ies);
	if (!ies)
		return NULL;

	return cfg80211_find_ie(ie, ies->data, ies->len);
}
EXPORT_SYMBOL(ieee80211_bss_get_ie);

void cfg80211_upload_connect_keys(struct wireless_dev *wdev)
{
	struct cfg80211_registered_device *rdev = wiphy_to_rdev(wdev->wiphy);
	struct net_device *dev = wdev->netdev;
	int i;

	if (!wdev->connect_keys)
		return;

	for (i = 0; i < CFG80211_MAX_WEP_KEYS; i++) {
		if (!wdev->connect_keys->params[i].cipher)
			continue;
		if (rdev_add_key(rdev, dev, i, false, NULL,
				 &wdev->connect_keys->params[i])) {
			netdev_err(dev, "failed to set key %d\n", i);
			continue;
		}
		if (wdev->connect_keys->def == i &&
		    rdev_set_default_key(rdev, dev, i, true, true)) {
			netdev_err(dev, "failed to set defkey %d\n", i);
			continue;
		}
	}

	kzfree(wdev->connect_keys);
	wdev->connect_keys = NULL;
}

void cfg80211_process_wdev_events(struct wireless_dev *wdev)
{
	struct cfg80211_event *ev;
	unsigned long flags;

	spin_lock_irqsave(&wdev->event_lock, flags);
	while (!list_empty(&wdev->event_list)) {
		ev = list_first_entry(&wdev->event_list,
				      struct cfg80211_event, list);
		list_del(&ev->list);
		spin_unlock_irqrestore(&wdev->event_lock, flags);

		wdev_lock(wdev);
		switch (ev->type) {
		case EVENT_CONNECT_RESULT:
			__cfg80211_connect_result(
				wdev->netdev,
				&ev->cr,
				ev->cr.status == WLAN_STATUS_SUCCESS);
			break;
		case EVENT_ROAMED:
			__cfg80211_roamed(wdev, &ev->rm);
			break;
		case EVENT_DISCONNECTED:
			__cfg80211_disconnected(wdev->netdev,
						ev->dc.ie, ev->dc.ie_len,
						ev->dc.reason,
						!ev->dc.locally_generated);
			break;
		case EVENT_IBSS_JOINED:
			__cfg80211_ibss_joined(wdev->netdev, ev->ij.bssid,
					       ev->ij.channel);
			break;
		case EVENT_STOPPED:
			__cfg80211_leave(wiphy_to_rdev(wdev->wiphy), wdev);
			break;
		case EVENT_PORT_AUTHORIZED:
			__cfg80211_port_authorized(wdev, ev->pa.bssid);
			break;
		}
		wdev_unlock(wdev);

		kfree(ev);

		spin_lock_irqsave(&wdev->event_lock, flags);
	}
	spin_unlock_irqrestore(&wdev->event_lock, flags);
}

void cfg80211_process_rdev_events(struct cfg80211_registered_device *rdev)
{
	struct wireless_dev *wdev;

	ASSERT_RTNL();

	list_for_each_entry(wdev, &rdev->wiphy.wdev_list, list)
		cfg80211_process_wdev_events(wdev);
}

int cfg80211_change_iface(struct cfg80211_registered_device *rdev,
			  struct net_device *dev, enum nl80211_iftype ntype,
			  struct vif_params *params)
{
	int err;
	enum nl80211_iftype otype = dev->ieee80211_ptr->iftype;

	ASSERT_RTNL();

	/* don't support changing VLANs, you just re-create them */
	if (otype == NL80211_IFTYPE_AP_VLAN)
		return -EOPNOTSUPP;

	/* cannot change into P2P device or NAN */
	if (ntype == NL80211_IFTYPE_P2P_DEVICE ||
	    ntype == NL80211_IFTYPE_NAN)
		return -EOPNOTSUPP;

	if (!rdev->ops->change_virtual_intf ||
	    !(rdev->wiphy.interface_modes & (1 << ntype)))
		return -EOPNOTSUPP;

	/* if it's part of a bridge, reject changing type to station/ibss */
	if ((dev->priv_flags & IFF_BRIDGE_PORT) &&
	    (ntype == NL80211_IFTYPE_ADHOC ||
	     ntype == NL80211_IFTYPE_STATION ||
	     ntype == NL80211_IFTYPE_P2P_CLIENT))
		return -EBUSY;

	if (ntype != otype) {
		dev->ieee80211_ptr->use_4addr = false;
		dev->ieee80211_ptr->mesh_id_up_len = 0;
		wdev_lock(dev->ieee80211_ptr);
		rdev_set_qos_map(rdev, dev, NULL);
		wdev_unlock(dev->ieee80211_ptr);

		switch (otype) {
		case NL80211_IFTYPE_AP:
			cfg80211_stop_ap(rdev, dev, true);
			break;
		case NL80211_IFTYPE_ADHOC:
			cfg80211_leave_ibss(rdev, dev, false);
			break;
		case NL80211_IFTYPE_STATION:
		case NL80211_IFTYPE_P2P_CLIENT:
			wdev_lock(dev->ieee80211_ptr);
			cfg80211_disconnect(rdev, dev,
					    WLAN_REASON_DEAUTH_LEAVING, true);
			wdev_unlock(dev->ieee80211_ptr);
			break;
		case NL80211_IFTYPE_MESH_POINT:
			/* mesh should be handled? */
			break;
		default:
			break;
		}

		cfg80211_process_rdev_events(rdev);
		cfg80211_mlme_purge_registrations(dev->ieee80211_ptr);
	}

	err = rdev_change_virtual_intf(rdev, dev, ntype, params);

	WARN_ON(!err && dev->ieee80211_ptr->iftype != ntype);

	if (!err && params && params->use_4addr != -1)
		dev->ieee80211_ptr->use_4addr = params->use_4addr;

	if (!err) {
		dev->priv_flags &= ~IFF_DONT_BRIDGE;
		switch (ntype) {
		case NL80211_IFTYPE_STATION:
			if (dev->ieee80211_ptr->use_4addr)
				break;
			/* fall through */
		case NL80211_IFTYPE_OCB:
		case NL80211_IFTYPE_P2P_CLIENT:
		case NL80211_IFTYPE_ADHOC:
			dev->priv_flags |= IFF_DONT_BRIDGE;
			break;
		case NL80211_IFTYPE_P2P_GO:
		case NL80211_IFTYPE_AP:
		case NL80211_IFTYPE_AP_VLAN:
		case NL80211_IFTYPE_WDS:
		case NL80211_IFTYPE_MESH_POINT:
			/* bridging OK */
			break;
		case NL80211_IFTYPE_MONITOR:
			/* monitor can't bridge anyway */
			break;
		case NL80211_IFTYPE_UNSPECIFIED:
		case NUM_NL80211_IFTYPES:
			/* not happening */
			break;
		case NL80211_IFTYPE_P2P_DEVICE:
		case NL80211_IFTYPE_NAN:
			WARN_ON(1);
			break;
		}
	}

	if (!err && ntype != otype && netif_running(dev)) {
		cfg80211_update_iface_num(rdev, ntype, 1);
		cfg80211_update_iface_num(rdev, otype, -1);
	}

	return err;
}

static u32 cfg80211_calculate_bitrate_ht(struct rate_info *rate)
{
	int modulation, streams, bitrate;

	/* the formula below does only work for MCS values smaller than 32 */
	if (WARN_ON_ONCE(rate->mcs >= 32))
		return 0;

	modulation = rate->mcs & 7;
	streams = (rate->mcs >> 3) + 1;

	bitrate = (rate->bw == RATE_INFO_BW_40) ? 13500000 : 6500000;

	if (modulation < 4)
		bitrate *= (modulation + 1);
	else if (modulation == 4)
		bitrate *= (modulation + 2);
	else
		bitrate *= (modulation + 3);

	bitrate *= streams;

	if (rate->flags & RATE_INFO_FLAGS_SHORT_GI)
		bitrate = (bitrate / 9) * 10;

	/* do NOT round down here */
	return (bitrate + 50000) / 100000;
}

static u32 cfg80211_calculate_bitrate_dmg(struct rate_info *rate)
{
	static const u32 __mcs2bitrate[] = {
		/* control PHY */
		[0] =   275,
		/* SC PHY */
		[1] =  3850,
		[2] =  7700,
		[3] =  9625,
		[4] = 11550,
		[5] = 12512, /* 1251.25 mbps */
		[6] = 15400,
		[7] = 19250,
		[8] = 23100,
		[9] = 25025,
		[10] = 30800,
		[11] = 38500,
		[12] = 46200,
		/* OFDM PHY */
		[13] =  6930,
		[14] =  8662, /* 866.25 mbps */
		[15] = 13860,
		[16] = 17325,
		[17] = 20790,
		[18] = 27720,
		[19] = 34650,
		[20] = 41580,
		[21] = 45045,
		[22] = 51975,
		[23] = 62370,
		[24] = 67568, /* 6756.75 mbps */
		/* LP-SC PHY */
		[25] =  6260,
		[26] =  8340,
		[27] = 11120,
		[28] = 12510,
		[29] = 16680,
		[30] = 22240,
		[31] = 25030,
	};

	if (WARN_ON_ONCE(rate->mcs >= ARRAY_SIZE(__mcs2bitrate)))
		return 0;

	return __mcs2bitrate[rate->mcs];
}

static u32 cfg80211_calculate_bitrate_edmg(struct rate_info *rate)
{
	static const u32 __mcs2bitrate[] = {
		/* control PHY */
		[0] =   275,
		/* SC PHY */
		[1] =  3850,
		[2] =  7700,
		[3] =  9625,
		[4] = 11550,
		[5] = 12512, /* 1251.25 mbps */
		[6] = 13475,
		[7] = 15400,
		[8] = 19250,
		[9] = 23100,
		[10] = 25025,
		[11] = 26950,
		[12] = 30800,
		[13] = 38500,
		[14] = 46200,
		[15] = 50050,
		[16] = 53900,
		[17] = 57750,
		[18] = 69300,
		[19] = 75075,
		[20] = 80850,
	};

	if (WARN_ON_ONCE(rate->mcs >= ARRAY_SIZE(__mcs2bitrate)))
		return 0;

	return __mcs2bitrate[rate->mcs] * rate->n_bonded_ch;
}

static u32 cfg80211_calculate_bitrate_vht(struct rate_info *rate)
{
	static const u32 base[4][10] = {
		{   6500000,
		   13000000,
		   19500000,
		   26000000,
		   39000000,
		   52000000,
		   58500000,
		   65000000,
		   78000000,
		/* not in the spec, but some devices use this: */
		   86500000,
		},
		{  13500000,
		   27000000,
		   40500000,
		   54000000,
		   81000000,
		  108000000,
		  121500000,
		  135000000,
		  162000000,
		  180000000,
		},
		{  29300000,
		   58500000,
		   87800000,
		  117000000,
		  175500000,
		  234000000,
		  263300000,
		  292500000,
		  351000000,
		  390000000,
		},
		{  58500000,
		  117000000,
		  175500000,
		  234000000,
		  351000000,
		  468000000,
		  526500000,
		  585000000,
		  702000000,
		  780000000,
		},
	};
	u32 bitrate;
	int idx;

	if (rate->mcs > 9)
		goto warn;

	switch (rate->bw) {
	case RATE_INFO_BW_160:
		idx = 3;
		break;
	case RATE_INFO_BW_80:
		idx = 2;
		break;
	case RATE_INFO_BW_40:
		idx = 1;
		break;
	case RATE_INFO_BW_5:
	case RATE_INFO_BW_10:
	default:
		goto warn;
	case RATE_INFO_BW_20:
		idx = 0;
	}

	bitrate = base[idx][rate->mcs];
	bitrate *= rate->nss;

	if (rate->flags & RATE_INFO_FLAGS_SHORT_GI)
		bitrate = (bitrate / 9) * 10;

	/* do NOT round down here */
	return (bitrate + 50000) / 100000;
 warn:
	WARN_ONCE(1, "invalid rate bw=%d, mcs=%d, nss=%d\n",
		  rate->bw, rate->mcs, rate->nss);
	return 0;
}

static u32 cfg80211_calculate_bitrate_he(struct rate_info *rate)
{
#define SCALE 2048
	u16 mcs_divisors[12] = {
		34133, /* 16.666666... */
		17067, /*  8.333333... */
		11378, /*  5.555555... */
		 8533, /*  4.166666... */
		 5689, /*  2.777777... */
		 4267, /*  2.083333... */
		 3923, /*  1.851851... */
		 3413, /*  1.666666... */
		 2844, /*  1.388888... */
		 2560, /*  1.250000... */
		 2276, /*  1.111111... */
		 2048, /*  1.000000... */
	};
	u32 rates_160M[3] = { 960777777, 907400000, 816666666 };
	u32 rates_969[3] =  { 480388888, 453700000, 408333333 };
	u32 rates_484[3] =  { 229411111, 216666666, 195000000 };
	u32 rates_242[3] =  { 114711111, 108333333,  97500000 };
	u32 rates_106[3] =  {  40000000,  37777777,  34000000 };
	u32 rates_52[3]  =  {  18820000,  17777777,  16000000 };
	u32 rates_26[3]  =  {   9411111,   8888888,   8000000 };
	u64 tmp;
	u32 result;

	if (WARN_ON_ONCE(rate->mcs > 11))
		return 0;

	if (WARN_ON_ONCE(rate->he_gi > NL80211_RATE_INFO_HE_GI_3_2))
		return 0;
	if (WARN_ON_ONCE(rate->he_ru_alloc >
			 NL80211_RATE_INFO_HE_RU_ALLOC_2x996))
		return 0;
	if (WARN_ON_ONCE(rate->nss < 1 || rate->nss > 8))
		return 0;

	if (rate->bw == RATE_INFO_BW_160)
		result = rates_160M[rate->he_gi];
	else if (rate->bw == RATE_INFO_BW_80 ||
		 (rate->bw == RATE_INFO_BW_HE_RU &&
		  rate->he_ru_alloc == NL80211_RATE_INFO_HE_RU_ALLOC_996))
		result = rates_969[rate->he_gi];
	else if (rate->bw == RATE_INFO_BW_40 ||
		 (rate->bw == RATE_INFO_BW_HE_RU &&
		  rate->he_ru_alloc == NL80211_RATE_INFO_HE_RU_ALLOC_484))
		result = rates_484[rate->he_gi];
	else if (rate->bw == RATE_INFO_BW_20 ||
		 (rate->bw == RATE_INFO_BW_HE_RU &&
		  rate->he_ru_alloc == NL80211_RATE_INFO_HE_RU_ALLOC_242))
		result = rates_242[rate->he_gi];
	else if (rate->bw == RATE_INFO_BW_HE_RU &&
		 rate->he_ru_alloc == NL80211_RATE_INFO_HE_RU_ALLOC_106)
		result = rates_106[rate->he_gi];
	else if (rate->bw == RATE_INFO_BW_HE_RU &&
		 rate->he_ru_alloc == NL80211_RATE_INFO_HE_RU_ALLOC_52)
		result = rates_52[rate->he_gi];
	else if (rate->bw == RATE_INFO_BW_HE_RU &&
		 rate->he_ru_alloc == NL80211_RATE_INFO_HE_RU_ALLOC_26)
		result = rates_26[rate->he_gi];
	else if (WARN(1, "invalid HE MCS: bw:%d, ru:%d\n",
		      rate->bw, rate->he_ru_alloc))
		return 0;

	/* now scale to the appropriate MCS */
	tmp = result;
	tmp *= SCALE;
	do_div(tmp, mcs_divisors[rate->mcs]);
	result = tmp;

	/* and take NSS, DCM into account */
	result = (result * rate->nss) / 8;
	if (rate->he_dcm)
		result /= 2;

	return result / 10000;
}

u32 cfg80211_calculate_bitrate(struct rate_info *rate)
{
	if (rate->flags & RATE_INFO_FLAGS_MCS)
		return cfg80211_calculate_bitrate_ht(rate);
	if (rate->flags & RATE_INFO_FLAGS_DMG)
		return cfg80211_calculate_bitrate_dmg(rate);
	if (rate->flags & RATE_INFO_FLAGS_EDMG)
		return cfg80211_calculate_bitrate_edmg(rate);
	if (rate->flags & RATE_INFO_FLAGS_VHT_MCS)
		return cfg80211_calculate_bitrate_vht(rate);
	if (rate->flags & RATE_INFO_FLAGS_HE_MCS)
		return cfg80211_calculate_bitrate_he(rate);

	return rate->legacy;
}
EXPORT_SYMBOL(cfg80211_calculate_bitrate);

int cfg80211_get_p2p_attr(const u8 *ies, unsigned int len,
			  enum ieee80211_p2p_attr_id attr,
			  u8 *buf, unsigned int bufsize)
{
	u8 *out = buf;
	u16 attr_remaining = 0;
	bool desired_attr = false;
	u16 desired_len = 0;

	while (len > 0) {
		unsigned int iedatalen;
		unsigned int copy;
		const u8 *iedata;

		if (len < 2)
			return -EILSEQ;
		iedatalen = ies[1];
		if (iedatalen + 2 > len)
			return -EILSEQ;

		if (ies[0] != WLAN_EID_VENDOR_SPECIFIC)
			goto cont;

		if (iedatalen < 4)
			goto cont;

		iedata = ies + 2;

		/* check WFA OUI, P2P subtype */
		if (iedata[0] != 0x50 || iedata[1] != 0x6f ||
		    iedata[2] != 0x9a || iedata[3] != 0x09)
			goto cont;

		iedatalen -= 4;
		iedata += 4;

		/* check attribute continuation into this IE */
		copy = min_t(unsigned int, attr_remaining, iedatalen);
		if (copy && desired_attr) {
			desired_len += copy;
			if (out) {
				memcpy(out, iedata, min(bufsize, copy));
				out += min(bufsize, copy);
				bufsize -= min(bufsize, copy);
			}


			if (copy == attr_remaining)
				return desired_len;
		}

		attr_remaining -= copy;
		if (attr_remaining)
			goto cont;

		iedatalen -= copy;
		iedata += copy;

		while (iedatalen > 0) {
			u16 attr_len;

			/* P2P attribute ID & size must fit */
			if (iedatalen < 3)
				return -EILSEQ;
			desired_attr = iedata[0] == attr;
			attr_len = get_unaligned_le16(iedata + 1);
			iedatalen -= 3;
			iedata += 3;

			copy = min_t(unsigned int, attr_len, iedatalen);

			if (desired_attr) {
				desired_len += copy;
				if (out) {
					memcpy(out, iedata, min(bufsize, copy));
					out += min(bufsize, copy);
					bufsize -= min(bufsize, copy);
				}

				if (copy == attr_len)
					return desired_len;
			}

			iedata += copy;
			iedatalen -= copy;
			attr_remaining = attr_len - copy;
		}

 cont:
		len -= ies[1] + 2;
		ies += ies[1] + 2;
	}

	if (attr_remaining && desired_attr)
		return -EILSEQ;

	return -ENOENT;
}
EXPORT_SYMBOL(cfg80211_get_p2p_attr);

static bool ieee80211_id_in_list(const u8 *ids, int n_ids, u8 id, bool id_ext)
{
	int i;

	/* Make sure array values are legal */
	if (WARN_ON(ids[n_ids - 1] == WLAN_EID_EXTENSION))
		return false;

	i = 0;
	while (i < n_ids) {
		if (ids[i] == WLAN_EID_EXTENSION) {
			if (id_ext && (ids[i + 1] == id))
				return true;

			i += 2;
			continue;
		}

		if (ids[i] == id && !id_ext)
			return true;

		i++;
	}
	return false;
}

static size_t skip_ie(const u8 *ies, size_t ielen, size_t pos)
{
	/* we assume a validly formed IEs buffer */
	u8 len = ies[pos + 1];

	pos += 2 + len;

	/* the IE itself must have 255 bytes for fragments to follow */
	if (len < 255)
		return pos;

	while (pos < ielen && ies[pos] == WLAN_EID_FRAGMENT) {
		len = ies[pos + 1];
		pos += 2 + len;
	}

	return pos;
}

size_t ieee80211_ie_split_ric(const u8 *ies, size_t ielen,
			      const u8 *ids, int n_ids,
			      const u8 *after_ric, int n_after_ric,
			      size_t offset)
{
	size_t pos = offset;

	while (pos < ielen) {
		u8 ext = 0;

		if (ies[pos] == WLAN_EID_EXTENSION)
			ext = 2;
		if ((pos + ext) >= ielen)
			break;

		if (!ieee80211_id_in_list(ids, n_ids, ies[pos + ext],
					  ies[pos] == WLAN_EID_EXTENSION))
			break;

		if (ies[pos] == WLAN_EID_RIC_DATA && n_after_ric) {
			pos = skip_ie(ies, ielen, pos);

			while (pos < ielen) {
				if (ies[pos] == WLAN_EID_EXTENSION)
					ext = 2;
				else
					ext = 0;

				if ((pos + ext) >= ielen)
					break;

				if (!ieee80211_id_in_list(after_ric,
							  n_after_ric,
							  ies[pos + ext],
							  ext == 2))
					pos = skip_ie(ies, ielen, pos);
				else
					break;
			}
		} else {
			pos = skip_ie(ies, ielen, pos);
		}
	}

	return pos;
}
EXPORT_SYMBOL(ieee80211_ie_split_ric);

bool ieee80211_operating_class_to_band(u8 operating_class,
				       enum nl80211_band *band)
{
	switch (operating_class) {
	case 112:
	case 115 ... 127:
	case 128 ... 130:
		*band = NL80211_BAND_5GHZ;
		return true;
	case 81:
	case 82:
	case 83:
	case 84:
		*band = NL80211_BAND_2GHZ;
		return true;
	case 180:
		*band = NL80211_BAND_60GHZ;
		return true;
	}

	return false;
}
EXPORT_SYMBOL(ieee80211_operating_class_to_band);

bool ieee80211_chandef_to_operating_class(struct cfg80211_chan_def *chandef,
					  u8 *op_class)
{
	u8 vht_opclass;
	u32 freq = chandef->center_freq1;

	if (freq >= 2412 && freq <= 2472) {
		if (chandef->width > NL80211_CHAN_WIDTH_40)
			return false;

		/* 2.407 GHz, channels 1..13 */
		if (chandef->width == NL80211_CHAN_WIDTH_40) {
			if (freq > chandef->chan->center_freq)
				*op_class = 83; /* HT40+ */
			else
				*op_class = 84; /* HT40- */
		} else {
			*op_class = 81;
		}

		return true;
	}

	if (freq == 2484) {
		if (chandef->width > NL80211_CHAN_WIDTH_40)
			return false;

		*op_class = 82; /* channel 14 */
		return true;
	}

	switch (chandef->width) {
	case NL80211_CHAN_WIDTH_80:
		vht_opclass = 128;
		break;
	case NL80211_CHAN_WIDTH_160:
		vht_opclass = 129;
		break;
	case NL80211_CHAN_WIDTH_80P80:
		vht_opclass = 130;
		break;
	case NL80211_CHAN_WIDTH_10:
	case NL80211_CHAN_WIDTH_5:
		return false; /* unsupported for now */
	default:
		vht_opclass = 0;
		break;
	}

	/* 5 GHz, channels 36..48 */
	if (freq >= 5180 && freq <= 5240) {
		if (vht_opclass) {
			*op_class = vht_opclass;
		} else if (chandef->width == NL80211_CHAN_WIDTH_40) {
			if (freq > chandef->chan->center_freq)
				*op_class = 116;
			else
				*op_class = 117;
		} else {
			*op_class = 115;
		}

		return true;
	}

	/* 5 GHz, channels 52..64 */
	if (freq >= 5260 && freq <= 5320) {
		if (vht_opclass) {
			*op_class = vht_opclass;
		} else if (chandef->width == NL80211_CHAN_WIDTH_40) {
			if (freq > chandef->chan->center_freq)
				*op_class = 119;
			else
				*op_class = 120;
		} else {
			*op_class = 118;
		}

		return true;
	}

	/* 5 GHz, channels 100..144 */
	if (freq >= 5500 && freq <= 5720) {
		if (vht_opclass) {
			*op_class = vht_opclass;
		} else if (chandef->width == NL80211_CHAN_WIDTH_40) {
			if (freq > chandef->chan->center_freq)
				*op_class = 122;
			else
				*op_class = 123;
		} else {
			*op_class = 121;
		}

		return true;
	}

	/* 5 GHz, channels 149..169 */
	if (freq >= 5745 && freq <= 5845) {
		if (vht_opclass) {
			*op_class = vht_opclass;
		} else if (chandef->width == NL80211_CHAN_WIDTH_40) {
			if (freq > chandef->chan->center_freq)
				*op_class = 126;
			else
				*op_class = 127;
		} else if (freq <= 5805) {
			*op_class = 124;
		} else {
			*op_class = 125;
		}

		return true;
	}

	/* 56.16 GHz, channel 1..4 */
	if (freq >= 56160 + 2160 * 1 && freq <= 56160 + 2160 * 4) {
		if (chandef->width >= NL80211_CHAN_WIDTH_40)
			return false;

		*op_class = 180;
		return true;
	}

	/* not supported yet */
	return false;
}
EXPORT_SYMBOL(ieee80211_chandef_to_operating_class);

static void cfg80211_calculate_bi_data(struct wiphy *wiphy, u32 new_beacon_int,
				       u32 *beacon_int_gcd,
				       bool *beacon_int_different)
{
	struct wireless_dev *wdev;

	*beacon_int_gcd = 0;
	*beacon_int_different = false;

	list_for_each_entry(wdev, &wiphy->wdev_list, list) {
		if (!wdev->beacon_interval)
			continue;

		if (!*beacon_int_gcd) {
			*beacon_int_gcd = wdev->beacon_interval;
			continue;
		}

		if (wdev->beacon_interval == *beacon_int_gcd)
			continue;

		*beacon_int_different = true;
		*beacon_int_gcd = gcd(*beacon_int_gcd, wdev->beacon_interval);
	}

	if (new_beacon_int && *beacon_int_gcd != new_beacon_int) {
		if (*beacon_int_gcd)
			*beacon_int_different = true;
		*beacon_int_gcd = gcd(*beacon_int_gcd, new_beacon_int);
	}
}

int cfg80211_validate_beacon_int(struct cfg80211_registered_device *rdev,
				 enum nl80211_iftype iftype, u32 beacon_int)
{
	/*
	 * This is just a basic pre-condition check; if interface combinations
	 * are possible the driver must already be checking those with a call
	 * to cfg80211_check_combinations(), in which case we'll validate more
	 * through the cfg80211_calculate_bi_data() call and code in
	 * cfg80211_iter_combinations().
	 */

	if (beacon_int < 10 || beacon_int > 10000)
		return -EINVAL;

	return 0;
}

int cfg80211_iter_combinations(struct wiphy *wiphy,
			       struct iface_combination_params *params,
			       void (*iter)(const struct ieee80211_iface_combination *c,
					    void *data),
			       void *data)
{
	const struct ieee80211_regdomain *regdom;
	enum nl80211_dfs_regions region = 0;
	int i, j, iftype;
	int num_interfaces = 0;
	u32 used_iftypes = 0;
	u32 beacon_int_gcd;
	bool beacon_int_different;

	/*
	 * This is a bit strange, since the iteration used to rely only on
	 * the data given by the driver, but here it now relies on context,
	 * in form of the currently operating interfaces.
	 * This is OK for all current users, and saves us from having to
	 * push the GCD calculations into all the drivers.
	 * In the future, this should probably rely more on data that's in
	 * cfg80211 already - the only thing not would appear to be any new
	 * interfaces (while being brought up) and channel/radar data.
	 */
	cfg80211_calculate_bi_data(wiphy, params->new_beacon_int,
				   &beacon_int_gcd, &beacon_int_different);

	if (params->radar_detect) {
		rcu_read_lock();
		regdom = rcu_dereference(cfg80211_regdomain);
		if (regdom)
			region = regdom->dfs_region;
		rcu_read_unlock();
	}

	for (iftype = 0; iftype < NUM_NL80211_IFTYPES; iftype++) {
		num_interfaces += params->iftype_num[iftype];
		if (params->iftype_num[iftype] > 0 &&
		    !cfg80211_iftype_allowed(wiphy, iftype, 0, 1))
			used_iftypes |= BIT(iftype);
	}

	for (i = 0; i < wiphy->n_iface_combinations; i++) {
		const struct ieee80211_iface_combination *c;
		struct ieee80211_iface_limit *limits;
		u32 all_iftypes = 0;

		c = &wiphy->iface_combinations[i];

		if (num_interfaces > c->max_interfaces)
			continue;
		if (params->num_different_channels > c->num_different_channels)
			continue;

		limits = kmemdup(c->limits, sizeof(limits[0]) * c->n_limits,
				 GFP_KERNEL);
		if (!limits)
			return -ENOMEM;

		for (iftype = 0; iftype < NUM_NL80211_IFTYPES; iftype++) {
			if (cfg80211_iftype_allowed(wiphy, iftype, 0, 1))
				continue;
			for (j = 0; j < c->n_limits; j++) {
				all_iftypes |= limits[j].types;
				if (!(limits[j].types & BIT(iftype)))
					continue;
				if (limits[j].max < params->iftype_num[iftype])
					goto cont;
				limits[j].max -= params->iftype_num[iftype];
			}
		}

		if (params->radar_detect !=
			(c->radar_detect_widths & params->radar_detect))
			goto cont;

		if (params->radar_detect && c->radar_detect_regions &&
		    !(c->radar_detect_regions & BIT(region)))
			goto cont;

		/* Finally check that all iftypes that we're currently
		 * using are actually part of this combination. If they
		 * aren't then we can't use this combination and have
		 * to continue to the next.
		 */
		if ((all_iftypes & used_iftypes) != used_iftypes)
			goto cont;

		if (beacon_int_gcd) {
			if (c->beacon_int_min_gcd &&
			    beacon_int_gcd < c->beacon_int_min_gcd)
				goto cont;
			if (!c->beacon_int_min_gcd && beacon_int_different)
				goto cont;
		}

		/* This combination covered all interface types and
		 * supported the requested numbers, so we're good.
		 */

		(*iter)(c, data);
 cont:
		kfree(limits);
	}

	return 0;
}
EXPORT_SYMBOL(cfg80211_iter_combinations);

static void
cfg80211_iter_sum_ifcombs(const struct ieee80211_iface_combination *c,
			  void *data)
{
	int *num = data;
	(*num)++;
}

int cfg80211_check_combinations(struct wiphy *wiphy,
				struct iface_combination_params *params)
{
	int err, num = 0;

	err = cfg80211_iter_combinations(wiphy, params,
					 cfg80211_iter_sum_ifcombs, &num);
	if (err)
		return err;
	if (num == 0)
		return -EBUSY;

	return 0;
}
EXPORT_SYMBOL(cfg80211_check_combinations);

int ieee80211_get_ratemask(struct ieee80211_supported_band *sband,
			   const u8 *rates, unsigned int n_rates,
			   u32 *mask)
{
	int i, j;

	if (!sband)
		return -EINVAL;

	if (n_rates == 0 || n_rates > NL80211_MAX_SUPP_RATES)
		return -EINVAL;

	*mask = 0;

	for (i = 0; i < n_rates; i++) {
		int rate = (rates[i] & 0x7f) * 5;
		bool found = false;

		for (j = 0; j < sband->n_bitrates; j++) {
			if (sband->bitrates[j].bitrate == rate) {
				found = true;
				*mask |= BIT(j);
				break;
			}
		}
		if (!found)
			return -EINVAL;
	}

	/*
	 * mask must have at least one bit set here since we
	 * didn't accept a 0-length rates array nor allowed
	 * entries in the array that didn't exist
	 */

	return 0;
}

unsigned int ieee80211_get_num_supported_channels(struct wiphy *wiphy)
{
	enum nl80211_band band;
	unsigned int n_channels = 0;

	for (band = 0; band < NUM_NL80211_BANDS; band++)
		if (wiphy->bands[band])
			n_channels += wiphy->bands[band]->n_channels;

	return n_channels;
}
EXPORT_SYMBOL(ieee80211_get_num_supported_channels);

int cfg80211_get_station(struct net_device *dev, const u8 *mac_addr,
			 struct station_info *sinfo)
{
	struct cfg80211_registered_device *rdev;
	struct wireless_dev *wdev;

	wdev = dev->ieee80211_ptr;
	if (!wdev)
		return -EOPNOTSUPP;

	rdev = wiphy_to_rdev(wdev->wiphy);
	if (!rdev->ops->get_station)
		return -EOPNOTSUPP;

	memset(sinfo, 0, sizeof(*sinfo));

	return rdev_get_station(rdev, dev, mac_addr, sinfo);
}
EXPORT_SYMBOL(cfg80211_get_station);

void cfg80211_free_nan_func(struct cfg80211_nan_func *f)
{
	int i;

	if (!f)
		return;

	kfree(f->serv_spec_info);
	kfree(f->srf_bf);
	kfree(f->srf_macs);
	for (i = 0; i < f->num_rx_filters; i++)
		kfree(f->rx_filters[i].filter);

	for (i = 0; i < f->num_tx_filters; i++)
		kfree(f->tx_filters[i].filter);

	kfree(f->rx_filters);
	kfree(f->tx_filters);
	kfree(f);
}
EXPORT_SYMBOL(cfg80211_free_nan_func);

bool cfg80211_does_bw_fit_range(const struct ieee80211_freq_range *freq_range,
				u32 center_freq_khz, u32 bw_khz)
{
	u32 start_freq_khz, end_freq_khz;

	start_freq_khz = center_freq_khz - (bw_khz / 2);
	end_freq_khz = center_freq_khz + (bw_khz / 2);

	if (start_freq_khz >= freq_range->start_freq_khz &&
	    end_freq_khz <= freq_range->end_freq_khz)
		return true;

	return false;
}

int cfg80211_sinfo_alloc_tid_stats(struct station_info *sinfo, gfp_t gfp)
{
	sinfo->pertid = kcalloc(IEEE80211_NUM_TIDS + 1,
				sizeof(*(sinfo->pertid)),
				gfp);
	if (!sinfo->pertid)
		return -ENOMEM;

	return 0;
}
EXPORT_SYMBOL(cfg80211_sinfo_alloc_tid_stats);

/* See IEEE 802.1H for LLC/SNAP encapsulation/decapsulation */
/* Ethernet-II snap header (RFC1042 for most EtherTypes) */
const unsigned char rfc1042_header[] __aligned(2) =
	{ 0xaa, 0xaa, 0x03, 0x00, 0x00, 0x00 };
EXPORT_SYMBOL(rfc1042_header);

/* Bridge-Tunnel header (for EtherTypes ETH_P_AARP and ETH_P_IPX) */
const unsigned char bridge_tunnel_header[] __aligned(2) =
	{ 0xaa, 0xaa, 0x03, 0x00, 0x00, 0xf8 };
EXPORT_SYMBOL(bridge_tunnel_header);

bool cfg80211_iftype_allowed(struct wiphy *wiphy, enum nl80211_iftype iftype,
			     bool is_4addr, u8 check_swif)

{
	bool is_vlan = iftype == NL80211_IFTYPE_AP_VLAN;

	switch (check_swif) {
	case 0:
		if (is_vlan && is_4addr)
			return wiphy->flags & WIPHY_FLAG_4ADDR_AP;
		return wiphy->interface_modes & BIT(iftype);
	case 1:
		if (!(wiphy->software_iftypes & BIT(iftype)) && is_vlan)
			return wiphy->flags & WIPHY_FLAG_4ADDR_AP;
		return wiphy->software_iftypes & BIT(iftype);
	default:
		break;
	}

	return false;
}
EXPORT_SYMBOL(cfg80211_iftype_allowed);

/* Layer 2 Update frame (802.2 Type 1 LLC XID Update response) */
struct iapp_layer2_update {
	u8 da[ETH_ALEN];	/* broadcast */
	u8 sa[ETH_ALEN];	/* STA addr */
	__be16 len;		/* 6 */
	u8 dsap;		/* 0 */
	u8 ssap;		/* 0 */
	u8 control;
	u8 xid_info[3];
} __packed;

void cfg80211_send_layer2_update(struct net_device *dev, const u8 *addr)
{
	struct iapp_layer2_update *msg;
	struct sk_buff *skb;

	/* Send Level 2 Update Frame to update forwarding tables in layer 2
	 * bridge devices */

	skb = dev_alloc_skb(sizeof(*msg));
	if (!skb)
		return;
	msg = skb_put(skb, sizeof(*msg));

	/* 802.2 Type 1 Logical Link Control (LLC) Exchange Identifier (XID)
	 * Update response frame; IEEE Std 802.2-1998, 5.4.1.2.1 */

	eth_broadcast_addr(msg->da);
	ether_addr_copy(msg->sa, addr);
	msg->len = htons(6);
	msg->dsap = 0;
	msg->ssap = 0x01;	/* NULL LSAP, CR Bit: Response */
	msg->control = 0xaf;	/* XID response lsb.1111F101.
				 * F=0 (no poll command; unsolicited frame) */
	msg->xid_info[0] = 0x81;	/* XID format identifier */
	msg->xid_info[1] = 1;	/* LLC types/classes: Type 1 LLC */
	msg->xid_info[2] = 0;	/* XID sender's receive window size (RW) */

	skb->dev = dev;
	skb->protocol = eth_type_trans(skb, dev);
	memset(skb->cb, 0, sizeof(skb->cb));
	netif_rx_ni(skb);
}
EXPORT_SYMBOL(cfg80211_send_layer2_update);<|MERGE_RESOLUTION|>--- conflicted
+++ resolved
@@ -218,16 +218,12 @@
 				   struct key_params *params, int key_idx,
 				   bool pairwise, const u8 *mac_addr)
 {
-<<<<<<< HEAD
-	if (key_idx > 5)
-=======
 	int max_key_idx = 5;
 
 	if (wiphy_ext_feature_isset(&rdev->wiphy,
 				    NL80211_EXT_FEATURE_BEACON_PROTECTION))
 		max_key_idx = 7;
 	if (key_idx < 0 || key_idx > max_key_idx)
->>>>>>> 9f80205d
 		return -EINVAL;
 
 	if (!pairwise && mac_addr && !(rdev->wiphy.flags & WIPHY_FLAG_IBSS_RSN))
