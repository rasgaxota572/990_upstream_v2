--- conflicted
+++ resolved
@@ -539,14 +539,10 @@
 			if (sk->sk_state == TCP_LISTEN)
 				goto out;
 
-<<<<<<< HEAD
-			tp->mtu_info = info;
+			WRITE_ONCE(tp->mtu_info, info);
 #ifdef CONFIG_MPTCP
 			if (!sock_owned_by_user(meta_sk)) {
 #else
-=======
-			WRITE_ONCE(tp->mtu_info, info);
->>>>>>> 086155f9
 			if (!sock_owned_by_user(sk)) {
 #endif
 				tcp_v4_mtu_reduced(sk);
