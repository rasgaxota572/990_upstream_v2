--- conflicted
+++ resolved
@@ -1300,7 +1300,6 @@
 	"swap_ra",
 	"swap_ra_hit",
 #endif
-<<<<<<< HEAD
 #ifdef CONFIG_SPECULATIVE_PAGE_FAULT
 	"speculative_pgfault",
 #endif
@@ -1311,11 +1310,6 @@
 	"sqzr_write",
 #endif
 #endif /* CONFIG_VM_EVENT_COUNTERS */
-=======
-	"speculative_pgfault_anon",
-	"speculative_pgfault_file",
-#endif /* CONFIG_VM_EVENTS_COUNTERS */
->>>>>>> 248555d6
 };
 #endif /* CONFIG_PROC_FS || CONFIG_SYSFS || CONFIG_NUMA */
 
