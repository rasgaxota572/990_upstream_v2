/*
 * mm/mmap.c
 *
 * Written by obz.
 *
 * Address space accounting code	<alan@lxorguk.ukuu.org.uk>
 */

#define pr_fmt(fmt) KBUILD_MODNAME ": " fmt

#include <linux/kernel.h>
#include <linux/slab.h>
#include <linux/backing-dev.h>
#include <linux/mm.h>
#include <linux/vmacache.h>
#include <linux/shm.h>
#include <linux/mman.h>
#include <linux/pagemap.h>
#include <linux/swap.h>
#include <linux/syscalls.h>
#include <linux/capability.h>
#include <linux/init.h>
#include <linux/file.h>
#include <linux/fs.h>
#include <linux/personality.h>
#include <linux/security.h>
#include <linux/hugetlb.h>
#include <linux/shmem_fs.h>
#include <linux/profile.h>
#include <linux/export.h>
#include <linux/mount.h>
#include <linux/mempolicy.h>
#include <linux/rmap.h>
#include <linux/mmu_notifier.h>
#include <linux/mmdebug.h>
#include <linux/perf_event.h>
#include <linux/audit.h>
#include <linux/khugepaged.h>
#include <linux/uprobes.h>
#include <linux/rbtree_augmented.h>
#include <linux/notifier.h>
#include <linux/memory.h>
#include <linux/printk.h>
#include <linux/userfaultfd_k.h>
#include <linux/moduleparam.h>
#include <linux/pkeys.h>
#include <linux/oom.h>
#include <linux/sched/mm.h>

#include <linux/uaccess.h>
#include <asm/cacheflush.h>
#include <asm/tlb.h>
#include <asm/mmu_context.h>

#include "internal.h"

#ifndef arch_mmap_check
#define arch_mmap_check(addr, len, flags)	(0)
#endif

#ifdef CONFIG_HAVE_ARCH_MMAP_RND_BITS
const int mmap_rnd_bits_min = CONFIG_ARCH_MMAP_RND_BITS_MIN;
const int mmap_rnd_bits_max = CONFIG_ARCH_MMAP_RND_BITS_MAX;
int mmap_rnd_bits __read_mostly = CONFIG_ARCH_MMAP_RND_BITS;
#endif
#ifdef CONFIG_HAVE_ARCH_MMAP_RND_COMPAT_BITS
const int mmap_rnd_compat_bits_min = CONFIG_ARCH_MMAP_RND_COMPAT_BITS_MIN;
const int mmap_rnd_compat_bits_max = CONFIG_ARCH_MMAP_RND_COMPAT_BITS_MAX;
int mmap_rnd_compat_bits __read_mostly = CONFIG_ARCH_MMAP_RND_COMPAT_BITS;
#endif

static bool ignore_rlimit_data;
core_param(ignore_rlimit_data, ignore_rlimit_data, bool, 0644);

static void unmap_region(struct mm_struct *mm,
		struct vm_area_struct *vma, struct vm_area_struct *prev,
		unsigned long start, unsigned long end);

/* description of effects of mapping type and prot in current implementation.
 * this is due to the limited x86 page protection hardware.  The expected
 * behavior is in parens:
 *
 * map_type	prot
 *		PROT_NONE	PROT_READ	PROT_WRITE	PROT_EXEC
 * MAP_SHARED	r: (no) no	r: (yes) yes	r: (no) yes	r: (no) yes
 *		w: (no) no	w: (no) no	w: (yes) yes	w: (no) no
 *		x: (no) no	x: (no) yes	x: (no) yes	x: (yes) yes
 *
 * MAP_PRIVATE	r: (no) no	r: (yes) yes	r: (no) yes	r: (no) yes
 *		w: (no) no	w: (no) no	w: (copy) copy	w: (no) no
 *		x: (no) no	x: (no) yes	x: (no) yes	x: (yes) yes
 *
 * On arm64, PROT_EXEC has the following behaviour for both MAP_SHARED and
 * MAP_PRIVATE:
 *								r: (no) no
 *								w: (no) no
 *								x: (yes) yes
 */
pgprot_t protection_map[16] __ro_after_init = {
	__P000, __P001, __P010, __P011, __P100, __P101, __P110, __P111,
	__S000, __S001, __S010, __S011, __S100, __S101, __S110, __S111
};

#ifndef CONFIG_ARCH_HAS_FILTER_PGPROT
static inline pgprot_t arch_filter_pgprot(pgprot_t prot)
{
	return prot;
}
#endif

pgprot_t vm_get_page_prot(unsigned long vm_flags)
{
	pgprot_t ret = __pgprot(pgprot_val(protection_map[vm_flags &
				(VM_READ|VM_WRITE|VM_EXEC|VM_SHARED)]) |
			pgprot_val(arch_vm_get_page_prot(vm_flags)));

	return arch_filter_pgprot(ret);
}
EXPORT_SYMBOL(vm_get_page_prot);

static pgprot_t vm_pgprot_modify(pgprot_t oldprot, unsigned long vm_flags)
{
	return pgprot_modify(oldprot, vm_get_page_prot(vm_flags));
}

/* Update vma->vm_page_prot to reflect vma->vm_flags. */
void vma_set_page_prot(struct vm_area_struct *vma)
{
	unsigned long vm_flags = vma->vm_flags;
	pgprot_t vm_page_prot;

	vm_page_prot = vm_pgprot_modify(vma->vm_page_prot, vm_flags);
	if (vma_wants_writenotify(vma, vm_page_prot)) {
		vm_flags &= ~VM_SHARED;
		vm_page_prot = vm_pgprot_modify(vm_page_prot, vm_flags);
	}
	/* remove_protection_ptes reads vma->vm_page_prot without mmap_sem */
	WRITE_ONCE(vma->vm_page_prot, vm_page_prot);
}

/*
 * Requires inode->i_mapping->i_mmap_rwsem
 */
static void __remove_shared_vm_struct(struct vm_area_struct *vma,
		struct file *file, struct address_space *mapping)
{
	if (vma->vm_flags & VM_DENYWRITE)
		atomic_inc(&file_inode(file)->i_writecount);
	if (vma->vm_flags & VM_SHARED)
		mapping_unmap_writable(mapping);

	flush_dcache_mmap_lock(mapping);
	vma_interval_tree_remove(vma, &mapping->i_mmap);
	flush_dcache_mmap_unlock(mapping);
}

/*
 * Unlink a file-based vm structure from its interval tree, to hide
 * vma from rmap and vmtruncate before freeing its page tables.
 */
void unlink_file_vma(struct vm_area_struct *vma)
{
	struct file *file = vma->vm_file;

	if (file) {
		struct address_space *mapping = file->f_mapping;
		i_mmap_lock_write(mapping);
		__remove_shared_vm_struct(vma, file, mapping);
		i_mmap_unlock_write(mapping);
	}
}

static void __free_vma(struct vm_area_struct *vma)
{
	if (vma->vm_file)
		fput(vma->vm_file);
	mpol_put(vma_policy(vma));
	vm_area_free(vma);
}

#ifdef CONFIG_SPECULATIVE_PAGE_FAULT
void put_vma(struct vm_area_struct *vma)
{
	if (atomic_dec_and_test(&vma->vm_ref_count))
		__free_vma(vma);
}
#else
static inline void put_vma(struct vm_area_struct *vma)
{
	__free_vma(vma);
}
#endif

/*
 * Close a vm structure and free it, returning the next.
 */
static struct vm_area_struct *remove_vma(struct vm_area_struct *vma)
{
	struct vm_area_struct *next = vma->vm_next;

	might_sleep();
	if (vma->vm_ops && vma->vm_ops->close)
		vma->vm_ops->close(vma);
	put_vma(vma);
	return next;
}

static int do_brk_flags(unsigned long addr, unsigned long request, unsigned long flags,
		struct list_head *uf);
SYSCALL_DEFINE1(brk, unsigned long, brk)
{
	unsigned long retval;
	unsigned long newbrk, oldbrk;
	struct mm_struct *mm = current->mm;
	struct vm_area_struct *next;
	unsigned long min_brk;
	bool populate;
	LIST_HEAD(uf);

	brk = untagged_addr(brk);

	if (down_write_killable(&mm->mmap_sem))
		return -EINTR;

#ifdef CONFIG_COMPAT_BRK
	/*
	 * CONFIG_COMPAT_BRK can still be overridden by setting
	 * randomize_va_space to 2, which will still cause mm->start_brk
	 * to be arbitrarily shifted
	 */
	if (current->brk_randomized)
		min_brk = mm->start_brk;
	else
		min_brk = mm->end_data;
#else
	min_brk = mm->start_brk;
#endif
	if (brk < min_brk)
		goto out;

	/*
	 * Check against rlimit here. If this check is done later after the test
	 * of oldbrk with newbrk then it can escape the test and let the data
	 * segment grow beyond its set limit the in case where the limit is
	 * not page aligned -Ram Gupta
	 */
	if (check_data_rlimit(rlimit(RLIMIT_DATA), brk, mm->start_brk,
			      mm->end_data, mm->start_data))
		goto out;

	newbrk = PAGE_ALIGN(brk);
	oldbrk = PAGE_ALIGN(mm->brk);
	if (oldbrk == newbrk)
		goto set_brk;

	/* Always allow shrinking brk. */
	if (brk <= mm->brk) {
		if (!do_munmap(mm, newbrk, oldbrk-newbrk, &uf))
			goto set_brk;
		goto out;
	}

	/* Check against existing mmap mappings. */
	next = find_vma(mm, oldbrk);
	if (next && newbrk + PAGE_SIZE > vm_start_gap(next))
		goto out;

	/* Ok, looks good - let it rip. */
	if (do_brk_flags(oldbrk, newbrk-oldbrk, 0, &uf) < 0)
		goto out;

set_brk:
	mm->brk = brk;
	populate = newbrk > oldbrk && (mm->def_flags & VM_LOCKED) != 0;
	up_write(&mm->mmap_sem);
	userfaultfd_unmap_complete(mm, &uf);
	if (populate)
		mm_populate(oldbrk, newbrk - oldbrk);
	return brk;

out:
	retval = mm->brk;
	up_write(&mm->mmap_sem);
	return retval;
}

static long vma_compute_subtree_gap(struct vm_area_struct *vma)
{
	unsigned long max, prev_end, subtree_gap;

	/*
	 * Note: in the rare case of a VM_GROWSDOWN above a VM_GROWSUP, we
	 * allow two stack_guard_gaps between them here, and when choosing
	 * an unmapped area; whereas when expanding we only require one.
	 * That's a little inconsistent, but keeps the code here simpler.
	 */
	max = vm_start_gap(vma);
	if (vma->vm_prev) {
		prev_end = vm_end_gap(vma->vm_prev);
		if (max > prev_end)
			max -= prev_end;
		else
			max = 0;
	}
	if (vma->vm_rb.rb_left) {
		subtree_gap = rb_entry(vma->vm_rb.rb_left,
				struct vm_area_struct, vm_rb)->rb_subtree_gap;
		if (subtree_gap > max)
			max = subtree_gap;
	}
	if (vma->vm_rb.rb_right) {
		subtree_gap = rb_entry(vma->vm_rb.rb_right,
				struct vm_area_struct, vm_rb)->rb_subtree_gap;
		if (subtree_gap > max)
			max = subtree_gap;
	}
	return max;
}

#ifdef CONFIG_DEBUG_VM_RB
static int browse_rb(struct mm_struct *mm)
{
	struct rb_root *root = &mm->mm_rb;
	int i = 0, j, bug = 0;
	struct rb_node *nd, *pn = NULL;
	unsigned long prev = 0, pend = 0;

	for (nd = rb_first(root); nd; nd = rb_next(nd)) {
		struct vm_area_struct *vma;
		vma = rb_entry(nd, struct vm_area_struct, vm_rb);
		if (vma->vm_start < prev) {
			pr_emerg("vm_start %lx < prev %lx\n",
				  vma->vm_start, prev);
			bug = 1;
		}
		if (vma->vm_start < pend) {
			pr_emerg("vm_start %lx < pend %lx\n",
				  vma->vm_start, pend);
			bug = 1;
		}
		if (vma->vm_start > vma->vm_end) {
			pr_emerg("vm_start %lx > vm_end %lx\n",
				  vma->vm_start, vma->vm_end);
			bug = 1;
		}
		spin_lock(&mm->page_table_lock);
		if (vma->rb_subtree_gap != vma_compute_subtree_gap(vma)) {
			pr_emerg("free gap %lx, correct %lx\n",
			       vma->rb_subtree_gap,
			       vma_compute_subtree_gap(vma));
			bug = 1;
		}
		spin_unlock(&mm->page_table_lock);
		i++;
		pn = nd;
		prev = vma->vm_start;
		pend = vma->vm_end;
	}
	j = 0;
	for (nd = pn; nd; nd = rb_prev(nd))
		j++;
	if (i != j) {
		pr_emerg("backwards %d, forwards %d\n", j, i);
		bug = 1;
	}
	return bug ? -1 : i;
}

static void validate_mm_rb(struct rb_root *root, struct vm_area_struct *ignore)
{
	struct rb_node *nd;

	for (nd = rb_first(root); nd; nd = rb_next(nd)) {
		struct vm_area_struct *vma;
		vma = rb_entry(nd, struct vm_area_struct, vm_rb);
		VM_BUG_ON_VMA(vma != ignore &&
			vma->rb_subtree_gap != vma_compute_subtree_gap(vma),
			vma);
	}
}

static void validate_mm(struct mm_struct *mm)
{
	int bug = 0;
	int i = 0;
	unsigned long highest_address = 0;
	struct vm_area_struct *vma = mm->mmap;

	while (vma) {
		struct anon_vma *anon_vma = vma->anon_vma;
		struct anon_vma_chain *avc;

		if (anon_vma) {
			anon_vma_lock_read(anon_vma);
			list_for_each_entry(avc, &vma->anon_vma_chain, same_vma)
				anon_vma_interval_tree_verify(avc);
			anon_vma_unlock_read(anon_vma);
		}

		highest_address = vm_end_gap(vma);
		vma = vma->vm_next;
		i++;
	}
	if (i != mm->map_count) {
		pr_emerg("map_count %d vm_next %d\n", mm->map_count, i);
		bug = 1;
	}
	if (highest_address != mm->highest_vm_end) {
		pr_emerg("mm->highest_vm_end %lx, found %lx\n",
			  mm->highest_vm_end, highest_address);
		bug = 1;
	}
	i = browse_rb(mm);
	if (i != mm->map_count) {
		if (i != -1)
			pr_emerg("map_count %d rb %d\n", mm->map_count, i);
		bug = 1;
	}
	VM_BUG_ON_MM(bug, mm);
}
#else
#define validate_mm_rb(root, ignore) do { } while (0)
#define validate_mm(mm) do { } while (0)
#endif

#ifdef CONFIG_SPECULATIVE_PAGE_FAULT
#define mm_rb_write_lock(mm)	write_lock(&(mm)->mm_rb_lock)
#define mm_rb_write_unlock(mm)	write_unlock(&(mm)->mm_rb_lock)
#else
#define mm_rb_write_lock(mm)	do { } while (0)
#define mm_rb_write_unlock(mm)	do { } while (0)
#endif /* CONFIG_SPECULATIVE_PAGE_FAULT */

RB_DECLARE_CALLBACKS(static, vma_gap_callbacks, struct vm_area_struct, vm_rb,
		     unsigned long, rb_subtree_gap, vma_compute_subtree_gap)

/*
 * Update augmented rbtree rb_subtree_gap values after vma->vm_start or
 * vma->vm_prev->vm_end values changed, without modifying the vma's position
 * in the rbtree.
 */
static void vma_gap_update(struct vm_area_struct *vma)
{
	/*
	 * As it turns out, RB_DECLARE_CALLBACKS() already created a callback
	 * function that does exacltly what we want.
	 */
	vma_gap_callbacks_propagate(&vma->vm_rb, NULL);
}

static inline void vma_rb_insert(struct vm_area_struct *vma,
				 struct mm_struct *mm)
{
	struct rb_root *root = &mm->mm_rb;

	/* All rb_subtree_gap values must be consistent prior to insertion */
	validate_mm_rb(root, NULL);

	rb_insert_augmented(&vma->vm_rb, root, &vma_gap_callbacks);
}

static void __vma_rb_erase(struct vm_area_struct *vma, struct mm_struct *mm)
{
	struct rb_root *root = &mm->mm_rb;
	/*
	 * Note rb_erase_augmented is a fairly large inline function,
	 * so make sure we instantiate it only once with our desired
	 * augmented rbtree callbacks.
	 */
	mm_rb_write_lock(mm);
	rb_erase_augmented(&vma->vm_rb, root, &vma_gap_callbacks);
	mm_rb_write_unlock(mm); /* wmb */

	/*
	 * Ensure the removal is complete before clearing the node.
	 * Matched by vma_has_changed()/handle_speculative_fault().
	 */
	RB_CLEAR_NODE(&vma->vm_rb);
}

static __always_inline void vma_rb_erase_ignore(struct vm_area_struct *vma,
						struct mm_struct *mm,
						struct vm_area_struct *ignore)
{
	/*
	 * All rb_subtree_gap values must be consistent prior to erase,
	 * with the possible exception of the "next" vma being erased if
	 * next->vm_start was reduced.
	 */
	validate_mm_rb(&mm->mm_rb, ignore);

	__vma_rb_erase(vma, mm);
}

static __always_inline void vma_rb_erase(struct vm_area_struct *vma,
					 struct mm_struct *mm)
{
	/*
	 * All rb_subtree_gap values must be consistent prior to erase,
	 * with the possible exception of the vma being erased.
	 */
	validate_mm_rb(&mm->mm_rb, vma);

	__vma_rb_erase(vma, mm);
}

/*
 * vma has some anon_vma assigned, and is already inserted on that
 * anon_vma's interval trees.
 *
 * Before updating the vma's vm_start / vm_end / vm_pgoff fields, the
 * vma must be removed from the anon_vma's interval trees using
 * anon_vma_interval_tree_pre_update_vma().
 *
 * After the update, the vma will be reinserted using
 * anon_vma_interval_tree_post_update_vma().
 *
 * The entire update must be protected by exclusive mmap_sem and by
 * the root anon_vma's mutex.
 */
static inline void
anon_vma_interval_tree_pre_update_vma(struct vm_area_struct *vma)
{
	struct anon_vma_chain *avc;

	list_for_each_entry(avc, &vma->anon_vma_chain, same_vma)
		anon_vma_interval_tree_remove(avc, &avc->anon_vma->rb_root);
}

static inline void
anon_vma_interval_tree_post_update_vma(struct vm_area_struct *vma)
{
	struct anon_vma_chain *avc;

	list_for_each_entry(avc, &vma->anon_vma_chain, same_vma)
		anon_vma_interval_tree_insert(avc, &avc->anon_vma->rb_root);
}

static int find_vma_links(struct mm_struct *mm, unsigned long addr,
		unsigned long end, struct vm_area_struct **pprev,
		struct rb_node ***rb_link, struct rb_node **rb_parent)
{
	struct rb_node **__rb_link, *__rb_parent, *rb_prev;

	__rb_link = &mm->mm_rb.rb_node;
	rb_prev = __rb_parent = NULL;

	while (*__rb_link) {
		struct vm_area_struct *vma_tmp;

		__rb_parent = *__rb_link;
		vma_tmp = rb_entry(__rb_parent, struct vm_area_struct, vm_rb);

		if (vma_tmp->vm_end > addr) {
			/* Fail if an existing vma overlaps the area */
			if (vma_tmp->vm_start < end)
				return -ENOMEM;
			__rb_link = &__rb_parent->rb_left;
		} else {
			rb_prev = __rb_parent;
			__rb_link = &__rb_parent->rb_right;
		}
	}

	*pprev = NULL;
	if (rb_prev)
		*pprev = rb_entry(rb_prev, struct vm_area_struct, vm_rb);
	*rb_link = __rb_link;
	*rb_parent = __rb_parent;
	return 0;
}

static unsigned long count_vma_pages_range(struct mm_struct *mm,
		unsigned long addr, unsigned long end)
{
	unsigned long nr_pages = 0;
	struct vm_area_struct *vma;

	/* Find first overlaping mapping */
	vma = find_vma_intersection(mm, addr, end);
	if (!vma)
		return 0;

	nr_pages = (min(end, vma->vm_end) -
		max(addr, vma->vm_start)) >> PAGE_SHIFT;

	/* Iterate over the rest of the overlaps */
	for (vma = vma->vm_next; vma; vma = vma->vm_next) {
		unsigned long overlap_len;

		if (vma->vm_start > end)
			break;

		overlap_len = min(end, vma->vm_end) - vma->vm_start;
		nr_pages += overlap_len >> PAGE_SHIFT;
	}

	return nr_pages;
}

void __vma_link_rb(struct mm_struct *mm, struct vm_area_struct *vma,
		struct rb_node **rb_link, struct rb_node *rb_parent)
{
	/* Update tracking information for the gap following the new vma. */
	if (vma->vm_next)
		vma_gap_update(vma->vm_next);
	else
		mm->highest_vm_end = vm_end_gap(vma);

	/*
	 * vma->vm_prev wasn't known when we followed the rbtree to find the
	 * correct insertion point for that vma. As a result, we could not
	 * update the vma vm_rb parents rb_subtree_gap values on the way down.
	 * So, we first insert the vma with a zero rb_subtree_gap value
	 * (to be consistent with what we did on the way down), and then
	 * immediately update the gap to the correct value. Finally we
	 * rebalance the rbtree after all augmented values have been set.
	 */
	mm_rb_write_lock(mm);
	rb_link_node(&vma->vm_rb, rb_parent, rb_link);
	vma->rb_subtree_gap = 0;
	vma_gap_update(vma);
	vma_rb_insert(vma, mm);
	mm_rb_write_unlock(mm);
}

static void __vma_link_file(struct vm_area_struct *vma)
{
	struct file *file;

	file = vma->vm_file;
	if (file) {
		struct address_space *mapping = file->f_mapping;

		if (vma->vm_flags & VM_DENYWRITE)
			atomic_dec(&file_inode(file)->i_writecount);
		if (vma->vm_flags & VM_SHARED)
			atomic_inc(&mapping->i_mmap_writable);

		flush_dcache_mmap_lock(mapping);
		vma_interval_tree_insert(vma, &mapping->i_mmap);
		flush_dcache_mmap_unlock(mapping);
	}
}

static void
__vma_link(struct mm_struct *mm, struct vm_area_struct *vma,
	struct vm_area_struct *prev, struct rb_node **rb_link,
	struct rb_node *rb_parent)
{
	__vma_link_list(mm, vma, prev, rb_parent);
	__vma_link_rb(mm, vma, rb_link, rb_parent);
}

static void vma_link(struct mm_struct *mm, struct vm_area_struct *vma,
			struct vm_area_struct *prev, struct rb_node **rb_link,
			struct rb_node *rb_parent)
{
	struct address_space *mapping = NULL;

	if (vma->vm_file) {
		mapping = vma->vm_file->f_mapping;
		i_mmap_lock_write(mapping);
	}

	__vma_link(mm, vma, prev, rb_link, rb_parent);
	__vma_link_file(vma);

	if (mapping)
		i_mmap_unlock_write(mapping);

	mm->map_count++;
	validate_mm(mm);
}

/*
 * Helper for vma_adjust() in the split_vma insert case: insert a vma into the
 * mm's list and rbtree.  It has already been inserted into the interval tree.
 */
static void __insert_vm_struct(struct mm_struct *mm, struct vm_area_struct *vma)
{
	struct vm_area_struct *prev;
	struct rb_node **rb_link, *rb_parent;

	if (find_vma_links(mm, vma->vm_start, vma->vm_end,
			   &prev, &rb_link, &rb_parent))
		BUG();
	__vma_link(mm, vma, prev, rb_link, rb_parent);
	mm->map_count++;
}

static __always_inline void __vma_unlink_common(struct mm_struct *mm,
						struct vm_area_struct *vma,
						struct vm_area_struct *prev,
						bool has_prev,
						struct vm_area_struct *ignore)
{
	struct vm_area_struct *next;

	vma_rb_erase_ignore(vma, mm, ignore);
	next = vma->vm_next;
	if (has_prev)
		prev->vm_next = next;
	else {
		prev = vma->vm_prev;
		if (prev)
			prev->vm_next = next;
		else
			mm->mmap = next;
	}
	if (next)
		next->vm_prev = prev;

	/* Kill the cache */
	vmacache_invalidate(mm);
}

static inline void __vma_unlink_prev(struct mm_struct *mm,
				     struct vm_area_struct *vma,
				     struct vm_area_struct *prev)
{
	__vma_unlink_common(mm, vma, prev, true, vma);
}

/*
 * We cannot adjust vm_start, vm_end, vm_pgoff fields of a vma that
 * is already present in an i_mmap tree without adjusting the tree.
 * The following helper function should be used when such adjustments
 * are necessary.  The "insert" vma (if any) is to be inserted
 * before we drop the necessary locks.
 */
int __vma_adjust(struct vm_area_struct *vma, unsigned long start,
	unsigned long end, pgoff_t pgoff, struct vm_area_struct *insert,
	struct vm_area_struct *expand, bool keep_locked)
{
	struct mm_struct *mm = vma->vm_mm;
	struct vm_area_struct *next = vma->vm_next, *orig_vma = vma;
	struct address_space *mapping = NULL;
	struct rb_root_cached *root = NULL;
	struct anon_vma *anon_vma = NULL;
	struct file *file = vma->vm_file;
	bool start_changed = false, end_changed = false;
	long adjust_next = 0;
	int remove_next = 0;

	/*
	 * Why using vm_raw_write*() functions here to avoid lockdep's warning ?
	 *
	 * Locked is complaining about a theoretical lock dependency, involving
	 * 3 locks:
	 *   mapping->i_mmap_rwsem --> vma->vm_sequence --> fs_reclaim
	 *
	 * Here are the major path leading to this dependency :
	 *  1. __vma_adjust() mmap_sem  -> vm_sequence -> i_mmap_rwsem
	 *  2. move_vmap() mmap_sem -> vm_sequence -> fs_reclaim
	 *  3. __alloc_pages_nodemask() fs_reclaim -> i_mmap_rwsem
	 *  4. unmap_mapping_range() i_mmap_rwsem -> vm_sequence
	 *
	 * So there is no way to solve this easily, especially because in
	 * unmap_mapping_range() the i_mmap_rwsem is grab while the impacted
	 * VMAs are not yet known.
	 * However, the way the vm_seq is used is guarantying that we will
	 * never block on it since we just check for its value and never wait
	 * for it to move, see vma_has_changed() and handle_speculative_fault().
	 */
	vm_raw_write_begin(vma);
	if (next)
		vm_raw_write_begin(next);

	if (next && !insert) {
		struct vm_area_struct *exporter = NULL, *importer = NULL;

		if (end >= next->vm_end) {
			/*
			 * vma expands, overlapping all the next, and
			 * perhaps the one after too (mprotect case 6).
			 * The only other cases that gets here are
			 * case 1, case 7 and case 8.
			 */
			if (next == expand) {
				/*
				 * The only case where we don't expand "vma"
				 * and we expand "next" instead is case 8.
				 */
				VM_WARN_ON(end != next->vm_end);
				/*
				 * remove_next == 3 means we're
				 * removing "vma" and that to do so we
				 * swapped "vma" and "next".
				 */
				remove_next = 3;
				VM_WARN_ON(file != next->vm_file);
				swap(vma, next);
			} else {
				VM_WARN_ON(expand != vma);
				/*
				 * case 1, 6, 7, remove_next == 2 is case 6,
				 * remove_next == 1 is case 1 or 7.
				 */
				remove_next = 1 + (end > next->vm_end);
				VM_WARN_ON(remove_next == 2 &&
					   end != next->vm_next->vm_end);
				VM_WARN_ON(remove_next == 1 &&
					   end != next->vm_end);
				/* trim end to next, for case 6 first pass */
				end = next->vm_end;
			}

			exporter = next;
			importer = vma;

			/*
			 * If next doesn't have anon_vma, import from vma after
			 * next, if the vma overlaps with it.
			 */
			if (remove_next == 2 && !next->anon_vma)
				exporter = next->vm_next;

		} else if (end > next->vm_start) {
			/*
			 * vma expands, overlapping part of the next:
			 * mprotect case 5 shifting the boundary up.
			 */
			adjust_next = (end - next->vm_start) >> PAGE_SHIFT;
			exporter = next;
			importer = vma;
			VM_WARN_ON(expand != importer);
		} else if (end < vma->vm_end) {
			/*
			 * vma shrinks, and !insert tells it's not
			 * split_vma inserting another: so it must be
			 * mprotect case 4 shifting the boundary down.
			 */
			adjust_next = -((vma->vm_end - end) >> PAGE_SHIFT);
			exporter = vma;
			importer = next;
			VM_WARN_ON(expand != importer);
		}

		/*
		 * Easily overlooked: when mprotect shifts the boundary,
		 * make sure the expanding vma has anon_vma set if the
		 * shrinking vma had, to cover any anon pages imported.
		 */
		if (exporter && exporter->anon_vma && !importer->anon_vma) {
			int error;

			importer->anon_vma = exporter->anon_vma;
			error = anon_vma_clone(importer, exporter);
			if (error) {
				if (next && next != vma)
					vm_raw_write_end(next);
				vm_raw_write_end(vma);
				return error;
			}
		}
	}
again:
	vma_adjust_trans_huge(orig_vma, start, end, adjust_next);

	if (file) {
		mapping = file->f_mapping;
		root = &mapping->i_mmap;
		uprobe_munmap(vma, vma->vm_start, vma->vm_end);

		if (adjust_next)
			uprobe_munmap(next, next->vm_start, next->vm_end);

		i_mmap_lock_write(mapping);
		if (insert) {
			/*
			 * Put into interval tree now, so instantiated pages
			 * are visible to arm/parisc __flush_dcache_page
			 * throughout; but we cannot insert into address
			 * space until vma start or end is updated.
			 */
			__vma_link_file(insert);
		}
	}

	anon_vma = vma->anon_vma;
	if (!anon_vma && adjust_next)
		anon_vma = next->anon_vma;
	if (anon_vma) {
		VM_WARN_ON(adjust_next && next->anon_vma &&
			   anon_vma != next->anon_vma);
		anon_vma_lock_write(anon_vma);
		anon_vma_interval_tree_pre_update_vma(vma);
		if (adjust_next)
			anon_vma_interval_tree_pre_update_vma(next);
	}

	if (root) {
		flush_dcache_mmap_lock(mapping);
		vma_interval_tree_remove(vma, root);
		if (adjust_next)
			vma_interval_tree_remove(next, root);
	}

	if (start != vma->vm_start) {
		WRITE_ONCE(vma->vm_start, start);
		start_changed = true;
	}
	if (end != vma->vm_end) {
		WRITE_ONCE(vma->vm_end, end);
		end_changed = true;
	}
	WRITE_ONCE(vma->vm_pgoff, pgoff);
	if (adjust_next) {
		WRITE_ONCE(next->vm_start,
			   next->vm_start + (adjust_next << PAGE_SHIFT));
		WRITE_ONCE(next->vm_pgoff, next->vm_pgoff + adjust_next);
	}

	if (root) {
		if (adjust_next)
			vma_interval_tree_insert(next, root);
		vma_interval_tree_insert(vma, root);
		flush_dcache_mmap_unlock(mapping);
	}

	if (remove_next) {
		/*
		 * vma_merge has merged next into vma, and needs
		 * us to remove next before dropping the locks.
		 */
		if (remove_next != 3)
			__vma_unlink_prev(mm, next, vma);
		else
			/*
			 * vma is not before next if they've been
			 * swapped.
			 *
			 * pre-swap() next->vm_start was reduced so
			 * tell validate_mm_rb to ignore pre-swap()
			 * "next" (which is stored in post-swap()
			 * "vma").
			 */
			__vma_unlink_common(mm, next, NULL, false, vma);
		if (file)
			__remove_shared_vm_struct(next, file, mapping);
	} else if (insert) {
		/*
		 * split_vma has split insert from vma, and needs
		 * us to insert it before dropping the locks
		 * (it may either follow vma or precede it).
		 */
		__insert_vm_struct(mm, insert);
	} else {
		if (start_changed)
			vma_gap_update(vma);
		if (end_changed) {
			if (!next)
				mm->highest_vm_end = vm_end_gap(vma);
			else if (!adjust_next)
				vma_gap_update(next);
		}
	}

	if (anon_vma) {
		anon_vma_interval_tree_post_update_vma(vma);
		if (adjust_next)
			anon_vma_interval_tree_post_update_vma(next);
		anon_vma_unlock_write(anon_vma);
	}
	if (mapping)
		i_mmap_unlock_write(mapping);

	if (root) {
		uprobe_mmap(vma);

		if (adjust_next)
			uprobe_mmap(next);
	}

	if (remove_next) {
		if (file)
			uprobe_munmap(next, next->vm_start, next->vm_end);
		if (next->anon_vma)
			anon_vma_merge(vma, next);
		mm->map_count--;
		vm_raw_write_end(next);
		put_vma(next);
		/*
		 * In mprotect's case 6 (see comments on vma_merge),
		 * we must remove another next too. It would clutter
		 * up the code too much to do both in one go.
		 */
		if (remove_next != 3) {
			/*
			 * If "next" was removed and vma->vm_end was
			 * expanded (up) over it, in turn
			 * "next->vm_prev->vm_end" changed and the
			 * "vma->vm_next" gap must be updated.
			 */
			next = vma->vm_next;
			if (next)
				vm_raw_write_begin(next);
		} else {
			/*
			 * For the scope of the comment "next" and
			 * "vma" considered pre-swap(): if "vma" was
			 * removed, next->vm_start was expanded (down)
			 * over it and the "next" gap must be updated.
			 * Because of the swap() the post-swap() "vma"
			 * actually points to pre-swap() "next"
			 * (post-swap() "next" as opposed is now a
			 * dangling pointer).
			 */
			next = vma;
		}
		if (remove_next == 2) {
			remove_next = 1;
			end = next->vm_end;
			goto again;
		}
		else if (next)
			vma_gap_update(next);
		else {
			/*
			 * If remove_next == 2 we obviously can't
			 * reach this path.
			 *
			 * If remove_next == 3 we can't reach this
			 * path because pre-swap() next is always not
			 * NULL. pre-swap() "next" is not being
			 * removed and its next->vm_end is not altered
			 * (and furthermore "end" already matches
			 * next->vm_end in remove_next == 3).
			 *
			 * We reach this only in the remove_next == 1
			 * case if the "next" vma that was removed was
			 * the highest vma of the mm. However in such
			 * case next->vm_end == "end" and the extended
			 * "vma" has vma->vm_end == next->vm_end so
			 * mm->highest_vm_end doesn't need any update
			 * in remove_next == 1 case.
			 */
			VM_WARN_ON(mm->highest_vm_end != vm_end_gap(vma));
		}
	}
	if (insert && file)
		uprobe_mmap(insert);

	if (next && next != vma)
		vm_raw_write_end(next);
	if (!keep_locked)
		vm_raw_write_end(vma);

	validate_mm(mm);

	return 0;
}

/*
 * If the vma has a ->close operation then the driver probably needs to release
 * per-vma resources, so we don't attempt to merge those.
 */
static inline int is_mergeable_vma(struct vm_area_struct *vma,
				struct file *file, unsigned long vm_flags,
				struct vm_userfaultfd_ctx vm_userfaultfd_ctx,
				const char __user *anon_name)
{
	/*
	 * VM_SOFTDIRTY should not prevent from VMA merging, if we
	 * match the flags but dirty bit -- the caller should mark
	 * merged VMA as dirty. If dirty bit won't be excluded from
	 * comparison, we increase pressue on the memory system forcing
	 * the kernel to generate new VMAs when old one could be
	 * extended instead.
	 */
	if ((vma->vm_flags ^ vm_flags) & ~VM_SOFTDIRTY)
		return 0;
	if (vma->vm_file != file)
		return 0;
	if (vma->vm_ops && vma->vm_ops->close)
		return 0;
	if (!is_mergeable_vm_userfaultfd_ctx(vma, vm_userfaultfd_ctx))
		return 0;
	if (vma_get_anon_name(vma) != anon_name)
		return 0;
	return 1;
}

static inline int is_mergeable_anon_vma(struct anon_vma *anon_vma1,
					struct anon_vma *anon_vma2,
					struct vm_area_struct *vma)
{
	/*
	 * The list_is_singular() test is to avoid merging VMA cloned from
	 * parents. This can improve scalability caused by anon_vma lock.
	 */
	if ((!anon_vma1 || !anon_vma2) && (!vma ||
		list_is_singular(&vma->anon_vma_chain)))
		return 1;
	return anon_vma1 == anon_vma2;
}

/*
 * Return true if we can merge this (vm_flags,anon_vma,file,vm_pgoff)
 * in front of (at a lower virtual address and file offset than) the vma.
 *
 * We cannot merge two vmas if they have differently assigned (non-NULL)
 * anon_vmas, nor if same anon_vma is assigned but offsets incompatible.
 *
 * We don't check here for the merged mmap wrapping around the end of pagecache
 * indices (16TB on ia32) because do_mmap_pgoff() does not permit mmap's which
 * wrap, nor mmaps which cover the final page at index -1UL.
 */
static int
can_vma_merge_before(struct vm_area_struct *vma, unsigned long vm_flags,
		     struct anon_vma *anon_vma, struct file *file,
		     pgoff_t vm_pgoff,
		     struct vm_userfaultfd_ctx vm_userfaultfd_ctx,
		     const char __user *anon_name)
{
	if (is_mergeable_vma(vma, file, vm_flags, vm_userfaultfd_ctx, anon_name) &&
	    is_mergeable_anon_vma(anon_vma, vma->anon_vma, vma)) {
		if (vma->vm_pgoff == vm_pgoff)
			return 1;
	}
	return 0;
}

/*
 * Return true if we can merge this (vm_flags,anon_vma,file,vm_pgoff)
 * beyond (at a higher virtual address and file offset than) the vma.
 *
 * We cannot merge two vmas if they have differently assigned (non-NULL)
 * anon_vmas, nor if same anon_vma is assigned but offsets incompatible.
 */
static int
can_vma_merge_after(struct vm_area_struct *vma, unsigned long vm_flags,
		    struct anon_vma *anon_vma, struct file *file,
		    pgoff_t vm_pgoff,
		    struct vm_userfaultfd_ctx vm_userfaultfd_ctx,
		    const char __user *anon_name)
{
	if (is_mergeable_vma(vma, file, vm_flags, vm_userfaultfd_ctx, anon_name) &&
	    is_mergeable_anon_vma(anon_vma, vma->anon_vma, vma)) {
		pgoff_t vm_pglen;
		vm_pglen = vma_pages(vma);
		if (vma->vm_pgoff + vm_pglen == vm_pgoff)
			return 1;
	}
	return 0;
}

/*
 * Given a mapping request (addr,end,vm_flags,file,pgoff,anon_name),
 * figure out whether that can be merged with its predecessor or its
 * successor.  Or both (it neatly fills a hole).
 *
 * In most cases - when called for mmap, brk or mremap - [addr,end) is
 * certain not to be mapped by the time vma_merge is called; but when
 * called for mprotect, it is certain to be already mapped (either at
 * an offset within prev, or at the start of next), and the flags of
 * this area are about to be changed to vm_flags - and the no-change
 * case has already been eliminated.
 *
 * The following mprotect cases have to be considered, where AAAA is
 * the area passed down from mprotect_fixup, never extending beyond one
 * vma, PPPPPP is the prev vma specified, and NNNNNN the next vma after:
 *
 *     AAAA             AAAA                AAAA          AAAA
 *    PPPPPPNNNNNN    PPPPPPNNNNNN    PPPPPPNNNNNN    PPPPNNNNXXXX
 *    cannot merge    might become    might become    might become
 *                    PPNNNNNNNNNN    PPPPPPPPPPNN    PPPPPPPPPPPP 6 or
 *    mmap, brk or    case 4 below    case 5 below    PPPPPPPPXXXX 7 or
 *    mremap move:                                    PPPPXXXXXXXX 8
 *        AAAA
 *    PPPP    NNNN    PPPPPPPPPPPP    PPPPPPPPNNNN    PPPPNNNNNNNN
 *    might become    case 1 below    case 2 below    case 3 below
 *
 * It is important for case 8 that the the vma NNNN overlapping the
 * region AAAA is never going to extended over XXXX. Instead XXXX must
 * be extended in region AAAA and NNNN must be removed. This way in
 * all cases where vma_merge succeeds, the moment vma_adjust drops the
 * rmap_locks, the properties of the merged vma will be already
 * correct for the whole merged range. Some of those properties like
 * vm_page_prot/vm_flags may be accessed by rmap_walks and they must
 * be correct for the whole merged range immediately after the
 * rmap_locks are released. Otherwise if XXXX would be removed and
 * NNNN would be extended over the XXXX range, remove_migration_ptes
 * or other rmap walkers (if working on addresses beyond the "end"
 * parameter) may establish ptes with the wrong permissions of NNNN
 * instead of the right permissions of XXXX.
 */
struct vm_area_struct *__vma_merge(struct mm_struct *mm,
			struct vm_area_struct *prev, unsigned long addr,
			unsigned long end, unsigned long vm_flags,
			struct anon_vma *anon_vma, struct file *file,
			pgoff_t pgoff, struct mempolicy *policy,
			struct vm_userfaultfd_ctx vm_userfaultfd_ctx,
<<<<<<< HEAD
			const char __user *anon_name, bool keep_locked)
=======
			const char __user *anon_name)
>>>>>>> 2700cf83
{
	pgoff_t pglen = (end - addr) >> PAGE_SHIFT;
	struct vm_area_struct *area, *next;
	int err;

	/*
	 * We later require that vma->vm_flags == vm_flags,
	 * so this tests vma->vm_flags & VM_SPECIAL, too.
	 */
	if (vm_flags & VM_SPECIAL)
		return NULL;

	if (prev)
		next = prev->vm_next;
	else
		next = mm->mmap;
	area = next;
	if (area && area->vm_end == end)		/* cases 6, 7, 8 */
		next = next->vm_next;

	/* verify some invariant that must be enforced by the caller */
	VM_WARN_ON(prev && addr <= prev->vm_start);
	VM_WARN_ON(area && end > area->vm_end);
	VM_WARN_ON(addr >= end);

	/*
	 * Can it merge with the predecessor?
	 */
	if (prev && prev->vm_end == addr &&
			mpol_equal(vma_policy(prev), policy) &&
			can_vma_merge_after(prev, vm_flags,
					    anon_vma, file, pgoff,
					    vm_userfaultfd_ctx,
					    anon_name)) {
		/*
		 * OK, it can.  Can we now merge in the successor as well?
		 */
		if (next && end == next->vm_start &&
				mpol_equal(policy, vma_policy(next)) &&
				can_vma_merge_before(next, vm_flags,
						     anon_vma, file,
						     pgoff+pglen,
						     vm_userfaultfd_ctx,
						     anon_name) &&
				is_mergeable_anon_vma(prev->anon_vma,
						      next->anon_vma, NULL)) {
							/* cases 1, 6 */
			err = __vma_adjust(prev, prev->vm_start,
					 next->vm_end, prev->vm_pgoff, NULL,
					 prev, keep_locked);
		} else					/* cases 2, 5, 7 */
			err = __vma_adjust(prev, prev->vm_start,
					   end, prev->vm_pgoff, NULL, prev,
					   keep_locked);
		if (err)
			return NULL;
		khugepaged_enter_vma_merge(prev, vm_flags);
		return prev;
	}

	/*
	 * Can this new request be merged in front of next?
	 */
	if (next && end == next->vm_start &&
			mpol_equal(policy, vma_policy(next)) &&
			can_vma_merge_before(next, vm_flags,
					     anon_vma, file, pgoff+pglen,
					     vm_userfaultfd_ctx,
					     anon_name)) {
		if (prev && addr < prev->vm_end)	/* case 4 */
			err = __vma_adjust(prev, prev->vm_start,
					 addr, prev->vm_pgoff, NULL, next,
					 keep_locked);
		else {					/* cases 3, 8 */
			err = __vma_adjust(area, addr, next->vm_end,
					 next->vm_pgoff - pglen, NULL, next,
					 keep_locked);
			/*
			 * In case 3 area is already equal to next and
			 * this is a noop, but in case 8 "area" has
			 * been removed and next was expanded over it.
			 */
			area = next;
		}
		if (err)
			return NULL;
		khugepaged_enter_vma_merge(area, vm_flags);
		return area;
	}

	return NULL;
}

/*
 * Rough compatbility check to quickly see if it's even worth looking
 * at sharing an anon_vma.
 *
 * They need to have the same vm_file, and the flags can only differ
 * in things that mprotect may change.
 *
 * NOTE! The fact that we share an anon_vma doesn't _have_ to mean that
 * we can merge the two vma's. For example, we refuse to merge a vma if
 * there is a vm_ops->close() function, because that indicates that the
 * driver is doing some kind of reference counting. But that doesn't
 * really matter for the anon_vma sharing case.
 */
static int anon_vma_compatible(struct vm_area_struct *a, struct vm_area_struct *b)
{
	return a->vm_end == b->vm_start &&
		mpol_equal(vma_policy(a), vma_policy(b)) &&
		a->vm_file == b->vm_file &&
		!((a->vm_flags ^ b->vm_flags) & ~(VM_READ|VM_WRITE|VM_EXEC|VM_SOFTDIRTY)) &&
		b->vm_pgoff == a->vm_pgoff + ((b->vm_start - a->vm_start) >> PAGE_SHIFT);
}

/*
 * Do some basic sanity checking to see if we can re-use the anon_vma
 * from 'old'. The 'a'/'b' vma's are in VM order - one of them will be
 * the same as 'old', the other will be the new one that is trying
 * to share the anon_vma.
 *
 * NOTE! This runs with mm_sem held for reading, so it is possible that
 * the anon_vma of 'old' is concurrently in the process of being set up
 * by another page fault trying to merge _that_. But that's ok: if it
 * is being set up, that automatically means that it will be a singleton
 * acceptable for merging, so we can do all of this optimistically. But
 * we do that READ_ONCE() to make sure that we never re-load the pointer.
 *
 * IOW: that the "list_is_singular()" test on the anon_vma_chain only
 * matters for the 'stable anon_vma' case (ie the thing we want to avoid
 * is to return an anon_vma that is "complex" due to having gone through
 * a fork).
 *
 * We also make sure that the two vma's are compatible (adjacent,
 * and with the same memory policies). That's all stable, even with just
 * a read lock on the mm_sem.
 */
static struct anon_vma *reusable_anon_vma(struct vm_area_struct *old, struct vm_area_struct *a, struct vm_area_struct *b)
{
	if (anon_vma_compatible(a, b)) {
		struct anon_vma *anon_vma = READ_ONCE(old->anon_vma);

		if (anon_vma && list_is_singular(&old->anon_vma_chain))
			return anon_vma;
	}
	return NULL;
}

/*
 * find_mergeable_anon_vma is used by anon_vma_prepare, to check
 * neighbouring vmas for a suitable anon_vma, before it goes off
 * to allocate a new anon_vma.  It checks because a repetitive
 * sequence of mprotects and faults may otherwise lead to distinct
 * anon_vmas being allocated, preventing vma merge in subsequent
 * mprotect.
 */
struct anon_vma *find_mergeable_anon_vma(struct vm_area_struct *vma)
{
	struct anon_vma *anon_vma;
	struct vm_area_struct *near;

	near = vma->vm_next;
	if (!near)
		goto try_prev;

	anon_vma = reusable_anon_vma(near, vma, near);
	if (anon_vma)
		return anon_vma;
try_prev:
	near = vma->vm_prev;
	if (!near)
		goto none;

	anon_vma = reusable_anon_vma(near, near, vma);
	if (anon_vma)
		return anon_vma;
none:
	/*
	 * There's no absolute need to look only at touching neighbours:
	 * we could search further afield for "compatible" anon_vmas.
	 * But it would probably just be a waste of time searching,
	 * or lead to too many vmas hanging off the same anon_vma.
	 * We're trying to allow mprotect remerging later on,
	 * not trying to minimize memory used for anon_vmas.
	 */
	return NULL;
}

/*
 * If a hint addr is less than mmap_min_addr change hint to be as
 * low as possible but still greater than mmap_min_addr
 */
static inline unsigned long round_hint_to_min(unsigned long hint)
{
	hint &= PAGE_MASK;
	if (((void *)hint != NULL) &&
	    (hint < mmap_min_addr))
		return PAGE_ALIGN(mmap_min_addr);
	return hint;
}

static inline int mlock_future_check(struct mm_struct *mm,
				     unsigned long flags,
				     unsigned long len)
{
	unsigned long locked, lock_limit;

	/*  mlock MCL_FUTURE? */
	if (flags & VM_LOCKED) {
		locked = len >> PAGE_SHIFT;
		locked += mm->locked_vm;
		lock_limit = rlimit(RLIMIT_MEMLOCK);
		lock_limit >>= PAGE_SHIFT;
		if (locked > lock_limit && !capable(CAP_IPC_LOCK))
			return -EAGAIN;
	}
	return 0;
}

static inline u64 file_mmap_size_max(struct file *file, struct inode *inode)
{
	if (S_ISREG(inode->i_mode))
		return MAX_LFS_FILESIZE;

	if (S_ISBLK(inode->i_mode))
		return MAX_LFS_FILESIZE;

	/* Special "we do even unsigned file positions" case */
	if (file->f_mode & FMODE_UNSIGNED_OFFSET)
		return 0;

	/* Yes, random drivers might want more. But I'm tired of buggy drivers */
	return ULONG_MAX;
}

static inline bool file_mmap_ok(struct file *file, struct inode *inode,
				unsigned long pgoff, unsigned long len)
{
	u64 maxsize = file_mmap_size_max(file, inode);

	if (maxsize && len > maxsize)
		return false;
	maxsize -= len;
	if (pgoff > maxsize >> PAGE_SHIFT)
		return false;
	return true;
}

/*
 * The caller must hold down_write(&current->mm->mmap_sem).
 */
unsigned long do_mmap(struct file *file, unsigned long addr,
			unsigned long len, unsigned long prot,
			unsigned long flags, vm_flags_t vm_flags,
			unsigned long pgoff, unsigned long *populate,
			struct list_head *uf)
{
	struct mm_struct *mm = current->mm;
	int pkey = 0;

	*populate = 0;

	if (!len)
		return -EINVAL;

	/*
	 * Does the application expect PROT_READ to imply PROT_EXEC?
	 *
	 * (the exception is when the underlying filesystem is noexec
	 *  mounted, in which case we dont add PROT_EXEC.)
	 */
	if ((prot & PROT_READ) && (current->personality & READ_IMPLIES_EXEC))
		if (!(file && path_noexec(&file->f_path)))
			prot |= PROT_EXEC;

	/* force arch specific MAP_FIXED handling in get_unmapped_area */
	if (flags & MAP_FIXED_NOREPLACE)
		flags |= MAP_FIXED;

	if (!(flags & MAP_FIXED))
		addr = round_hint_to_min(addr);

	/* Careful about overflows.. */
	len = PAGE_ALIGN(len);
	if (!len)
		return -ENOMEM;

	/* offset overflow? */
	if ((pgoff + (len >> PAGE_SHIFT)) < pgoff)
		return -EOVERFLOW;

	/* Too many mappings? */
	if (mm->map_count > sysctl_max_map_count)
		return -ENOMEM;

	/* Obtain the address to map to. we verify (or select) it and ensure
	 * that it represents a valid section of the address space.
	 */
	addr = get_unmapped_area(file, addr, len, pgoff, flags);
	if (offset_in_page(addr))
		return addr;

	if (flags & MAP_FIXED_NOREPLACE) {
		struct vm_area_struct *vma = find_vma(mm, addr);

		if (vma && vma->vm_start < addr + len)
			return -EEXIST;
	}

	if (prot == PROT_EXEC) {
		pkey = execute_only_pkey(mm);
		if (pkey < 0)
			pkey = 0;
	}

	/* Do simple checking here so the lower-level routines won't have
	 * to. we assume access permissions have been handled by the open
	 * of the memory object, so we don't do any here.
	 */
	vm_flags |= calc_vm_prot_bits(prot, pkey) | calc_vm_flag_bits(flags) |
			mm->def_flags | VM_MAYREAD | VM_MAYWRITE | VM_MAYEXEC;

	if (flags & MAP_LOCKED)
		if (!can_do_mlock())
			return -EPERM;

	if (mlock_future_check(mm, vm_flags, len))
		return -EAGAIN;

	if (file) {
		struct inode *inode = file_inode(file);
		unsigned long flags_mask;

		if (!file_mmap_ok(file, inode, pgoff, len))
			return -EOVERFLOW;

		flags_mask = LEGACY_MAP_MASK | file->f_op->mmap_supported_flags;

		switch (flags & MAP_TYPE) {
		case MAP_SHARED:
			/*
			 * Force use of MAP_SHARED_VALIDATE with non-legacy
			 * flags. E.g. MAP_SYNC is dangerous to use with
			 * MAP_SHARED as you don't know which consistency model
			 * you will get. We silently ignore unsupported flags
			 * with MAP_SHARED to preserve backward compatibility.
			 */
			flags &= LEGACY_MAP_MASK;
			/* fall through */
		case MAP_SHARED_VALIDATE:
			if (flags & ~flags_mask)
				return -EOPNOTSUPP;
			if ((prot&PROT_WRITE) && !(file->f_mode&FMODE_WRITE))
				return -EACCES;

			/*
			 * Make sure we don't allow writing to an append-only
			 * file..
			 */
			if (IS_APPEND(inode) && (file->f_mode & FMODE_WRITE))
				return -EACCES;

			/*
			 * Make sure there are no mandatory locks on the file.
			 */
			if (locks_verify_locked(file))
				return -EAGAIN;

			vm_flags |= VM_SHARED | VM_MAYSHARE;
			if (!(file->f_mode & FMODE_WRITE))
				vm_flags &= ~(VM_MAYWRITE | VM_SHARED);

			/* fall through */
		case MAP_PRIVATE:
			if (!(file->f_mode & FMODE_READ))
				return -EACCES;
			if (path_noexec(&file->f_path)) {
				if (vm_flags & VM_EXEC)
					return -EPERM;
				vm_flags &= ~VM_MAYEXEC;
			}

			if (!file->f_op->mmap)
				return -ENODEV;
			if (vm_flags & (VM_GROWSDOWN|VM_GROWSUP))
				return -EINVAL;
			break;

		default:
			return -EINVAL;
		}
	} else {
		switch (flags & MAP_TYPE) {
		case MAP_SHARED:
			if (vm_flags & (VM_GROWSDOWN|VM_GROWSUP))
				return -EINVAL;
			/*
			 * Ignore pgoff.
			 */
			pgoff = 0;
			vm_flags |= VM_SHARED | VM_MAYSHARE;
			break;
		case MAP_PRIVATE:
			/*
			 * Set pgoff according to addr for anon_vma.
			 */
			pgoff = addr >> PAGE_SHIFT;
			break;
		default:
			return -EINVAL;
		}
	}

	/*
	 * Set 'VM_NORESERVE' if we should not account for the
	 * memory use of this mapping.
	 */
	if (flags & MAP_NORESERVE) {
		/* We honor MAP_NORESERVE if allowed to overcommit */
		if (sysctl_overcommit_memory != OVERCOMMIT_NEVER)
			vm_flags |= VM_NORESERVE;

		/* hugetlb applies strict overcommit unless MAP_NORESERVE */
		if (file && is_file_hugepages(file))
			vm_flags |= VM_NORESERVE;
	}

	addr = mmap_region(file, addr, len, vm_flags, pgoff, uf);
	if (!IS_ERR_VALUE(addr) &&
	    ((vm_flags & VM_LOCKED) ||
	     (flags & (MAP_POPULATE | MAP_NONBLOCK)) == MAP_POPULATE))
		*populate = len;
	return addr;
}

unsigned long ksys_mmap_pgoff(unsigned long addr, unsigned long len,
			      unsigned long prot, unsigned long flags,
			      unsigned long fd, unsigned long pgoff)
{
	struct file *file = NULL;
	unsigned long retval;

	addr = untagged_addr(addr);

	if (!(flags & MAP_ANONYMOUS)) {
		audit_mmap_fd(fd, flags);
		file = fget(fd);
		if (!file)
			return -EBADF;
		if (is_file_hugepages(file))
			len = ALIGN(len, huge_page_size(hstate_file(file)));
		retval = -EINVAL;
		if (unlikely(flags & MAP_HUGETLB && !is_file_hugepages(file)))
			goto out_fput;
	} else if (flags & MAP_HUGETLB) {
		struct user_struct *user = NULL;
		struct hstate *hs;

		hs = hstate_sizelog((flags >> MAP_HUGE_SHIFT) & MAP_HUGE_MASK);
		if (!hs)
			return -EINVAL;

		len = ALIGN(len, huge_page_size(hs));
		/*
		 * VM_NORESERVE is used because the reservations will be
		 * taken when vm_ops->mmap() is called
		 * A dummy user value is used because we are not locking
		 * memory so no accounting is necessary
		 */
		file = hugetlb_file_setup(HUGETLB_ANON_FILE, len,
				VM_NORESERVE,
				&user, HUGETLB_ANONHUGE_INODE,
				(flags >> MAP_HUGE_SHIFT) & MAP_HUGE_MASK);
		if (IS_ERR(file))
			return PTR_ERR(file);
	}

	flags &= ~(MAP_EXECUTABLE | MAP_DENYWRITE);

	retval = vm_mmap_pgoff(file, addr, len, prot, flags, pgoff);
out_fput:
	if (file)
		fput(file);
	return retval;
}

SYSCALL_DEFINE6(mmap_pgoff, unsigned long, addr, unsigned long, len,
		unsigned long, prot, unsigned long, flags,
		unsigned long, fd, unsigned long, pgoff)
{
	return ksys_mmap_pgoff(addr, len, prot, flags, fd, pgoff);
}

#ifdef __ARCH_WANT_SYS_OLD_MMAP
struct mmap_arg_struct {
	unsigned long addr;
	unsigned long len;
	unsigned long prot;
	unsigned long flags;
	unsigned long fd;
	unsigned long offset;
};

SYSCALL_DEFINE1(old_mmap, struct mmap_arg_struct __user *, arg)
{
	struct mmap_arg_struct a;

	if (copy_from_user(&a, arg, sizeof(a)))
		return -EFAULT;
	if (offset_in_page(a.offset))
		return -EINVAL;

	return ksys_mmap_pgoff(a.addr, a.len, a.prot, a.flags, a.fd,
			       a.offset >> PAGE_SHIFT);
}
#endif /* __ARCH_WANT_SYS_OLD_MMAP */

/*
 * Some shared mappigns will want the pages marked read-only
 * to track write events. If so, we'll downgrade vm_page_prot
 * to the private version (using protection_map[] without the
 * VM_SHARED bit).
 */
int vma_wants_writenotify(struct vm_area_struct *vma, pgprot_t vm_page_prot)
{
	vm_flags_t vm_flags = vma->vm_flags;
	const struct vm_operations_struct *vm_ops = vma->vm_ops;

	/* If it was private or non-writable, the write bit is already clear */
	if ((vm_flags & (VM_WRITE|VM_SHARED)) != ((VM_WRITE|VM_SHARED)))
		return 0;

	/* The backer wishes to know when pages are first written to? */
	if (vm_ops && (vm_ops->page_mkwrite || vm_ops->pfn_mkwrite))
		return 1;

	/* The open routine did something to the protections that pgprot_modify
	 * won't preserve? */
	if (pgprot_val(vm_page_prot) !=
	    pgprot_val(vm_pgprot_modify(vm_page_prot, vm_flags)))
		return 0;

	/* Do we need to track softdirty? */
	if (IS_ENABLED(CONFIG_MEM_SOFT_DIRTY) && !(vm_flags & VM_SOFTDIRTY))
		return 1;

	/* Specialty mapping? */
	if (vm_flags & VM_PFNMAP)
		return 0;

	/* Can the mapping track the dirty pages? */
	return vma->vm_file && vma->vm_file->f_mapping &&
		mapping_cap_account_dirty(vma->vm_file->f_mapping);
}

/*
 * We account for memory if it's a private writeable mapping,
 * not hugepages and VM_NORESERVE wasn't set.
 */
static inline int accountable_mapping(struct file *file, vm_flags_t vm_flags)
{
	/*
	 * hugetlb has its own accounting separate from the core VM
	 * VM_HUGETLB may not be set yet so we cannot check for that flag.
	 */
	if (file && is_file_hugepages(file))
		return 0;

	return (vm_flags & (VM_NORESERVE | VM_SHARED | VM_WRITE)) == VM_WRITE;
}

unsigned long mmap_region(struct file *file, unsigned long addr,
		unsigned long len, vm_flags_t vm_flags, unsigned long pgoff,
		struct list_head *uf)
{
	struct mm_struct *mm = current->mm;
	struct vm_area_struct *vma, *prev;
	int error;
	struct rb_node **rb_link, *rb_parent;
	unsigned long charged = 0;

	/* Check against address space limit. */
	if (!may_expand_vm(mm, vm_flags, len >> PAGE_SHIFT)) {
		unsigned long nr_pages;

		/*
		 * MAP_FIXED may remove pages of mappings that intersects with
		 * requested mapping. Account for the pages it would unmap.
		 */
		nr_pages = count_vma_pages_range(mm, addr, addr + len);

		if (!may_expand_vm(mm, vm_flags,
					(len >> PAGE_SHIFT) - nr_pages))
			return -ENOMEM;
	}

	/* Clear old maps */
	while (find_vma_links(mm, addr, addr + len, &prev, &rb_link,
			      &rb_parent)) {
		if (do_munmap(mm, addr, len, uf))
			return -ENOMEM;
	}

	/*
	 * Private writable mapping: check memory availability
	 */
	if (accountable_mapping(file, vm_flags)) {
		charged = len >> PAGE_SHIFT;
		if (security_vm_enough_memory_mm(mm, charged))
			return -ENOMEM;
		vm_flags |= VM_ACCOUNT;
	}

	/*
	 * Can we just expand an old mapping?
	 */
	vma = vma_merge(mm, prev, addr, addr + len, vm_flags,
			NULL, file, pgoff, NULL, NULL_VM_UFFD_CTX, NULL);
	if (vma)
		goto out;

	/*
	 * Determine the object being mapped and call the appropriate
	 * specific mapper. the address has already been validated, but
	 * not unmapped, but the maps are removed from the list.
	 */
	vma = vm_area_alloc(mm);
	if (!vma) {
		error = -ENOMEM;
		goto unacct_error;
	}

	vma->vm_start = addr;
	vma->vm_end = addr + len;
	vma->vm_flags = vm_flags;
	vma->vm_page_prot = vm_get_page_prot(vm_flags);
	vma->vm_pgoff = pgoff;
	INIT_VMA(vma);

	if (file) {
		if (vm_flags & VM_DENYWRITE) {
			error = deny_write_access(file);
			if (error)
				goto free_vma;
		}
		if (vm_flags & VM_SHARED) {
			error = mapping_map_writable(file->f_mapping);
			if (error)
				goto allow_write_and_free_vma;
		}

		/* ->mmap() can change vma->vm_file, but must guarantee that
		 * vma_link() below can deny write-access if VM_DENYWRITE is set
		 * and map writably if VM_SHARED is set. This usually means the
		 * new file must not have been exposed to user-space, yet.
		 */
		vma->vm_file = get_file(file);
		error = call_mmap(file, vma);
		if (error)
			goto unmap_and_free_vma;

		/* Can addr have changed??
		 *
		 * Answer: Yes, several device drivers can do it in their
		 *         f_op->mmap method. -DaveM
		 * Bug: If addr is changed, prev, rb_link, rb_parent should
		 *      be updated for vma_link()
		 */
		WARN_ON_ONCE(addr != vma->vm_start);

		addr = vma->vm_start;
		vm_flags = vma->vm_flags;
	} else if (vm_flags & VM_SHARED) {
		error = shmem_zero_setup(vma);
		if (error)
			goto free_vma;
	} else {
		vma_set_anonymous(vma);
	}

	vma_link(mm, vma, prev, rb_link, rb_parent);
	/* Once vma denies write, undo our temporary denial count */
	if (file) {
		if (vm_flags & VM_SHARED)
			mapping_unmap_writable(file->f_mapping);
		if (vm_flags & VM_DENYWRITE)
			allow_write_access(file);
	}
	file = vma->vm_file;
out:
	perf_event_mmap(vma);

	vm_write_begin(vma);
	vm_stat_account(mm, vm_flags, len >> PAGE_SHIFT);
	if (vm_flags & VM_LOCKED) {
		if ((vm_flags & VM_SPECIAL) || vma_is_dax(vma) ||
					is_vm_hugetlb_page(vma) ||
					vma == get_gate_vma(current->mm))
			WRITE_ONCE(vma->vm_flags,
				   vma->vm_flags & VM_LOCKED_CLEAR_MASK);

		else
			mm->locked_vm += (len >> PAGE_SHIFT);
	}

	if (file)
		uprobe_mmap(vma);

	/*
	 * New (or expanded) vma always get soft dirty status.
	 * Otherwise user-space soft-dirty page tracker won't
	 * be able to distinguish situation when vma area unmapped,
	 * then new mapped in-place (which must be aimed as
	 * a completely new data area).
	 */
	WRITE_ONCE(vma->vm_flags, vma->vm_flags | VM_SOFTDIRTY);

	vma_set_page_prot(vma);
	vm_write_end(vma);

	return addr;

unmap_and_free_vma:
	vma->vm_file = NULL;
	fput(file);

	/* Undo any partial mapping done by a device driver. */
	unmap_region(mm, vma, prev, vma->vm_start, vma->vm_end);
	charged = 0;
	if (vm_flags & VM_SHARED)
		mapping_unmap_writable(file->f_mapping);
allow_write_and_free_vma:
	if (vm_flags & VM_DENYWRITE)
		allow_write_access(file);
free_vma:
	vm_area_free(vma);
unacct_error:
	if (charged)
		vm_unacct_memory(charged);
	return error;
}

unsigned long unmapped_area(struct vm_unmapped_area_info *info)
{
	/*
	 * We implement the search by looking for an rbtree node that
	 * immediately follows a suitable gap. That is,
	 * - gap_start = vma->vm_prev->vm_end <= info->high_limit - length;
	 * - gap_end   = vma->vm_start        >= info->low_limit  + length;
	 * - gap_end - gap_start >= length
	 */

	struct mm_struct *mm = current->mm;
	struct vm_area_struct *vma;
	unsigned long length, low_limit, high_limit, gap_start, gap_end;

	/* Adjust search length to account for worst case alignment overhead */
	length = info->length + info->align_mask;
	if (length < info->length)
		return -ENOMEM;

	/* Adjust search limits by the desired length */
	if (info->high_limit < length)
		return -ENOMEM;
	high_limit = info->high_limit - length;

	if (info->low_limit > high_limit)
		return -ENOMEM;
	low_limit = info->low_limit + length;

	/* Check if rbtree root looks promising */
	if (RB_EMPTY_ROOT(&mm->mm_rb))
		goto check_highest;
	vma = rb_entry(mm->mm_rb.rb_node, struct vm_area_struct, vm_rb);
	if (vma->rb_subtree_gap < length)
		goto check_highest;

	while (true) {
		/* Visit left subtree if it looks promising */
		gap_end = vm_start_gap(vma);
		if (gap_end >= low_limit && vma->vm_rb.rb_left) {
			struct vm_area_struct *left =
				rb_entry(vma->vm_rb.rb_left,
					 struct vm_area_struct, vm_rb);
			if (left->rb_subtree_gap >= length) {
				vma = left;
				continue;
			}
		}

		gap_start = vma->vm_prev ? vm_end_gap(vma->vm_prev) : 0;
check_current:
		/* Check if current node has a suitable gap */
		if (gap_start > high_limit)
			return -ENOMEM;
		if (gap_end >= low_limit &&
		    gap_end > gap_start && gap_end - gap_start >= length)
			goto found;

		/* Visit right subtree if it looks promising */
		if (vma->vm_rb.rb_right) {
			struct vm_area_struct *right =
				rb_entry(vma->vm_rb.rb_right,
					 struct vm_area_struct, vm_rb);
			if (right->rb_subtree_gap >= length) {
				vma = right;
				continue;
			}
		}

		/* Go back up the rbtree to find next candidate node */
		while (true) {
			struct rb_node *prev = &vma->vm_rb;
			if (!rb_parent(prev))
				goto check_highest;
			vma = rb_entry(rb_parent(prev),
				       struct vm_area_struct, vm_rb);
			if (prev == vma->vm_rb.rb_left) {
				gap_start = vm_end_gap(vma->vm_prev);
				gap_end = vm_start_gap(vma);
				goto check_current;
			}
		}
	}

check_highest:
	/* Check highest gap, which does not precede any rbtree node */
	gap_start = mm->highest_vm_end;
	gap_end = ULONG_MAX;  /* Only for VM_BUG_ON below */
	if (gap_start > high_limit)
		return -ENOMEM;

found:
	/* We found a suitable gap. Clip it with the original low_limit. */
	if (gap_start < info->low_limit)
		gap_start = info->low_limit;

	/* Adjust gap address to the desired alignment */
	gap_start += (info->align_offset - gap_start) & info->align_mask;

	VM_BUG_ON(gap_start + info->length > info->high_limit);
	VM_BUG_ON(gap_start + info->length > gap_end);
	return gap_start;
}

unsigned long unmapped_area_topdown(struct vm_unmapped_area_info *info)
{
	struct mm_struct *mm = current->mm;
	struct vm_area_struct *vma;
	unsigned long length, low_limit, high_limit, gap_start, gap_end;

	/* Adjust search length to account for worst case alignment overhead */
	length = info->length + info->align_mask;
	if (length < info->length)
		return -ENOMEM;

	/*
	 * Adjust search limits by the desired length.
	 * See implementation comment at top of unmapped_area().
	 */
	gap_end = info->high_limit;
	if (gap_end < length)
		return -ENOMEM;
	high_limit = gap_end - length;

	if (info->low_limit > high_limit)
		return -ENOMEM;
	low_limit = info->low_limit + length;

	/* Check highest gap, which does not precede any rbtree node */
	gap_start = mm->highest_vm_end;
	if (gap_start <= high_limit)
		goto found_highest;

	/* Check if rbtree root looks promising */
	if (RB_EMPTY_ROOT(&mm->mm_rb))
		return -ENOMEM;
	vma = rb_entry(mm->mm_rb.rb_node, struct vm_area_struct, vm_rb);
	if (vma->rb_subtree_gap < length)
		return -ENOMEM;

	while (true) {
		/* Visit right subtree if it looks promising */
		gap_start = vma->vm_prev ? vm_end_gap(vma->vm_prev) : 0;
		if (gap_start <= high_limit && vma->vm_rb.rb_right) {
			struct vm_area_struct *right =
				rb_entry(vma->vm_rb.rb_right,
					 struct vm_area_struct, vm_rb);
			if (right->rb_subtree_gap >= length) {
				vma = right;
				continue;
			}
		}

check_current:
		/* Check if current node has a suitable gap */
		gap_end = vm_start_gap(vma);
		if (gap_end < low_limit)
			return -ENOMEM;
		if (gap_start <= high_limit &&
		    gap_end > gap_start && gap_end - gap_start >= length)
			goto found;

		/* Visit left subtree if it looks promising */
		if (vma->vm_rb.rb_left) {
			struct vm_area_struct *left =
				rb_entry(vma->vm_rb.rb_left,
					 struct vm_area_struct, vm_rb);
			if (left->rb_subtree_gap >= length) {
				vma = left;
				continue;
			}
		}

		/* Go back up the rbtree to find next candidate node */
		while (true) {
			struct rb_node *prev = &vma->vm_rb;
			if (!rb_parent(prev))
				return -ENOMEM;
			vma = rb_entry(rb_parent(prev),
				       struct vm_area_struct, vm_rb);
			if (prev == vma->vm_rb.rb_right) {
				gap_start = vma->vm_prev ?
					vm_end_gap(vma->vm_prev) : 0;
				goto check_current;
			}
		}
	}

found:
	/* We found a suitable gap. Clip it with the original high_limit. */
	if (gap_end > info->high_limit)
		gap_end = info->high_limit;

found_highest:
	/* Compute highest gap address at the desired alignment */
	gap_end -= info->length;
	gap_end -= (gap_end - info->align_offset) & info->align_mask;

	VM_BUG_ON(gap_end < info->low_limit);
	VM_BUG_ON(gap_end < gap_start);
	return gap_end;
}

/* Get an address range which is currently unmapped.
 * For shmat() with addr=0.
 *
 * Ugly calling convention alert:
 * Return value with the low bits set means error value,
 * ie
 *	if (ret & ~PAGE_MASK)
 *		error = ret;
 *
 * This function "knows" that -ENOMEM has the bits set.
 */
#ifndef HAVE_ARCH_UNMAPPED_AREA
unsigned long
arch_get_unmapped_area(struct file *filp, unsigned long addr,
		unsigned long len, unsigned long pgoff, unsigned long flags)
{
	struct mm_struct *mm = current->mm;
	struct vm_area_struct *vma, *prev;
	struct vm_unmapped_area_info info;
	static DEFINE_RATELIMIT_STATE(mmap_rs, DEFAULT_RATELIMIT_INTERVAL,
						DEFAULT_RATELIMIT_BURST);

	if (len > TASK_SIZE - mmap_min_addr) {
		if (__ratelimit(&mmap_rs)) {
			printk(KERN_ERR "%s %d - (len > TASK_SIZE - mmap_min_addr) len=0x%lx "
				"TASK_SIZE=0x%lx mmap_min_addr=0x%lx pid=%d total_vm=0x%lx addr=0x%lx\n",
				__func__, __LINE__,
				len, TASK_SIZE, mmap_min_addr, current->pid,
				current->mm->total_vm, addr);
		}
		return -ENOMEM;
	}

	if (flags & MAP_FIXED)
		return addr;

	if (addr) {
		addr = PAGE_ALIGN(addr);
		vma = find_vma_prev(mm, addr, &prev);
		if (TASK_SIZE - len >= addr && addr >= mmap_min_addr &&
		    (!vma || addr + len <= vm_start_gap(vma)) &&
		    (!prev || addr >= vm_end_gap(prev)))
			return addr;
	}

	info.flags = 0;
	info.length = len;
	info.low_limit = mm->mmap_base;
	info.high_limit = TASK_SIZE;
	info.align_mask = 0;
	addr = vm_unmapped_area(&info);
	if (addr == -ENOMEM) {
		if (__ratelimit(&mmap_rs)) {
			printk(KERN_ERR "%s %d - NOMEM from vm_unmapped_area "
				"pid=%d total_vm=0x%lx flags=0x%lx length=0x%lx low_limit=0x%lx "
				"high_limit=0x%lx align_mask=0x%lx\n",
				__func__, __LINE__,
				current->pid, current->mm->total_vm,
				info.flags, info.length, info.low_limit,
				info.high_limit, info.align_mask);
		}
	}
	return addr;
}
#endif

/*
 * This mmap-allocator allocates new areas top-down from below the
 * stack's low limit (the base):
 */
#ifndef HAVE_ARCH_UNMAPPED_AREA_TOPDOWN
unsigned long
arch_get_unmapped_area_topdown(struct file *filp, const unsigned long addr0,
			  const unsigned long len, const unsigned long pgoff,
			  const unsigned long flags)
{
	struct vm_area_struct *vma, *prev;
	struct mm_struct *mm = current->mm;
	unsigned long addr = addr0;
	struct vm_unmapped_area_info info;
	static DEFINE_RATELIMIT_STATE(mmap_rs, DEFAULT_RATELIMIT_INTERVAL,
						DEFAULT_RATELIMIT_BURST);

	/* requested length too big for entire address space */
	if (len > TASK_SIZE - mmap_min_addr) {
		if (__ratelimit(&mmap_rs)) {
			printk(KERN_ERR "%s %d - (len > TASK_SIZE - mmap_min_addr) len=%lx "
				"TASK_SIZE=0x%lx mmap_min_addr=0x%lx pid=%d total_vm=0x%lx addr=0x%lx\n",
				__func__, __LINE__,
				len, TASK_SIZE, mmap_min_addr, current->pid,
				current->mm->total_vm, addr);
		}
		return -ENOMEM;
	}

	if (flags & MAP_FIXED)
		return addr;

	/* requesting a specific address */
	if (addr) {
		addr = PAGE_ALIGN(addr);
		vma = find_vma_prev(mm, addr, &prev);
		if (TASK_SIZE - len >= addr && addr >= mmap_min_addr &&
				(!vma || addr + len <= vm_start_gap(vma)) &&
				(!prev || addr >= vm_end_gap(prev)))
			return addr;
	}

	info.flags = VM_UNMAPPED_AREA_TOPDOWN;
	info.length = len;
	info.low_limit = max(PAGE_SIZE, mmap_min_addr);
	info.high_limit = mm->mmap_base;
	info.align_mask = 0;
	addr = vm_unmapped_area(&info);

	/*
	 * A failed mmap() very likely causes application failure,
	 * so fall back to the bottom-up function here. This scenario
	 * can happen with large stack limits and large mmap()
	 * allocations.
	 */
	if (offset_in_page(addr)) {
		VM_BUG_ON(addr != -ENOMEM);
		info.flags = 0;
		info.low_limit = TASK_UNMAPPED_BASE;
		info.high_limit = TASK_SIZE;
		addr = vm_unmapped_area(&info);
	}
	if (addr == -ENOMEM) {
		if (__ratelimit(&mmap_rs)) {
			printk(KERN_ERR "%s %d - NOMEM from vm_unmapped_area "
				"pid=%d total_vm=0x%lx flags=0x%lx length=0x%lx low_limit=0x%lx "
				"high_limit=0x%lx align_mask=0x%lx\n",
				__func__, __LINE__,
				current->pid, current->mm->total_vm,
				info.flags, info.length, info.low_limit,
				info.high_limit, info.align_mask);
		}
	}

	return addr;
}
#endif

unsigned long
get_unmapped_area(struct file *file, unsigned long addr, unsigned long len,
		unsigned long pgoff, unsigned long flags)
{
	unsigned long (*get_area)(struct file *, unsigned long,
				  unsigned long, unsigned long, unsigned long);

	unsigned long error = arch_mmap_check(addr, len, flags);
	if (error)
		return error;

	/* Careful about overflows.. */
	if (len > TASK_SIZE)
		return -ENOMEM;

	get_area = current->mm->get_unmapped_area;
	if (file) {
		if (file->f_op->get_unmapped_area)
			get_area = file->f_op->get_unmapped_area;
	} else if (flags & MAP_SHARED) {
		/*
		 * mmap_region() will call shmem_zero_setup() to create a file,
		 * so use shmem's get_unmapped_area in case it can be huge.
		 * do_mmap_pgoff() will clear pgoff, so match alignment.
		 */
		pgoff = 0;
		get_area = shmem_get_unmapped_area;
	}

	addr = get_area(file, addr, len, pgoff, flags);
	if (IS_ERR_VALUE(addr))
		return addr;

	if (addr > TASK_SIZE - len)
		return -ENOMEM;
	if (offset_in_page(addr))
		return -EINVAL;

	error = security_mmap_addr(addr);
	return error ? error : addr;
}

EXPORT_SYMBOL(get_unmapped_area);

/* Look up the first VMA which satisfies  addr < vm_end,  NULL if none. */
static struct vm_area_struct *__find_vma(struct mm_struct *mm,
					 unsigned long addr)
{
	struct rb_node *rb_node;
	struct vm_area_struct *vma = NULL;

	rb_node = mm->mm_rb.rb_node;

	while (rb_node) {
		struct vm_area_struct *tmp;

		tmp = rb_entry(rb_node, struct vm_area_struct, vm_rb);

		if (tmp->vm_end > addr) {
			vma = tmp;
			if (tmp->vm_start <= addr)
				break;
			rb_node = rb_node->rb_left;
		} else
			rb_node = rb_node->rb_right;
	}

	return vma;
}

struct vm_area_struct *find_vma(struct mm_struct *mm, unsigned long addr)
{
	struct vm_area_struct *vma;

	/* Check the cache first. */
	vma = vmacache_find(mm, addr);
	if (likely(vma))
		return vma;

	vma = __find_vma(mm, addr);
	if (vma)
		vmacache_update(addr, vma);
	return vma;
}
EXPORT_SYMBOL(find_vma);

#ifdef CONFIG_SPECULATIVE_PAGE_FAULT
struct vm_area_struct *get_vma(struct mm_struct *mm, unsigned long addr)
{
	struct vm_area_struct *vma = NULL;

	read_lock(&mm->mm_rb_lock);
	vma = __find_vma(mm, addr);
	if (vma)
		atomic_inc(&vma->vm_ref_count);
	read_unlock(&mm->mm_rb_lock);

	return vma;
}
#endif

/*
 * Same as find_vma, but also return a pointer to the previous VMA in *pprev.
 */
struct vm_area_struct *
find_vma_prev(struct mm_struct *mm, unsigned long addr,
			struct vm_area_struct **pprev)
{
	struct vm_area_struct *vma;

	vma = find_vma(mm, addr);
	if (vma) {
		*pprev = vma->vm_prev;
	} else {
		struct rb_node *rb_node = mm->mm_rb.rb_node;
		*pprev = NULL;
		while (rb_node) {
			*pprev = rb_entry(rb_node, struct vm_area_struct, vm_rb);
			rb_node = rb_node->rb_right;
		}
	}
	return vma;
}

/*
 * Verify that the stack growth is acceptable and
 * update accounting. This is shared with both the
 * grow-up and grow-down cases.
 */
static int acct_stack_growth(struct vm_area_struct *vma,
			     unsigned long size, unsigned long grow)
{
	struct mm_struct *mm = vma->vm_mm;
	unsigned long new_start;

	/* address space limit tests */
	if (!may_expand_vm(mm, vma->vm_flags, grow))
		return -ENOMEM;

	/* Stack limit test */
	if (size > rlimit(RLIMIT_STACK))
		return -ENOMEM;

	/* mlock limit tests */
	if (vma->vm_flags & VM_LOCKED) {
		unsigned long locked;
		unsigned long limit;
		locked = mm->locked_vm + grow;
		limit = rlimit(RLIMIT_MEMLOCK);
		limit >>= PAGE_SHIFT;
		if (locked > limit && !capable(CAP_IPC_LOCK))
			return -ENOMEM;
	}

	/* Check to ensure the stack will not grow into a hugetlb-only region */
	new_start = (vma->vm_flags & VM_GROWSUP) ? vma->vm_start :
			vma->vm_end - size;
	if (is_hugepage_only_range(vma->vm_mm, new_start, size))
		return -EFAULT;

	/*
	 * Overcommit..  This must be the final test, as it will
	 * update security statistics.
	 */
	if (security_vm_enough_memory_mm(mm, grow))
		return -ENOMEM;

	return 0;
}

#if defined(CONFIG_STACK_GROWSUP) || defined(CONFIG_IA64)
/*
 * PA-RISC uses this for its stack; IA64 for its Register Backing Store.
 * vma is the last one with address > vma->vm_end.  Have to extend vma.
 */
int expand_upwards(struct vm_area_struct *vma, unsigned long address)
{
	struct mm_struct *mm = vma->vm_mm;
	struct vm_area_struct *next;
	unsigned long gap_addr;
	int error = 0;

	if (!(vma->vm_flags & VM_GROWSUP))
		return -EFAULT;

	/* Guard against exceeding limits of the address space. */
	address &= PAGE_MASK;
	if (address >= (TASK_SIZE & PAGE_MASK))
		return -ENOMEM;
	address += PAGE_SIZE;

	/* Enforce stack_guard_gap */
	gap_addr = address + stack_guard_gap;

	/* Guard against overflow */
	if (gap_addr < address || gap_addr > TASK_SIZE)
		gap_addr = TASK_SIZE;

	next = vma->vm_next;
	if (next && next->vm_start < gap_addr &&
			(next->vm_flags & (VM_WRITE|VM_READ|VM_EXEC))) {
		if (!(next->vm_flags & VM_GROWSUP))
			return -ENOMEM;
		/* Check that both stack segments have the same anon_vma? */
	}

	/* We must make sure the anon_vma is allocated. */
	if (unlikely(anon_vma_prepare(vma)))
		return -ENOMEM;

	/*
	 * vma->vm_start/vm_end cannot change under us because the caller
	 * is required to hold the mmap_sem in read mode.  We need the
	 * anon_vma lock to serialize against concurrent expand_stacks.
	 */
	anon_vma_lock_write(vma->anon_vma);

	/* Somebody else might have raced and expanded it already */
	if (address > vma->vm_end) {
		unsigned long size, grow;

		size = address - vma->vm_start;
		grow = (address - vma->vm_end) >> PAGE_SHIFT;

		error = -ENOMEM;
		if (vma->vm_pgoff + (size >> PAGE_SHIFT) >= vma->vm_pgoff) {
			error = acct_stack_growth(vma, size, grow);
			if (!error) {
				/*
				 * vma_gap_update() doesn't support concurrent
				 * updates, but we only hold a shared mmap_sem
				 * lock here, so we need to protect against
				 * concurrent vma expansions.
				 * anon_vma_lock_write() doesn't help here, as
				 * we don't guarantee that all growable vmas
				 * in a mm share the same root anon vma.
				 * So, we reuse mm->page_table_lock to guard
				 * against concurrent vma expansions.
				 */
				spin_lock(&mm->page_table_lock);
				if (vma->vm_flags & VM_LOCKED)
					mm->locked_vm += grow;
				vm_stat_account(mm, vma->vm_flags, grow);
				anon_vma_interval_tree_pre_update_vma(vma);
				vma->vm_end = address;
				anon_vma_interval_tree_post_update_vma(vma);
				if (vma->vm_next)
					vma_gap_update(vma->vm_next);
				else
					mm->highest_vm_end = vm_end_gap(vma);
				spin_unlock(&mm->page_table_lock);

				perf_event_mmap(vma);
			}
		}
	}
	anon_vma_unlock_write(vma->anon_vma);
	khugepaged_enter_vma_merge(vma, vma->vm_flags);
	validate_mm(mm);
	return error;
}
#endif /* CONFIG_STACK_GROWSUP || CONFIG_IA64 */

/*
 * vma is the first one with address < vma->vm_start.  Have to extend vma.
 */
int expand_downwards(struct vm_area_struct *vma,
				   unsigned long address)
{
	struct mm_struct *mm = vma->vm_mm;
	struct vm_area_struct *prev;
	int error = 0;

	address &= PAGE_MASK;
	if (address < mmap_min_addr)
		return -EPERM;

	/* Enforce stack_guard_gap */
	prev = vma->vm_prev;
	/* Check that both stack segments have the same anon_vma? */
	if (prev && !(prev->vm_flags & VM_GROWSDOWN) &&
			(prev->vm_flags & (VM_WRITE|VM_READ|VM_EXEC))) {
		if (address - prev->vm_end < stack_guard_gap)
			return -ENOMEM;
	}

	/* We must make sure the anon_vma is allocated. */
	if (unlikely(anon_vma_prepare(vma)))
		return -ENOMEM;

	/*
	 * vma->vm_start/vm_end cannot change under us because the caller
	 * is required to hold the mmap_sem in read mode.  We need the
	 * anon_vma lock to serialize against concurrent expand_stacks.
	 */
	anon_vma_lock_write(vma->anon_vma);

	/* Somebody else might have raced and expanded it already */
	if (address < vma->vm_start) {
		unsigned long size, grow;

		size = vma->vm_end - address;
		grow = (vma->vm_start - address) >> PAGE_SHIFT;

		error = -ENOMEM;
		if (grow <= vma->vm_pgoff) {
			error = acct_stack_growth(vma, size, grow);
			if (!error) {
				/*
				 * vma_gap_update() doesn't support concurrent
				 * updates, but we only hold a shared mmap_sem
				 * lock here, so we need to protect against
				 * concurrent vma expansions.
				 * anon_vma_lock_write() doesn't help here, as
				 * we don't guarantee that all growable vmas
				 * in a mm share the same root anon vma.
				 * So, we reuse mm->page_table_lock to guard
				 * against concurrent vma expansions.
				 */
				spin_lock(&mm->page_table_lock);
				if (vma->vm_flags & VM_LOCKED)
					mm->locked_vm += grow;
				vm_stat_account(mm, vma->vm_flags, grow);
				anon_vma_interval_tree_pre_update_vma(vma);
				WRITE_ONCE(vma->vm_start, address);
				WRITE_ONCE(vma->vm_pgoff, vma->vm_pgoff - grow);
				anon_vma_interval_tree_post_update_vma(vma);
				vma_gap_update(vma);
				spin_unlock(&mm->page_table_lock);

				perf_event_mmap(vma);
			}
		}
	}
	anon_vma_unlock_write(vma->anon_vma);
	khugepaged_enter_vma_merge(vma, vma->vm_flags);
	validate_mm(mm);
	return error;
}

/* enforced gap between the expanding stack and other mappings. */
unsigned long stack_guard_gap = 256UL<<PAGE_SHIFT;

static int __init cmdline_parse_stack_guard_gap(char *p)
{
	unsigned long val;
	char *endptr;

	val = simple_strtoul(p, &endptr, 10);
	if (!*endptr)
		stack_guard_gap = val << PAGE_SHIFT;

	return 0;
}
__setup("stack_guard_gap=", cmdline_parse_stack_guard_gap);

#ifdef CONFIG_STACK_GROWSUP
int expand_stack(struct vm_area_struct *vma, unsigned long address)
{
	return expand_upwards(vma, address);
}

struct vm_area_struct *
find_extend_vma(struct mm_struct *mm, unsigned long addr)
{
	struct vm_area_struct *vma, *prev;

	addr &= PAGE_MASK;
	vma = find_vma_prev(mm, addr, &prev);
	if (vma && (vma->vm_start <= addr))
		return vma;
	/* don't alter vm_end if the coredump is running */
	if (!prev || !mmget_still_valid(mm) || expand_stack(prev, addr))
		return NULL;
	if (prev->vm_flags & VM_LOCKED)
		populate_vma_page_range(prev, addr, prev->vm_end, NULL);
	return prev;
}
#else
int expand_stack(struct vm_area_struct *vma, unsigned long address)
{
	return expand_downwards(vma, address);
}

struct vm_area_struct *
find_extend_vma(struct mm_struct *mm, unsigned long addr)
{
	struct vm_area_struct *vma;
	unsigned long start;

	addr &= PAGE_MASK;
	vma = find_vma(mm, addr);
	if (!vma)
		return NULL;
	if (vma->vm_start <= addr)
		return vma;
	if (!(vma->vm_flags & VM_GROWSDOWN))
		return NULL;
	/* don't alter vm_start if the coredump is running */
	if (!mmget_still_valid(mm))
		return NULL;
	start = vma->vm_start;
	if (expand_stack(vma, addr))
		return NULL;
	if (vma->vm_flags & VM_LOCKED)
		populate_vma_page_range(vma, addr, start, NULL);
	return vma;
}
#endif

EXPORT_SYMBOL_GPL(find_extend_vma);

/*
 * Ok - we have the memory areas we should free on the vma list,
 * so release them, and do the vma updates.
 *
 * Called with the mm semaphore held.
 */
static void remove_vma_list(struct mm_struct *mm, struct vm_area_struct *vma)
{
	unsigned long nr_accounted = 0;

	/* Update high watermark before we lower total_vm */
	update_hiwater_vm(mm);
	do {
		long nrpages = vma_pages(vma);

		if (vma->vm_flags & VM_ACCOUNT)
			nr_accounted += nrpages;
		vm_stat_account(mm, vma->vm_flags, -nrpages);
		vma = remove_vma(vma);
	} while (vma);
	vm_unacct_memory(nr_accounted);
	validate_mm(mm);
}

/*
 * Get rid of page table information in the indicated region.
 *
 * Called with the mm semaphore held.
 */
static void unmap_region(struct mm_struct *mm,
		struct vm_area_struct *vma, struct vm_area_struct *prev,
		unsigned long start, unsigned long end)
{
	struct vm_area_struct *next = prev ? prev->vm_next : mm->mmap;
	struct mmu_gather tlb;

	lru_add_drain();
	tlb_gather_mmu(&tlb, mm, start, end);
	update_hiwater_rss(mm);
	unmap_vmas(&tlb, vma, start, end);
	free_pgtables(&tlb, vma, prev ? prev->vm_end : FIRST_USER_ADDRESS,
				 next ? next->vm_start : USER_PGTABLES_CEILING);
	tlb_finish_mmu(&tlb, start, end);
}

/*
 * Create a list of vma's touched by the unmap, removing them from the mm's
 * vma list as we go..
 */
static void
detach_vmas_to_be_unmapped(struct mm_struct *mm, struct vm_area_struct *vma,
	struct vm_area_struct *prev, unsigned long end)
{
	struct vm_area_struct **insertion_point;
	struct vm_area_struct *tail_vma = NULL;

	insertion_point = (prev ? &prev->vm_next : &mm->mmap);
	vma->vm_prev = NULL;
	do {
		vma_rb_erase(vma, mm);
		mm->map_count--;
		tail_vma = vma;
		vma = vma->vm_next;
	} while (vma && vma->vm_start < end);
	*insertion_point = vma;
	if (vma) {
		vma->vm_prev = prev;
		vma_gap_update(vma);
	} else
		mm->highest_vm_end = prev ? vm_end_gap(prev) : 0;
	tail_vma->vm_next = NULL;

	/* Kill the cache */
	vmacache_invalidate(mm);
}

/*
 * __split_vma() bypasses sysctl_max_map_count checking.  We use this where it
 * has already been checked or doesn't make sense to fail.
 */
int __split_vma(struct mm_struct *mm, struct vm_area_struct *vma,
		unsigned long addr, int new_below)
{
	struct vm_area_struct *new;
	int err;

	if (vma->vm_ops && vma->vm_ops->split) {
		err = vma->vm_ops->split(vma, addr);
		if (err)
			return err;
	}

	new = vm_area_dup(vma);
	if (!new)
		return -ENOMEM;

	if (new_below)
		new->vm_end = addr;
	else {
		new->vm_start = addr;
		new->vm_pgoff += ((addr - vma->vm_start) >> PAGE_SHIFT);
	}

	err = vma_dup_policy(vma, new);
	if (err)
		goto out_free_vma;

	err = anon_vma_clone(new, vma);
	if (err)
		goto out_free_mpol;

	if (new->vm_file)
		get_file(new->vm_file);

	if (new->vm_ops && new->vm_ops->open)
		new->vm_ops->open(new);

	if (new_below)
		err = vma_adjust(vma, addr, vma->vm_end, vma->vm_pgoff +
			((addr - new->vm_start) >> PAGE_SHIFT), new);
	else
		err = vma_adjust(vma, vma->vm_start, addr, vma->vm_pgoff, new);

	/* Success. */
	if (!err)
		return 0;

	/* Clean everything up if vma_adjust failed. */
	if (new->vm_ops && new->vm_ops->close)
		new->vm_ops->close(new);
	if (new->vm_file)
		fput(new->vm_file);
	unlink_anon_vmas(new);
 out_free_mpol:
	mpol_put(vma_policy(new));
 out_free_vma:
	vm_area_free(new);
	return err;
}

/*
 * Split a vma into two pieces at address 'addr', a new vma is allocated
 * either for the first part or the tail.
 */
int split_vma(struct mm_struct *mm, struct vm_area_struct *vma,
	      unsigned long addr, int new_below)
{
	if (mm->map_count >= sysctl_max_map_count)
		return -ENOMEM;

	return __split_vma(mm, vma, addr, new_below);
}

/* Munmap is split into 2 main parts -- this part which finds
 * what needs doing, and the areas themselves, which do the
 * work.  This now handles partial unmappings.
 * Jeremy Fitzhardinge <jeremy@goop.org>
 */
int do_munmap(struct mm_struct *mm, unsigned long start, size_t len,
	      struct list_head *uf)
{
	unsigned long end;
	struct vm_area_struct *vma, *prev, *last;

	if ((offset_in_page(start)) || start > TASK_SIZE || len > TASK_SIZE-start)
		return -EINVAL;

	len = PAGE_ALIGN(len);
	if (len == 0)
		return -EINVAL;

	/* Find the first overlapping VMA */
	vma = find_vma(mm, start);
	if (!vma)
		return 0;
	prev = vma->vm_prev;
	/* we have  start < vma->vm_end  */

	/* if it doesn't overlap, we have nothing.. */
	end = start + len;
	if (vma->vm_start >= end)
		return 0;

	/*
	 * If we need to split any vma, do it now to save pain later.
	 *
	 * Note: mremap's move_vma VM_ACCOUNT handling assumes a partially
	 * unmapped vm_area_struct will remain in use: so lower split_vma
	 * places tmp vma above, and higher split_vma places tmp vma below.
	 */
	if (start > vma->vm_start) {
		int error;

		/*
		 * Make sure that map_count on return from munmap() will
		 * not exceed its limit; but let map_count go just above
		 * its limit temporarily, to help free resources as expected.
		 */
		if (end < vma->vm_end && mm->map_count >= sysctl_max_map_count)
			return -ENOMEM;

		error = __split_vma(mm, vma, start, 0);
		if (error)
			return error;
		prev = vma;
	}

	/* Does it split the last one? */
	last = find_vma(mm, end);
	if (last && end > last->vm_start) {
		int error = __split_vma(mm, last, end, 1);
		if (error)
			return error;
	}
	vma = prev ? prev->vm_next : mm->mmap;

	if (unlikely(uf)) {
		/*
		 * If userfaultfd_unmap_prep returns an error the vmas
		 * will remain splitted, but userland will get a
		 * highly unexpected error anyway. This is no
		 * different than the case where the first of the two
		 * __split_vma fails, but we don't undo the first
		 * split, despite we could. This is unlikely enough
		 * failure that it's not worth optimizing it for.
		 */
		int error = userfaultfd_unmap_prep(vma, start, end, uf);
		if (error)
			return error;
	}

	/*
	 * unlock any mlock()ed ranges before detaching vmas
	 */
	if (mm->locked_vm) {
		struct vm_area_struct *tmp = vma;
		while (tmp && tmp->vm_start < end) {
			if (tmp->vm_flags & VM_LOCKED) {
				mm->locked_vm -= vma_pages(tmp);
				munlock_vma_pages_all(tmp);
			}
			tmp = tmp->vm_next;
		}
	}

	/*
	 * Remove the vma's, and unmap the actual pages
	 */
	detach_vmas_to_be_unmapped(mm, vma, prev, end);
	unmap_region(mm, vma, prev, start, end);

	arch_unmap(mm, vma, start, end);

	/* Fix up all other VM information */
	remove_vma_list(mm, vma);

	return 0;
}

int vm_munmap(unsigned long start, size_t len)
{
	int ret;
	struct mm_struct *mm = current->mm;
	LIST_HEAD(uf);

	if (down_write_killable(&mm->mmap_sem))
		return -EINTR;

	ret = do_munmap(mm, start, len, &uf);
	up_write(&mm->mmap_sem);
	userfaultfd_unmap_complete(mm, &uf);
	return ret;
}
EXPORT_SYMBOL(vm_munmap);

SYSCALL_DEFINE2(munmap, unsigned long, addr, size_t, len)
{
	addr = untagged_addr(addr);
	profile_munmap(addr);
	return vm_munmap(addr, len);
}


/*
 * Emulation of deprecated remap_file_pages() syscall.
 */
SYSCALL_DEFINE5(remap_file_pages, unsigned long, start, unsigned long, size,
		unsigned long, prot, unsigned long, pgoff, unsigned long, flags)
{

	struct mm_struct *mm = current->mm;
	struct vm_area_struct *vma;
	unsigned long populate = 0;
	unsigned long ret = -EINVAL;
	struct file *file;

	pr_warn_once("%s (%d) uses deprecated remap_file_pages() syscall. See Documentation/vm/remap_file_pages.rst.\n",
		     current->comm, current->pid);

	if (prot)
		return ret;
	start = start & PAGE_MASK;
	size = size & PAGE_MASK;

	if (start + size <= start)
		return ret;

	/* Does pgoff wrap? */
	if (pgoff + (size >> PAGE_SHIFT) < pgoff)
		return ret;

	if (down_write_killable(&mm->mmap_sem))
		return -EINTR;

	vma = find_vma(mm, start);

	if (!vma || !(vma->vm_flags & VM_SHARED))
		goto out;

	if (start < vma->vm_start)
		goto out;

	if (start + size > vma->vm_end) {
		struct vm_area_struct *next;

		for (next = vma->vm_next; next; next = next->vm_next) {
			/* hole between vmas ? */
			if (next->vm_start != next->vm_prev->vm_end)
				goto out;

			if (next->vm_file != vma->vm_file)
				goto out;

			if (next->vm_flags != vma->vm_flags)
				goto out;

			if (start + size <= next->vm_end)
				break;
		}

		if (!next)
			goto out;
	}

	prot |= vma->vm_flags & VM_READ ? PROT_READ : 0;
	prot |= vma->vm_flags & VM_WRITE ? PROT_WRITE : 0;
	prot |= vma->vm_flags & VM_EXEC ? PROT_EXEC : 0;

	flags &= MAP_NONBLOCK;
	flags |= MAP_SHARED | MAP_FIXED | MAP_POPULATE;
	if (vma->vm_flags & VM_LOCKED) {
		struct vm_area_struct *tmp;
		flags |= MAP_LOCKED;

		/* drop PG_Mlocked flag for over-mapped range */
		for (tmp = vma; tmp->vm_start >= start + size;
				tmp = tmp->vm_next) {
			/*
			 * Split pmd and munlock page on the border
			 * of the range.
			 */
			vma_adjust_trans_huge(tmp, start, start + size, 0);

			munlock_vma_pages_range(tmp,
					max(tmp->vm_start, start),
					min(tmp->vm_end, start + size));
		}
	}

	file = get_file(vma->vm_file);
	ret = do_mmap_pgoff(vma->vm_file, start, size,
			prot, flags, pgoff, &populate, NULL);
	fput(file);
out:
	up_write(&mm->mmap_sem);
	if (populate)
		mm_populate(ret, populate);
	if (!IS_ERR_VALUE(ret))
		ret = 0;
	return ret;
}

static inline void verify_mm_writelocked(struct mm_struct *mm)
{
#ifdef CONFIG_DEBUG_VM
	if (unlikely(down_read_trylock(&mm->mmap_sem))) {
		WARN_ON(1);
		up_read(&mm->mmap_sem);
	}
#endif
}

/*
 *  this is really a simplified "do_mmap".  it only handles
 *  anonymous maps.  eventually we may be able to do some
 *  brk-specific accounting here.
 */
static int do_brk_flags(unsigned long addr, unsigned long len, unsigned long flags, struct list_head *uf)
{
	struct mm_struct *mm = current->mm;
	struct vm_area_struct *vma, *prev;
	struct rb_node **rb_link, *rb_parent;
	pgoff_t pgoff = addr >> PAGE_SHIFT;
	int error;

	/* Until we need other flags, refuse anything except VM_EXEC. */
	if ((flags & (~VM_EXEC)) != 0)
		return -EINVAL;
	flags |= VM_DATA_DEFAULT_FLAGS | VM_ACCOUNT | mm->def_flags;

	error = get_unmapped_area(NULL, addr, len, 0, MAP_FIXED);
	if (offset_in_page(error))
		return error;

	error = mlock_future_check(mm, mm->def_flags, len);
	if (error)
		return error;

	/*
	 * mm->mmap_sem is required to protect against another thread
	 * changing the mappings in case we sleep.
	 */
	verify_mm_writelocked(mm);

	/*
	 * Clear old maps.  this also does some error checking for us
	 */
	while (find_vma_links(mm, addr, addr + len, &prev, &rb_link,
			      &rb_parent)) {
		if (do_munmap(mm, addr, len, uf))
			return -ENOMEM;
	}

	/* Check against address space limits *after* clearing old maps... */
	if (!may_expand_vm(mm, flags, len >> PAGE_SHIFT))
		return -ENOMEM;

	if (mm->map_count > sysctl_max_map_count)
		return -ENOMEM;

	if (security_vm_enough_memory_mm(mm, len >> PAGE_SHIFT))
		return -ENOMEM;

	/* Can we just expand an old private anonymous mapping? */
	vma = vma_merge(mm, prev, addr, addr + len, flags,
			NULL, NULL, pgoff, NULL, NULL_VM_UFFD_CTX, NULL);
	if (vma)
		goto out;

	/*
	 * create a vma struct for an anonymous mapping
	 */
	vma = vm_area_alloc(mm);
	if (!vma) {
		vm_unacct_memory(len >> PAGE_SHIFT);
		return -ENOMEM;
	}

	vma_set_anonymous(vma);
	INIT_VMA(vma);
	vma->vm_start = addr;
	vma->vm_end = addr + len;
	vma->vm_pgoff = pgoff;
	vma->vm_flags = flags;
	vma->vm_page_prot = vm_get_page_prot(flags);
	vma_link(mm, vma, prev, rb_link, rb_parent);
out:
	perf_event_mmap(vma);
	mm->total_vm += len >> PAGE_SHIFT;
	mm->data_vm += len >> PAGE_SHIFT;
	if (flags & VM_LOCKED)
		mm->locked_vm += (len >> PAGE_SHIFT);
	vma->vm_flags |= VM_SOFTDIRTY;
	return 0;
}

int vm_brk_flags(unsigned long addr, unsigned long request, unsigned long flags)
{
	struct mm_struct *mm = current->mm;
	unsigned long len;
	int ret;
	bool populate;
	LIST_HEAD(uf);

	len = PAGE_ALIGN(request);
	if (len < request)
		return -ENOMEM;
	if (!len)
		return 0;

	if (down_write_killable(&mm->mmap_sem))
		return -EINTR;

	ret = do_brk_flags(addr, len, flags, &uf);
	populate = ((mm->def_flags & VM_LOCKED) != 0);
	up_write(&mm->mmap_sem);
	userfaultfd_unmap_complete(mm, &uf);
	if (populate && !ret)
		mm_populate(addr, len);
	return ret;
}
EXPORT_SYMBOL(vm_brk_flags);

int vm_brk(unsigned long addr, unsigned long len)
{
	return vm_brk_flags(addr, len, 0);
}
EXPORT_SYMBOL(vm_brk);

/* Release all mmaps. */
void exit_mmap(struct mm_struct *mm)
{
	struct mmu_gather tlb;
	struct vm_area_struct *vma;
	unsigned long nr_accounted = 0;

	/* mm's last user has gone, and its about to be pulled down */
	mmu_notifier_release(mm);

	if (unlikely(mm_is_oom_victim(mm))) {
		/*
		 * Manually reap the mm to free as much memory as possible.
		 * Then, as the oom reaper does, set MMF_OOM_SKIP to disregard
		 * this mm from further consideration.  Taking mm->mmap_sem for
		 * write after setting MMF_OOM_SKIP will guarantee that the oom
		 * reaper will not run on this mm again after mmap_sem is
		 * dropped.
		 *
		 * Nothing can be holding mm->mmap_sem here and the above call
		 * to mmu_notifier_release(mm) ensures mmu notifier callbacks in
		 * __oom_reap_task_mm() will not block.
		 *
		 * This needs to be done before calling munlock_vma_pages_all(),
		 * which clears VM_LOCKED, otherwise the oom reaper cannot
		 * reliably test it.
		 */
		(void)__oom_reap_task_mm(mm);

		set_bit(MMF_OOM_SKIP, &mm->flags);
		down_write(&mm->mmap_sem);
		up_write(&mm->mmap_sem);
	}

	if (mm->locked_vm) {
		vma = mm->mmap;
		while (vma) {
			if (vma->vm_flags & VM_LOCKED)
				munlock_vma_pages_all(vma);
			vma = vma->vm_next;
		}
	}

	arch_exit_mmap(mm);

	vma = mm->mmap;
	if (!vma)	/* Can happen if dup_mmap() received an OOM */
		return;

	lru_add_drain();
	flush_cache_mm(mm);
	tlb_gather_mmu(&tlb, mm, 0, -1);
	/* update_hiwater_rss(mm) here? but nobody should be looking */
	/* Use -1 here to ensure all VMAs in the mm are unmapped */
	unmap_vmas(&tlb, vma, 0, -1);
	free_pgtables(&tlb, vma, FIRST_USER_ADDRESS, USER_PGTABLES_CEILING);
	tlb_finish_mmu(&tlb, 0, -1);

	/*
	 * Walk the list again, actually closing and freeing it,
	 * with preemption enabled, without holding any MM locks.
	 */
	while (vma) {
		if (vma->vm_flags & VM_ACCOUNT)
			nr_accounted += vma_pages(vma);
		vma = remove_vma(vma);
	}
	vm_unacct_memory(nr_accounted);
}

/* Insert vm structure into process list sorted by address
 * and into the inode's i_mmap tree.  If vm_file is non-NULL
 * then i_mmap_rwsem is taken here.
 */
int insert_vm_struct(struct mm_struct *mm, struct vm_area_struct *vma)
{
	struct vm_area_struct *prev;
	struct rb_node **rb_link, *rb_parent;

	if (find_vma_links(mm, vma->vm_start, vma->vm_end,
			   &prev, &rb_link, &rb_parent))
		return -ENOMEM;
	if ((vma->vm_flags & VM_ACCOUNT) &&
	     security_vm_enough_memory_mm(mm, vma_pages(vma)))
		return -ENOMEM;

	/*
	 * The vm_pgoff of a purely anonymous vma should be irrelevant
	 * until its first write fault, when page's anon_vma and index
	 * are set.  But now set the vm_pgoff it will almost certainly
	 * end up with (unless mremap moves it elsewhere before that
	 * first wfault), so /proc/pid/maps tells a consistent story.
	 *
	 * By setting it to reflect the virtual start address of the
	 * vma, merges and splits can happen in a seamless way, just
	 * using the existing file pgoff checks and manipulations.
	 * Similarly in do_mmap_pgoff and in do_brk.
	 */
	if (vma_is_anonymous(vma)) {
		BUG_ON(vma->anon_vma);
		vma->vm_pgoff = vma->vm_start >> PAGE_SHIFT;
	}

	vma_link(mm, vma, prev, rb_link, rb_parent);
	return 0;
}

/*
 * Copy the vma structure to a new location in the same mm,
 * prior to moving page table entries, to effect an mremap move.
 */
struct vm_area_struct *copy_vma(struct vm_area_struct **vmap,
	unsigned long addr, unsigned long len, pgoff_t pgoff,
	bool *need_rmap_locks)
{
	struct vm_area_struct *vma = *vmap;
	unsigned long vma_start = vma->vm_start;
	struct mm_struct *mm = vma->vm_mm;
	struct vm_area_struct *new_vma, *prev;
	struct rb_node **rb_link, *rb_parent;
	bool faulted_in_anon_vma = true;

	/*
	 * If anonymous vma has not yet been faulted, update new pgoff
	 * to match new location, to increase its chance of merging.
	 */
	if (unlikely(vma_is_anonymous(vma) && !vma->anon_vma)) {
		pgoff = addr >> PAGE_SHIFT;
		faulted_in_anon_vma = false;
	}

	if (find_vma_links(mm, addr, addr + len, &prev, &rb_link, &rb_parent))
		return NULL;	/* should never get here */
<<<<<<< HEAD

	/* There is 3 cases to manage here in
	 *     AAAA            AAAA              AAAA              AAAA
	 * PPPP....      PPPP......NNNN      PPPP....NNNN      PP........NN
	 * PPPPPPPP(A)   PPPP..NNNNNNNN(B)   PPPPPPPPPPPP(1)       NULL
	 *                                   PPPPPPPPNNNN(2)
	 *                                   PPPPNNNNNNNN(3)
	 *
	 * new_vma == prev in case A,1,2
	 * new_vma == next in case B,3
	 */
	new_vma = __vma_merge(mm, prev, addr, addr + len, vma->vm_flags,
			      vma->anon_vma, vma->vm_file, pgoff,
			      vma_policy(vma), vma->vm_userfaultfd_ctx,
				vma_get_anon_name(vma), true);
=======
	new_vma = vma_merge(mm, prev, addr, addr + len, vma->vm_flags,
			    vma->anon_vma, vma->vm_file, pgoff, vma_policy(vma),
			    vma->vm_userfaultfd_ctx, vma_get_anon_name(vma));
>>>>>>> 2700cf83
	if (new_vma) {
		/*
		 * Source vma may have been merged into new_vma
		 */
		if (unlikely(vma_start >= new_vma->vm_start &&
			     vma_start < new_vma->vm_end)) {
			/*
			 * The only way we can get a vma_merge with
			 * self during an mremap is if the vma hasn't
			 * been faulted in yet and we were allowed to
			 * reset the dst vma->vm_pgoff to the
			 * destination address of the mremap to allow
			 * the merge to happen. mremap must change the
			 * vm_pgoff linearity between src and dst vmas
			 * (in turn preventing a vma_merge) to be
			 * safe. It is only safe to keep the vm_pgoff
			 * linear if there are no pages mapped yet.
			 */
			VM_BUG_ON_VMA(faulted_in_anon_vma, new_vma);
			*vmap = vma = new_vma;
		}
		*need_rmap_locks = (new_vma->vm_pgoff <= vma->vm_pgoff);
	} else {
		new_vma = vm_area_dup(vma);
		if (!new_vma)
			goto out;
		new_vma->vm_start = addr;
		new_vma->vm_end = addr + len;
		new_vma->vm_pgoff = pgoff;
		if (vma_dup_policy(vma, new_vma))
			goto out_free_vma;
		if (anon_vma_clone(new_vma, vma))
			goto out_free_mempol;
		if (new_vma->vm_file)
			get_file(new_vma->vm_file);
		if (new_vma->vm_ops && new_vma->vm_ops->open)
			new_vma->vm_ops->open(new_vma);
		/*
		 * As the VMA is linked right now, it may be hit by the
		 * speculative page fault handler. But we don't want it to
		 * to start mapping page in this area until the caller has
		 * potentially move the pte from the moved VMA. To prevent
		 * that we protect it right now, and let the caller unprotect
		 * it once the move is done.
		 */
		vm_raw_write_begin(new_vma);
		vma_link(mm, new_vma, prev, rb_link, rb_parent);
		*need_rmap_locks = false;
	}
	return new_vma;

out_free_mempol:
	mpol_put(vma_policy(new_vma));
out_free_vma:
	vm_area_free(new_vma);
out:
	return NULL;
}

/*
 * Return true if the calling process may expand its vm space by the passed
 * number of pages
 */
bool may_expand_vm(struct mm_struct *mm, vm_flags_t flags, unsigned long npages)
{
	if (mm->total_vm + npages > rlimit(RLIMIT_AS) >> PAGE_SHIFT)
		return false;

	if (is_data_mapping(flags) &&
	    mm->data_vm + npages > rlimit(RLIMIT_DATA) >> PAGE_SHIFT) {
		/* Workaround for Valgrind */
		if (rlimit(RLIMIT_DATA) == 0 &&
		    mm->data_vm + npages <= rlimit_max(RLIMIT_DATA) >> PAGE_SHIFT)
			return true;

		pr_warn_once("%s (%d): VmData %lu exceed data ulimit %lu. Update limits%s.\n",
			     current->comm, current->pid,
			     (mm->data_vm + npages) << PAGE_SHIFT,
			     rlimit(RLIMIT_DATA),
			     ignore_rlimit_data ? "" : " or use boot option ignore_rlimit_data");

		if (!ignore_rlimit_data)
			return false;
	}

	return true;
}

void vm_stat_account(struct mm_struct *mm, vm_flags_t flags, long npages)
{
	mm->total_vm += npages;

	if (is_exec_mapping(flags))
		mm->exec_vm += npages;
	else if (is_stack_mapping(flags))
		mm->stack_vm += npages;
	else if (is_data_mapping(flags))
		mm->data_vm += npages;
}

static vm_fault_t special_mapping_fault(struct vm_fault *vmf);

/*
 * Having a close hook prevents vma merging regardless of flags.
 */
static void special_mapping_close(struct vm_area_struct *vma)
{
}

static const char *special_mapping_name(struct vm_area_struct *vma)
{
	return ((struct vm_special_mapping *)vma->vm_private_data)->name;
}

static int special_mapping_mremap(struct vm_area_struct *new_vma)
{
	struct vm_special_mapping *sm = new_vma->vm_private_data;

	if (WARN_ON_ONCE(current->mm != new_vma->vm_mm))
		return -EFAULT;

	if (sm->mremap)
		return sm->mremap(sm, new_vma);

	return 0;
}

static const struct vm_operations_struct special_mapping_vmops = {
	.close = special_mapping_close,
	.fault = special_mapping_fault,
	.mremap = special_mapping_mremap,
	.name = special_mapping_name,
};

static const struct vm_operations_struct legacy_special_mapping_vmops = {
	.close = special_mapping_close,
	.fault = special_mapping_fault,
};

static vm_fault_t special_mapping_fault(struct vm_fault *vmf)
{
	struct vm_area_struct *vma = vmf->vma;
	pgoff_t pgoff;
	struct page **pages;

	if (vma->vm_ops == &legacy_special_mapping_vmops) {
		pages = vma->vm_private_data;
	} else {
		struct vm_special_mapping *sm = vma->vm_private_data;

		if (sm->fault)
			return sm->fault(sm, vmf->vma, vmf);

		pages = sm->pages;
	}

	for (pgoff = vmf->pgoff; pgoff && *pages; ++pages)
		pgoff--;

	if (*pages) {
		struct page *page = *pages;
		get_page(page);
		vmf->page = page;
		return 0;
	}

	return VM_FAULT_SIGBUS;
}

static struct vm_area_struct *__install_special_mapping(
	struct mm_struct *mm,
	unsigned long addr, unsigned long len,
	unsigned long vm_flags, void *priv,
	const struct vm_operations_struct *ops)
{
	int ret;
	struct vm_area_struct *vma;

	vma = vm_area_alloc(mm);
	if (unlikely(vma == NULL))
		return ERR_PTR(-ENOMEM);

	INIT_VMA(vma);
	vma->vm_start = addr;
	vma->vm_end = addr + len;

	vma->vm_flags = vm_flags | mm->def_flags | VM_DONTEXPAND | VM_SOFTDIRTY;
	vma->vm_page_prot = vm_get_page_prot(vma->vm_flags);

	vma->vm_ops = ops;
	vma->vm_private_data = priv;

	ret = insert_vm_struct(mm, vma);
	if (ret)
		goto out;

	vm_stat_account(mm, vma->vm_flags, len >> PAGE_SHIFT);

	perf_event_mmap(vma);

	return vma;

out:
	vm_area_free(vma);
	return ERR_PTR(ret);
}

bool vma_is_special_mapping(const struct vm_area_struct *vma,
	const struct vm_special_mapping *sm)
{
	return vma->vm_private_data == sm &&
		(vma->vm_ops == &special_mapping_vmops ||
		 vma->vm_ops == &legacy_special_mapping_vmops);
}

/*
 * Called with mm->mmap_sem held for writing.
 * Insert a new vma covering the given region, with the given flags.
 * Its pages are supplied by the given array of struct page *.
 * The array can be shorter than len >> PAGE_SHIFT if it's null-terminated.
 * The region past the last page supplied will always produce SIGBUS.
 * The array pointer and the pages it points to are assumed to stay alive
 * for as long as this mapping might exist.
 */
struct vm_area_struct *_install_special_mapping(
	struct mm_struct *mm,
	unsigned long addr, unsigned long len,
	unsigned long vm_flags, const struct vm_special_mapping *spec)
{
	return __install_special_mapping(mm, addr, len, vm_flags, (void *)spec,
					&special_mapping_vmops);
}

int install_special_mapping(struct mm_struct *mm,
			    unsigned long addr, unsigned long len,
			    unsigned long vm_flags, struct page **pages)
{
	struct vm_area_struct *vma = __install_special_mapping(
		mm, addr, len, vm_flags, (void *)pages,
		&legacy_special_mapping_vmops);

	return PTR_ERR_OR_ZERO(vma);
}

static DEFINE_MUTEX(mm_all_locks_mutex);

static void vm_lock_anon_vma(struct mm_struct *mm, struct anon_vma *anon_vma)
{
	if (!test_bit(0, (unsigned long *) &anon_vma->root->rb_root.rb_root.rb_node)) {
		/*
		 * The LSB of head.next can't change from under us
		 * because we hold the mm_all_locks_mutex.
		 */
		down_write_nest_lock(&anon_vma->root->rwsem, &mm->mmap_sem);
		/*
		 * We can safely modify head.next after taking the
		 * anon_vma->root->rwsem. If some other vma in this mm shares
		 * the same anon_vma we won't take it again.
		 *
		 * No need of atomic instructions here, head.next
		 * can't change from under us thanks to the
		 * anon_vma->root->rwsem.
		 */
		if (__test_and_set_bit(0, (unsigned long *)
				       &anon_vma->root->rb_root.rb_root.rb_node))
			BUG();
	}
}

static void vm_lock_mapping(struct mm_struct *mm, struct address_space *mapping)
{
	if (!test_bit(AS_MM_ALL_LOCKS, &mapping->flags)) {
		/*
		 * AS_MM_ALL_LOCKS can't change from under us because
		 * we hold the mm_all_locks_mutex.
		 *
		 * Operations on ->flags have to be atomic because
		 * even if AS_MM_ALL_LOCKS is stable thanks to the
		 * mm_all_locks_mutex, there may be other cpus
		 * changing other bitflags in parallel to us.
		 */
		if (test_and_set_bit(AS_MM_ALL_LOCKS, &mapping->flags))
			BUG();
		down_write_nest_lock(&mapping->i_mmap_rwsem, &mm->mmap_sem);
	}
}

/*
 * This operation locks against the VM for all pte/vma/mm related
 * operations that could ever happen on a certain mm. This includes
 * vmtruncate, try_to_unmap, and all page faults.
 *
 * The caller must take the mmap_sem in write mode before calling
 * mm_take_all_locks(). The caller isn't allowed to release the
 * mmap_sem until mm_drop_all_locks() returns.
 *
 * mmap_sem in write mode is required in order to block all operations
 * that could modify pagetables and free pages without need of
 * altering the vma layout. It's also needed in write mode to avoid new
 * anon_vmas to be associated with existing vmas.
 *
 * A single task can't take more than one mm_take_all_locks() in a row
 * or it would deadlock.
 *
 * The LSB in anon_vma->rb_root.rb_node and the AS_MM_ALL_LOCKS bitflag in
 * mapping->flags avoid to take the same lock twice, if more than one
 * vma in this mm is backed by the same anon_vma or address_space.
 *
 * We take locks in following order, accordingly to comment at beginning
 * of mm/rmap.c:
 *   - all hugetlbfs_i_mmap_rwsem_key locks (aka mapping->i_mmap_rwsem for
 *     hugetlb mapping);
 *   - all i_mmap_rwsem locks;
 *   - all anon_vma->rwseml
 *
 * We can take all locks within these types randomly because the VM code
 * doesn't nest them and we protected from parallel mm_take_all_locks() by
 * mm_all_locks_mutex.
 *
 * mm_take_all_locks() and mm_drop_all_locks are expensive operations
 * that may have to take thousand of locks.
 *
 * mm_take_all_locks() can fail if it's interrupted by signals.
 */
int mm_take_all_locks(struct mm_struct *mm)
{
	struct vm_area_struct *vma;
	struct anon_vma_chain *avc;

	BUG_ON(down_read_trylock(&mm->mmap_sem));

	mutex_lock(&mm_all_locks_mutex);

	for (vma = mm->mmap; vma; vma = vma->vm_next) {
		if (signal_pending(current))
			goto out_unlock;
		if (vma->vm_file && vma->vm_file->f_mapping &&
				is_vm_hugetlb_page(vma))
			vm_lock_mapping(mm, vma->vm_file->f_mapping);
	}

	for (vma = mm->mmap; vma; vma = vma->vm_next) {
		if (signal_pending(current))
			goto out_unlock;
		if (vma->vm_file && vma->vm_file->f_mapping &&
				!is_vm_hugetlb_page(vma))
			vm_lock_mapping(mm, vma->vm_file->f_mapping);
	}

	for (vma = mm->mmap; vma; vma = vma->vm_next) {
		if (signal_pending(current))
			goto out_unlock;
		if (vma->anon_vma)
			list_for_each_entry(avc, &vma->anon_vma_chain, same_vma)
				vm_lock_anon_vma(mm, avc->anon_vma);
	}

	return 0;

out_unlock:
	mm_drop_all_locks(mm);
	return -EINTR;
}

static void vm_unlock_anon_vma(struct anon_vma *anon_vma)
{
	if (test_bit(0, (unsigned long *) &anon_vma->root->rb_root.rb_root.rb_node)) {
		/*
		 * The LSB of head.next can't change to 0 from under
		 * us because we hold the mm_all_locks_mutex.
		 *
		 * We must however clear the bitflag before unlocking
		 * the vma so the users using the anon_vma->rb_root will
		 * never see our bitflag.
		 *
		 * No need of atomic instructions here, head.next
		 * can't change from under us until we release the
		 * anon_vma->root->rwsem.
		 */
		if (!__test_and_clear_bit(0, (unsigned long *)
					  &anon_vma->root->rb_root.rb_root.rb_node))
			BUG();
		anon_vma_unlock_write(anon_vma);
	}
}

static void vm_unlock_mapping(struct address_space *mapping)
{
	if (test_bit(AS_MM_ALL_LOCKS, &mapping->flags)) {
		/*
		 * AS_MM_ALL_LOCKS can't change to 0 from under us
		 * because we hold the mm_all_locks_mutex.
		 */
		i_mmap_unlock_write(mapping);
		if (!test_and_clear_bit(AS_MM_ALL_LOCKS,
					&mapping->flags))
			BUG();
	}
}

/*
 * The mmap_sem cannot be released by the caller until
 * mm_drop_all_locks() returns.
 */
void mm_drop_all_locks(struct mm_struct *mm)
{
	struct vm_area_struct *vma;
	struct anon_vma_chain *avc;

	BUG_ON(down_read_trylock(&mm->mmap_sem));
	BUG_ON(!mutex_is_locked(&mm_all_locks_mutex));

	for (vma = mm->mmap; vma; vma = vma->vm_next) {
		if (vma->anon_vma)
			list_for_each_entry(avc, &vma->anon_vma_chain, same_vma)
				vm_unlock_anon_vma(avc->anon_vma);
		if (vma->vm_file && vma->vm_file->f_mapping)
			vm_unlock_mapping(vma->vm_file->f_mapping);
	}

	mutex_unlock(&mm_all_locks_mutex);
}

/*
 * initialise the percpu counter for VM
 */
void __init mmap_init(void)
{
	int ret;

	ret = percpu_counter_init(&vm_committed_as, 0, GFP_KERNEL);
	VM_BUG_ON(ret);
}

/*
 * Initialise sysctl_user_reserve_kbytes.
 *
 * This is intended to prevent a user from starting a single memory hogging
 * process, such that they cannot recover (kill the hog) in OVERCOMMIT_NEVER
 * mode.
 *
 * The default value is min(3% of free memory, 128MB)
 * 128MB is enough to recover with sshd/login, bash, and top/kill.
 */
static int init_user_reserve(void)
{
	unsigned long free_kbytes;

	free_kbytes = global_zone_page_state(NR_FREE_PAGES) << (PAGE_SHIFT - 10);

	sysctl_user_reserve_kbytes = min(free_kbytes / 32, 1UL << 17);
	return 0;
}
subsys_initcall(init_user_reserve);

/*
 * Initialise sysctl_admin_reserve_kbytes.
 *
 * The purpose of sysctl_admin_reserve_kbytes is to allow the sys admin
 * to log in and kill a memory hogging process.
 *
 * Systems with more than 256MB will reserve 8MB, enough to recover
 * with sshd, bash, and top in OVERCOMMIT_GUESS. Smaller systems will
 * only reserve 3% of free pages by default.
 */
static int init_admin_reserve(void)
{
	unsigned long free_kbytes;

	free_kbytes = global_zone_page_state(NR_FREE_PAGES) << (PAGE_SHIFT - 10);

	sysctl_admin_reserve_kbytes = min(free_kbytes / 32, 1UL << 13);
	return 0;
}
subsys_initcall(init_admin_reserve);

/*
 * Reinititalise user and admin reserves if memory is added or removed.
 *
 * The default user reserve max is 128MB, and the default max for the
 * admin reserve is 8MB. These are usually, but not always, enough to
 * enable recovery from a memory hogging process using login/sshd, a shell,
 * and tools like top. It may make sense to increase or even disable the
 * reserve depending on the existence of swap or variations in the recovery
 * tools. So, the admin may have changed them.
 *
 * If memory is added and the reserves have been eliminated or increased above
 * the default max, then we'll trust the admin.
 *
 * If memory is removed and there isn't enough free memory, then we
 * need to reset the reserves.
 *
 * Otherwise keep the reserve set by the admin.
 */
static int reserve_mem_notifier(struct notifier_block *nb,
			     unsigned long action, void *data)
{
	unsigned long tmp, free_kbytes;

	switch (action) {
	case MEM_ONLINE:
		/* Default max is 128MB. Leave alone if modified by operator. */
		tmp = sysctl_user_reserve_kbytes;
		if (0 < tmp && tmp < (1UL << 17))
			init_user_reserve();

		/* Default max is 8MB.  Leave alone if modified by operator. */
		tmp = sysctl_admin_reserve_kbytes;
		if (0 < tmp && tmp < (1UL << 13))
			init_admin_reserve();

		break;
	case MEM_OFFLINE:
		free_kbytes = global_zone_page_state(NR_FREE_PAGES) << (PAGE_SHIFT - 10);

		if (sysctl_user_reserve_kbytes > free_kbytes) {
			init_user_reserve();
			pr_info("vm.user_reserve_kbytes reset to %lu\n",
				sysctl_user_reserve_kbytes);
		}

		if (sysctl_admin_reserve_kbytes > free_kbytes) {
			init_admin_reserve();
			pr_info("vm.admin_reserve_kbytes reset to %lu\n",
				sysctl_admin_reserve_kbytes);
		}
		break;
	default:
		break;
	}
	return NOTIFY_OK;
}

static struct notifier_block reserve_mem_nb = {
	.notifier_call = reserve_mem_notifier,
};

static int __meminit init_reserve_notifier(void)
{
	if (register_hotmemory_notifier(&reserve_mem_nb))
		pr_err("Failed registering memory add/remove notifier for admin reserve\n");

	return 0;
}
subsys_initcall(init_reserve_notifier);<|MERGE_RESOLUTION|>--- conflicted
+++ resolved
@@ -1192,11 +1192,7 @@
 			struct anon_vma *anon_vma, struct file *file,
 			pgoff_t pgoff, struct mempolicy *policy,
 			struct vm_userfaultfd_ctx vm_userfaultfd_ctx,
-<<<<<<< HEAD
 			const char __user *anon_name, bool keep_locked)
-=======
-			const char __user *anon_name)
->>>>>>> 2700cf83
 {
 	pgoff_t pglen = (end - addr) >> PAGE_SHIFT;
 	struct vm_area_struct *area, *next;
@@ -3339,7 +3335,6 @@
 
 	if (find_vma_links(mm, addr, addr + len, &prev, &rb_link, &rb_parent))
 		return NULL;	/* should never get here */
-<<<<<<< HEAD
 
 	/* There is 3 cases to manage here in
 	 *     AAAA            AAAA              AAAA              AAAA
@@ -3355,11 +3350,6 @@
 			      vma->anon_vma, vma->vm_file, pgoff,
 			      vma_policy(vma), vma->vm_userfaultfd_ctx,
 				vma_get_anon_name(vma), true);
-=======
-	new_vma = vma_merge(mm, prev, addr, addr + len, vma->vm_flags,
-			    vma->anon_vma, vma->vm_file, pgoff, vma_policy(vma),
-			    vma->vm_userfaultfd_ctx, vma_get_anon_name(vma));
->>>>>>> 2700cf83
 	if (new_vma) {
 		/*
 		 * Source vma may have been merged into new_vma
