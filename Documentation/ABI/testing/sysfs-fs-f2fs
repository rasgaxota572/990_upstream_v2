--- conflicted
+++ resolved
@@ -93,7 +93,6 @@
 		Set timeout to issue discard commands during umount.
 		Default: 5 secs
 
-<<<<<<< HEAD
 What:          /sys/fs/f2fs/<disk>/umount_discard_timeout
 Date:          January 2019
 Contact:       "Jaegeuk Kim" <jaegeuk@kernel.org>
@@ -101,8 +100,6 @@
 		Set timeout to issue discard commands during umount.
 		Default: 5 secs
 
-=======
->>>>>>> 2700cf83
 What:		/sys/fs/f2fs/<disk>/max_victim_search
 Date:		January 2014
 Contact:	"Jaegeuk Kim" <jaegeuk.kim@samsung.com>
@@ -260,9 +257,6 @@
 Description:
 		If checkpoint=disable, it displays the number of blocks that are unusable.
                 If checkpoint=enable it displays the enumber of blocks that would be unusable
-<<<<<<< HEAD
-                if checkpoint=disable were to be set.
-=======
                 if checkpoint=disable were to be set.
 
 What:		/sys/fs/f2fs/<disk>/encoding
@@ -270,5 +264,4 @@
 Contact:	"Daniel Rosenberg" <drosen@google.com>
 Description:
 		Displays name and version of the encoding set for the filesystem.
-                If no encoding is set, displays (none)
->>>>>>> 2700cf83
+                If no encoding is set, displays (none)