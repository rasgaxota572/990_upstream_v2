/*
 * Copyright 2004-2007 Freescale Semiconductor, Inc. All Rights Reserved.
 */

/*
 * This program is free software; you can redistribute it and/or modify
 * it under the terms of the GNU General Public License version 2 as
 * published by the Free Software Foundation.
 */

#ifndef __ASM_ARCH_MXC_COMMON_H__
#define __ASM_ARCH_MXC_COMMON_H__

struct platform_device;
struct clk;

extern void mx1_map_io(void);
extern void mx21_map_io(void);
extern void mx25_map_io(void);
extern void mx27_map_io(void);
extern void mx31_map_io(void);
extern void mx35_map_io(void);
extern void mx50_map_io(void);
extern void mx51_map_io(void);
extern void mx53_map_io(void);
extern void imx1_init_early(void);
extern void imx21_init_early(void);
extern void imx25_init_early(void);
extern void imx27_init_early(void);
extern void imx31_init_early(void);
extern void imx35_init_early(void);
extern void imx50_init_early(void);
extern void imx51_init_early(void);
extern void imx53_init_early(void);
extern void mxc_init_irq(void __iomem *);
extern void tzic_init_irq(void __iomem *);
extern void mx1_init_irq(void);
extern void mx21_init_irq(void);
extern void mx25_init_irq(void);
extern void mx27_init_irq(void);
extern void mx31_init_irq(void);
extern void mx35_init_irq(void);
extern void mx50_init_irq(void);
extern void mx51_init_irq(void);
extern void mx53_init_irq(void);
extern void imx1_soc_init(void);
extern void imx21_soc_init(void);
extern void imx25_soc_init(void);
extern void imx27_soc_init(void);
extern void imx31_soc_init(void);
extern void imx35_soc_init(void);
extern void imx50_soc_init(void);
extern void imx51_soc_init(void);
extern void imx53_soc_init(void);
extern void epit_timer_init(struct clk *timer_clk, void __iomem *base, int irq);
extern void mxc_timer_init(struct clk *timer_clk, void __iomem *, int);
extern int mx1_clocks_init(unsigned long fref);
extern int mx21_clocks_init(unsigned long lref, unsigned long fref);
extern int mx25_clocks_init(void);
extern int mx27_clocks_init(unsigned long fref);
extern int mx31_clocks_init(unsigned long fref);
extern int mx35_clocks_init(void);
extern int mx51_clocks_init(unsigned long ckil, unsigned long osc,
			unsigned long ckih1, unsigned long ckih2);
extern int mx53_clocks_init(unsigned long ckil, unsigned long osc,
			unsigned long ckih1, unsigned long ckih2);
extern struct platform_device *mxc_register_gpio(char *name, int id,
	resource_size_t iobase, resource_size_t iosize, int irq, int irq_high);
extern void mxc_set_cpu_type(unsigned int type);
extern void mxc_arch_reset_init(void __iomem *);
extern void mx51_efikamx_reset(void);
extern int mx53_revision(void);
extern int mx53_display_revision(void);
<<<<<<< HEAD
extern void imx_print_silicon_rev(const char *cpu, int srev);

void avic_handle_irq(struct pt_regs *);
void tzic_handle_irq(struct pt_regs *);

#define imx1_handle_irq avic_handle_irq
#define imx21_handle_irq avic_handle_irq
#define imx25_handle_irq avic_handle_irq
#define imx27_handle_irq avic_handle_irq
#define imx31_handle_irq avic_handle_irq
#define imx35_handle_irq avic_handle_irq
#define imx50_handle_irq tzic_handle_irq
#define imx51_handle_irq tzic_handle_irq
#define imx53_handle_irq tzic_handle_irq

=======

enum mxc_cpu_pwr_mode {
	WAIT_CLOCKED,		/* wfi only */
	WAIT_UNCLOCKED,		/* WAIT */
	WAIT_UNCLOCKED_POWER_OFF,	/* WAIT + SRPG */
	STOP_POWER_ON,		/* just STOP */
	STOP_POWER_OFF,		/* STOP + SRPG */
};

extern void mx5_cpu_lp_set(enum mxc_cpu_pwr_mode mode);
extern void (*imx_idle)(void);
>>>>>>> 05d900c9
#endif<|MERGE_RESOLUTION|>--- conflicted
+++ resolved
@@ -71,7 +71,17 @@
 extern void mx51_efikamx_reset(void);
 extern int mx53_revision(void);
 extern int mx53_display_revision(void);
-<<<<<<< HEAD
+
+enum mxc_cpu_pwr_mode {
+	WAIT_CLOCKED,		/* wfi only */
+	WAIT_UNCLOCKED,		/* WAIT */
+	WAIT_UNCLOCKED_POWER_OFF,	/* WAIT + SRPG */
+	STOP_POWER_ON,		/* just STOP */
+	STOP_POWER_OFF,		/* STOP + SRPG */
+};
+
+extern void mx5_cpu_lp_set(enum mxc_cpu_pwr_mode mode);
+extern void (*imx_idle)(void);
 extern void imx_print_silicon_rev(const char *cpu, int srev);
 
 void avic_handle_irq(struct pt_regs *);
@@ -87,17 +97,4 @@
 #define imx51_handle_irq tzic_handle_irq
 #define imx53_handle_irq tzic_handle_irq
 
-=======
-
-enum mxc_cpu_pwr_mode {
-	WAIT_CLOCKED,		/* wfi only */
-	WAIT_UNCLOCKED,		/* WAIT */
-	WAIT_UNCLOCKED_POWER_OFF,	/* WAIT + SRPG */
-	STOP_POWER_ON,		/* just STOP */
-	STOP_POWER_OFF,		/* STOP + SRPG */
-};
-
-extern void mx5_cpu_lp_set(enum mxc_cpu_pwr_mode mode);
-extern void (*imx_idle)(void);
->>>>>>> 05d900c9
 #endif