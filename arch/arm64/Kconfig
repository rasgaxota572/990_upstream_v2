--- conflicted
+++ resolved
@@ -58,11 +58,8 @@
 	select ARCH_USE_QUEUED_SPINLOCKS
 	select ARCH_SUPPORTS_MEMORY_FAILURE
 	select ARCH_SUPPORTS_LTO_CLANG
-<<<<<<< HEAD
-=======
 	select ARCH_SUPPORTS_THINLTO
 	select ARCH_SUPPORTS_SHADOW_CALL_STACK if CC_HAVE_SHADOW_CALL_STACK
->>>>>>> 2700cf83
 	select ARCH_SUPPORTS_ATOMIC_RMW
 	select ARCH_SUPPORTS_INT128 if GCC_VERSION >= 50000 || CC_IS_CLANG
 	select ARCH_SUPPORTS_NUMA_BALANCING
@@ -981,7 +978,6 @@
 
 	  If unsure, say Y.
 
-<<<<<<< HEAD
 config MITIGATE_SPECTRE_BRANCH_HISTORY
 	bool "Mitigate Spectre style attacks against branch history" if EXPERT
 	default y
@@ -990,7 +986,7 @@
 	  make use of branch history to influence future speculation.
 	  When taking an exception from user-space, a sequence of branches
 	  or a firmware call overwrites the branch history.
-=======
+
 config ARM64_TAGGED_ADDR_ABI
 	bool "Enable the tagged user addresses syscall ABI"
 	default y
@@ -999,7 +995,6 @@
 	  relaxed ABI via prctl() allowing tagged addresses to be passed
 	  to system calls as pointer arguments. For details, see
 	  Documentation/arm64/tagged-address-abi.rst.
->>>>>>> 2700cf83
 
 menuconfig ARMV8_DEPRECATED
 	bool "Emulate deprecated/obsolete ARMv8 instructions"
