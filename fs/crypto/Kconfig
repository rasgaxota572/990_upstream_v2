--- conflicted
+++ resolved
@@ -13,10 +13,6 @@
 	  Enable encryption of files and directories.  This
 	  feature is similar to ecryptfs, but it is more memory
 	  efficient since it avoids caching the encrypted and
-<<<<<<< HEAD
-	  decrypted pages in the page cache.
-
-=======
 	  decrypted pages in the page cache.  Currently Ext4,
 	  F2FS and UBIFS make use of this feature.
 
@@ -24,5 +20,4 @@
 	bool "Enable fscrypt to use inline crypto"
 	depends on FS_ENCRYPTION && BLK_INLINE_ENCRYPTION
 	help
-	  Enable fscrypt to use inline encryption hardware if available.
->>>>>>> 2700cf83
+	  Enable fscrypt to use inline encryption hardware if available.