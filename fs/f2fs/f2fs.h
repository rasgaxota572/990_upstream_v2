/* SPDX-License-Identifier: GPL-2.0 */
/*
 * fs/f2fs/f2fs.h
 *
 * Copyright (c) 2012 Samsung Electronics Co., Ltd.
 *             http://www.samsung.com/
 */
#ifndef _LINUX_F2FS_H
#define _LINUX_F2FS_H

#include <linux/uio.h>
#include <linux/types.h>
#include <linux/page-flags.h>
#include <linux/buffer_head.h>
#include <linux/slab.h>
#include <linux/crc32.h>
#include <linux/magic.h>
#include <linux/kobject.h>
#include <linux/sched.h>
#include <linux/cred.h>
#include <linux/vmalloc.h>
#include <linux/bio.h>
#include <linux/blkdev.h>
#include <linux/quotaops.h>
#include <crypto/hash.h>
#include <linux/ctype.h>
#include "../mount.h"

#include <linux/fscrypt.h>
#include <linux/fsverity.h>

#ifdef CONFIG_FS_HPB
#include <linux/fs_hpb.h>
#endif

#ifdef CONFIG_F2FS_STRICT_BUG_ON
#define	BUG_ON_CHKFS	BUG_ON
#else
#define	BUG_ON_CHKFS	WARN_ON
#endif

extern int ignore_fs_panic;
extern void (*ufs_debug_func)(void *);

#define f2fs_bug_on(sbi, condition)	  __f2fs_bug_on(sbi, condition, true)
#define f2fs_bug_on_endio(sbi, condition) __f2fs_bug_on(sbi, condition, false)	
#define __f2fs_bug_on(sbi, condition, set_extra_blk)				\
	do {									\
		if (unlikely(condition)) {					\
			if (ufs_debug_func)					\
				ufs_debug_func(NULL);				\
			if (is_sbi_flag_set(sbi, SBI_POR_DOING)) {		\
				WARN_ON(1);					\
				set_sbi_flag(sbi, SBI_NEED_FSCK);		\
				sbi->sec_stat.fs_por_error++;			\
			} else if (unlikely(!ignore_fs_panic)) {		\
				if (set_extra_blk)				\
					f2fs_set_sb_extra_flag(sbi,		\
						F2FS_SEC_EXTRA_FSCK_MAGIC);	\
				BUG_ON_CHKFS(1);				\
				sbi->sec_stat.fs_error++;			\
			}							\
		}								\
	} while (0)

enum {
	FAULT_KMALLOC,
	FAULT_KVMALLOC,
	FAULT_PAGE_ALLOC,
	FAULT_PAGE_GET,
	FAULT_ALLOC_BIO,
	FAULT_ALLOC_NID,
	FAULT_ORPHAN,
	FAULT_BLOCK,
	FAULT_DIR_DEPTH,
	FAULT_EVICT_INODE,
	FAULT_TRUNCATE,
	FAULT_READ_IO,
	FAULT_CHECKPOINT,
	FAULT_DISCARD,
	FAULT_WRITE_IO,
	FAULT_MAX,
};

#ifdef CONFIG_F2FS_FAULT_INJECTION
#define F2FS_ALL_FAULT_TYPE		((1 << FAULT_MAX) - 1)

struct f2fs_fault_info {
	atomic_t inject_ops;
	unsigned int inject_rate;
	unsigned int inject_type;
};

extern const char *f2fs_fault_name[FAULT_MAX];
#define IS_FAULT_SET(fi, type) ((fi)->inject_type & (1 << (type)))
#endif

/*
 * For mount options
 */
#define F2FS_MOUNT_DISABLE_ROLL_FORWARD	0x00000002
#define F2FS_MOUNT_DISCARD		0x00000004
#define F2FS_MOUNT_NOHEAP		0x00000008
#define F2FS_MOUNT_XATTR_USER		0x00000010
#define F2FS_MOUNT_POSIX_ACL		0x00000020
#define F2FS_MOUNT_DISABLE_EXT_IDENTIFY	0x00000040
#define F2FS_MOUNT_INLINE_XATTR		0x00000080
#define F2FS_MOUNT_INLINE_DATA		0x00000100
#define F2FS_MOUNT_INLINE_DENTRY	0x00000200
#define F2FS_MOUNT_FLUSH_MERGE		0x00000400
#define F2FS_MOUNT_NOBARRIER		0x00000800
#define F2FS_MOUNT_FASTBOOT		0x00001000
#define F2FS_MOUNT_EXTENT_CACHE		0x00002000
#define F2FS_MOUNT_DATA_FLUSH		0x00008000
#define F2FS_MOUNT_FAULT_INJECTION	0x00010000
#define F2FS_MOUNT_USRQUOTA		0x00080000
#define F2FS_MOUNT_GRPQUOTA		0x00100000
#define F2FS_MOUNT_PRJQUOTA		0x00200000
#define F2FS_MOUNT_QUOTA		0x00400000
#define F2FS_MOUNT_INLINE_XATTR_SIZE	0x00800000
#define F2FS_MOUNT_RESERVE_ROOT		0x01000000
#define F2FS_MOUNT_DISABLE_CHECKPOINT	0x02000000
#define F2FS_MOUNT_NORECOVERY		0x04000000

#define F2FS_OPTION(sbi)	((sbi)->mount_opt)
#define clear_opt(sbi, option)	(F2FS_OPTION(sbi).opt &= ~F2FS_MOUNT_##option)
#define set_opt(sbi, option)	(F2FS_OPTION(sbi).opt |= F2FS_MOUNT_##option)
#define test_opt(sbi, option)	(F2FS_OPTION(sbi).opt & F2FS_MOUNT_##option)

#define ver_after(a, b)	(typecheck(unsigned long long, a) &&		\
		typecheck(unsigned long long, b) &&			\
		((long long)((a) - (b)) > 0))

typedef u32 block_t;	/*
			 * should not change u32, since it is the on-disk block
			 * address format, __le32.
			 */
typedef u32 nid_t;

#define COMPRESS_EXT_NUM		16

struct f2fs_mount_info {
	unsigned int opt;
	int write_io_size_bits;		/* Write IO size bits */
	block_t root_reserved_blocks;	/* root reserved blocks */
	kuid_t s_resuid;		/* reserved blocks for uid */
	kgid_t s_resgid;		/* reserved blocks for gid */
	kgid_t flush_group;		/* should issue flush for gid */
	int active_logs;		/* # of active logs */
	int inline_xattr_size;		/* inline xattr size */
	unsigned int ckpt_ioprio;	/* checkpoint thread ioprio */
#ifdef CONFIG_F2FS_FAULT_INJECTION
	struct f2fs_fault_info fault_info;	/* For fault injection */
#endif
#ifdef CONFIG_QUOTA
	/* Names of quota files with journalled quota */
	char *s_qf_names[MAXQUOTAS];
	int s_jquota_fmt;			/* Format of quota to use */
#endif
	/* For which write hints are passed down to block layer */
	int whint_mode;
	int alloc_mode;			/* segment allocation policy */
	int fsync_mode;			/* fsync policy */
	int fs_mode;			/* fs mode: LFS or ADAPTIVE */
	int bggc_mode;			/* bggc mode: off, on or sync */
	struct fscrypt_dummy_context dummy_enc_ctx; /* test dummy encryption */
#ifdef CONFIG_FS_ENCRYPTION
	bool inlinecrypt;		/* inline encryption enabled */
#endif
	block_t unusable_cap_perc;	/* percentage for cap */
	block_t unusable_cap;		/* Amount of space allowed to be
					 * unusable when disabling checkpoint
					 */

	/* For compression */
	unsigned char compress_algorithm;	/* algorithm type */
	unsigned compress_log_size;		/* cluster log size */
	unsigned char compress_ext_cnt;		/* extension count */
	unsigned char extensions[COMPRESS_EXT_NUM][F2FS_EXTENSION_LEN];	/* extensions */
};

#define F2FS_FEATURE_ENCRYPT		0x0001
#define F2FS_FEATURE_BLKZONED		0x0002
#define F2FS_FEATURE_ATOMIC_WRITE	0x0004
#define F2FS_FEATURE_EXTRA_ATTR		0x0008
#define F2FS_FEATURE_PRJQUOTA		0x0010
#define F2FS_FEATURE_INODE_CHKSUM	0x0020
#define F2FS_FEATURE_FLEXIBLE_INLINE_XATTR	0x0040
#define F2FS_FEATURE_QUOTA_INO		0x0080
#define F2FS_FEATURE_INODE_CRTIME	0x0100
#define F2FS_FEATURE_LOST_FOUND		0x0200
#define F2FS_FEATURE_VERITY		0x0400
#define F2FS_FEATURE_SB_CHKSUM		0x0800
#define F2FS_FEATURE_CASEFOLD		0x1000
#define F2FS_FEATURE_COMPRESSION	0x2000

#define __F2FS_HAS_FEATURE(raw_super, mask)				\
	((raw_super->feature & cpu_to_le32(mask)) != 0)
#define F2FS_HAS_FEATURE(sbi, mask)	__F2FS_HAS_FEATURE(sbi->raw_super, mask)
#define F2FS_SET_FEATURE(sbi, mask)					\
	(sbi->raw_super->feature |= cpu_to_le32(mask))
#define F2FS_CLEAR_FEATURE(sbi, mask)					\
	(sbi->raw_super->feature &= ~cpu_to_le32(mask))

/*
 * Default values for user and/or group using reserved blocks
 */
#define	F2FS_DEF_RESUID		0
#define	F2FS_DEF_RESGID		0
#define	F2FS_DEF_FLUSHGROUP	5666

/*
 * For checkpoint manager
 */
enum {
	NAT_BITMAP,
	SIT_BITMAP
};

#define	CP_UMOUNT	0x00000001
#define	CP_FASTBOOT	0x00000002
#define	CP_SYNC		0x00000004
#define	CP_RECOVERY	0x00000008
#define	CP_DISCARD	0x00000010
#define CP_TRIMMED	0x00000020
#define CP_PAUSE	0x00000040
#define CP_RESIZE 	0x00000080

#define MAX_DISCARD_BLOCKS(sbi)		BLKS_PER_SEC(sbi)
#define DEF_MAX_DISCARD_REQUEST		8	/* issue 8 discards per round */
#define DEF_MIN_DISCARD_ISSUE_TIME	50	/* 50 ms, if exists */
#define DEF_MID_DISCARD_ISSUE_TIME	500	/* 500 ms, if device busy */
#define DEF_MAX_DISCARD_ISSUE_TIME	60000	/* 60 s, if no candidates */
#define DEF_DISCARD_URGENT_UTIL		80	/* do more discard over 80% */
#define DEF_CP_INTERVAL			60	/* 60 secs */
#define DEF_IDLE_INTERVAL		5	/* 5 secs */
#define DEF_DISCARD_IDLE_INTERVAL	0	/* 0 secs */
// 5s -> 15s: P191218-00524
#define DEF_DISABLE_INTERVAL		15	/* 15 secs */
#define DEF_DISABLE_QUICK_INTERVAL	1	/* 1 secs */
#define DEF_UMOUNT_DISCARD_TIMEOUT	5	/* 5 secs */

struct cp_control {
	int reason;
	__u64 trim_start;
	__u64 trim_end;
	__u64 trim_minlen;
};

/*
 * indicate meta/data type
 */
enum {
	META_CP,
	META_NAT,
	META_SIT,
	META_SSA,
	META_MAX,
	META_POR,
	DATA_GENERIC,		/* check range only */
	DATA_GENERIC_ENHANCE,	/* strong check on range and segment bitmap */
	DATA_GENERIC_ENHANCE_READ,	/*
					 * strong check on range and segment
					 * bitmap but no warning due to race
					 * condition of read on truncated area
					 * by extent_cache
					 */
	META_GENERIC,
};

/* for the list of ino */
enum {
	ORPHAN_INO,		/* for orphan ino list */
	APPEND_INO,		/* for append ino list */
	UPDATE_INO,		/* for update ino list */
	TRANS_DIR_INO,		/* for trasactions dir ino list */
	FLUSH_INO,		/* for multiple device flushing */
	MAX_INO_ENTRY,		/* max. list */
};

struct ino_entry {
	struct list_head list;		/* list head */
	nid_t ino;			/* inode number */
	unsigned int dirty_device;	/* dirty device bitmap */
};

/* for the list of inodes to be GCed */
struct inode_entry {
	struct list_head list;	/* list head */
	struct inode *inode;	/* vfs inode pointer */
};

struct fsync_node_entry {
	struct list_head list;	/* list head */
	struct page *page;	/* warm node page pointer */
	unsigned int seq_id;	/* sequence id */
};

/* for the bitmap indicate blocks to be discarded */
struct discard_entry {
	struct list_head list;	/* list head */
	block_t start_blkaddr;	/* start blockaddr of current segment */
	unsigned char discard_map[SIT_VBLOCK_MAP_SIZE];	/* segment discard bitmap */
};

/* default discard granularity of inner discard thread, unit: block count */
// P190708-00895
#define DEFAULT_DISCARD_GRANULARITY		1

/* max discard pend list number */
#define MAX_PLIST_NUM		512
#define plist_idx(blk_num)	((blk_num) >= MAX_PLIST_NUM ?		\
					(MAX_PLIST_NUM - 1) : ((blk_num) - 1))

enum {
	D_PREP,			/* initial */
	D_PARTIAL,		/* partially submitted */
	D_SUBMIT,		/* all submitted */
	D_DONE,			/* finished */
};

struct discard_info {
	block_t lstart;			/* logical start address */
	block_t len;			/* length */
	block_t start;			/* actual start address in dev */
};

struct discard_cmd {
	struct rb_node rb_node;		/* rb node located in rb-tree */
	union {
		struct {
			block_t lstart;	/* logical start address */
			block_t len;	/* length */
			block_t start;	/* actual start address in dev */
		};
		struct discard_info di;	/* discard info */

	};
	struct list_head list;		/* command list */
	struct completion wait;		/* compleation */
	struct block_device *bdev;	/* bdev */
	unsigned short ref;		/* reference count */
	unsigned char state;		/* state */
	unsigned char queued;		/* queued discard */
	int error;			/* bio error */
	spinlock_t lock;		/* for state/bio_ref updating */
	unsigned short bio_ref;		/* bio reference count */
};

enum {
	DPOLICY_BG,
	DPOLICY_FORCE,
	DPOLICY_FSTRIM,
	DPOLICY_UMOUNT,
	MAX_DPOLICY,
};

struct discard_policy {
	int type;			/* type of discard */
	unsigned int min_interval;	/* used for candidates exist */
	unsigned int mid_interval;	/* used for device busy */
	unsigned int max_interval;	/* used for candidates not exist */
	unsigned int max_requests;	/* # of discards issued per round */
	unsigned int io_aware_gran;	/* minimum granularity discard not be aware of I/O */
	bool io_aware;			/* issue discard in idle time */
	bool sync;			/* submit discard with REQ_SYNC flag */
	bool ordered;			/* issue discard by lba order */
	bool timeout;			/* discard timeout for put_super */
	unsigned int granularity;	/* discard granularity */
};

struct discard_cmd_control {
	struct task_struct *f2fs_issue_discard;	/* discard thread */
	struct list_head entry_list;		/* 4KB discard entry list */
	struct list_head pend_list[MAX_PLIST_NUM];/* store pending entries */
	struct list_head wait_list;		/* store on-flushing entries */
	struct list_head fstrim_list;		/* in-flight discard from fstrim */
	wait_queue_head_t discard_wait_queue;	/* waiting queue for wake-up */
	unsigned int discard_wake;		/* to wake up discard thread */
	struct mutex cmd_lock;
	unsigned int nr_discards;		/* # of discards in the list */
	unsigned int max_discards;		/* max. discards to be issued */
	unsigned int discard_granularity;	/* discard granularity */
	unsigned int undiscard_blks;		/* # of undiscard blocks */
	unsigned int next_pos;			/* next discard position */
	atomic_t issued_discard;		/* # of issued discard */
	atomic_t queued_discard;		/* # of queued discard */
	atomic_t discard_cmd_cnt;		/* # of cached cmd count */
	struct rb_root_cached root;		/* root of discard rb-tree */
	bool rbtree_check;			/* config for consistence check */
};

/* for the list of fsync inodes, used only during recovery */
struct fsync_inode_entry {
	struct list_head list;	/* list head */
	struct inode *inode;	/* vfs inode pointer */
	block_t blkaddr;	/* block address locating the last fsync */
	block_t last_dentry;	/* block address locating the last dentry */
};

#define nats_in_cursum(jnl)		(le16_to_cpu((jnl)->n_nats))
#define sits_in_cursum(jnl)		(le16_to_cpu((jnl)->n_sits))

#define nat_in_journal(jnl, i)		((jnl)->nat_j.entries[i].ne)
#define nid_in_journal(jnl, i)		((jnl)->nat_j.entries[i].nid)
#define sit_in_journal(jnl, i)		((jnl)->sit_j.entries[i].se)
#define segno_in_journal(jnl, i)	((jnl)->sit_j.entries[i].segno)

#define MAX_NAT_JENTRIES(jnl)	(NAT_JOURNAL_ENTRIES - nats_in_cursum(jnl))
#define MAX_SIT_JENTRIES(jnl)	(SIT_JOURNAL_ENTRIES - sits_in_cursum(jnl))

static inline int update_nats_in_cursum(struct f2fs_journal *journal, int i)
{
	int before = nats_in_cursum(journal);

	journal->n_nats = cpu_to_le16(before + i);
	return before;
}

static inline int update_sits_in_cursum(struct f2fs_journal *journal, int i)
{
	int before = sits_in_cursum(journal);

	journal->n_sits = cpu_to_le16(before + i);
	return before;
}

static inline bool __has_cursum_space(struct f2fs_journal *journal,
							int size, int type)
{
	if (type == NAT_JOURNAL)
		return size <= MAX_NAT_JENTRIES(journal);
	return size <= MAX_SIT_JENTRIES(journal);
}

/*
 * ioctl commands
 */
#define F2FS_IOC_GETFLAGS		FS_IOC_GETFLAGS
#define F2FS_IOC_SETFLAGS		FS_IOC_SETFLAGS
#define F2FS_IOC_GETVERSION		FS_IOC_GETVERSION

#define F2FS_IOCTL_MAGIC		0xf5
#define F2FS_IOC_START_ATOMIC_WRITE	_IO(F2FS_IOCTL_MAGIC, 1)
#define F2FS_IOC_COMMIT_ATOMIC_WRITE	_IO(F2FS_IOCTL_MAGIC, 2)
#define F2FS_IOC_START_VOLATILE_WRITE	_IO(F2FS_IOCTL_MAGIC, 3)
#define F2FS_IOC_RELEASE_VOLATILE_WRITE	_IO(F2FS_IOCTL_MAGIC, 4)
#define F2FS_IOC_ABORT_VOLATILE_WRITE	_IO(F2FS_IOCTL_MAGIC, 5)
#define F2FS_IOC_GARBAGE_COLLECT	_IOW(F2FS_IOCTL_MAGIC, 6, __u32)
#define F2FS_IOC_WRITE_CHECKPOINT	_IO(F2FS_IOCTL_MAGIC, 7)
#define F2FS_IOC_DEFRAGMENT		_IOWR(F2FS_IOCTL_MAGIC, 8,	\
						struct f2fs_defragment)
#define F2FS_IOC_MOVE_RANGE		_IOWR(F2FS_IOCTL_MAGIC, 9,	\
						struct f2fs_move_range)
#define F2FS_IOC_FLUSH_DEVICE		_IOW(F2FS_IOCTL_MAGIC, 10,	\
						struct f2fs_flush_device)
#define F2FS_IOC_GARBAGE_COLLECT_RANGE	_IOW(F2FS_IOCTL_MAGIC, 11,	\
						struct f2fs_gc_range)
#define F2FS_IOC_GET_FEATURES		_IOR(F2FS_IOCTL_MAGIC, 12, __u32)
#define F2FS_IOC_SET_PIN_FILE		_IOW(F2FS_IOCTL_MAGIC, 13, __u32)
#define F2FS_IOC_GET_PIN_FILE		_IOR(F2FS_IOCTL_MAGIC, 14, __u32)
#define F2FS_IOC_PRECACHE_EXTENTS	_IO(F2FS_IOCTL_MAGIC, 15)
#define F2FS_IOC_RESIZE_FS		_IOW(F2FS_IOCTL_MAGIC, 16, __u64)
<<<<<<< HEAD
#define F2FS_IOC_GET_VALID_NODE_COUNT	_IOR(F2FS_IOCTL_MAGIC, 32, __u32)
=======
#define F2FS_IOC_GET_COMPRESS_BLOCKS	_IOR(F2FS_IOCTL_MAGIC, 17, __u64)
#define F2FS_IOC_RELEASE_COMPRESS_BLOCKS				\
					_IOR(F2FS_IOCTL_MAGIC, 18, __u64)
#define F2FS_IOC_RESERVE_COMPRESS_BLOCKS				\
					_IOR(F2FS_IOCTL_MAGIC, 19, __u64)
>>>>>>> 9f80205d

#define F2FS_IOC_GET_VOLUME_NAME	FS_IOC_GETFSLABEL
#define F2FS_IOC_SET_VOLUME_NAME	FS_IOC_SETFSLABEL

#define F2FS_IOC_SET_ENCRYPTION_POLICY	FS_IOC_SET_ENCRYPTION_POLICY
#define F2FS_IOC_GET_ENCRYPTION_POLICY	FS_IOC_GET_ENCRYPTION_POLICY
#define F2FS_IOC_GET_ENCRYPTION_PWSALT	FS_IOC_GET_ENCRYPTION_PWSALT

/*
 * should be same as XFS_IOC_GOINGDOWN.
 * Flags for going down operation used by FS_IOC_GOINGDOWN
 */
#define F2FS_IOC_SHUTDOWN	_IOR('X', 125, __u32)	/* Shutdown */
#define F2FS_GOING_DOWN_FULLSYNC	0x0	/* going down with full sync */
#define F2FS_GOING_DOWN_METASYNC	0x1	/* going down with metadata */
#define F2FS_GOING_DOWN_NOSYNC		0x2	/* going down */
#define F2FS_GOING_DOWN_METAFLUSH	0x3	/* going down with meta flush */
#define F2FS_GOING_DOWN_NEED_FSCK	0x4	/* going down to trigger fsck */

#if defined(__KERNEL__) && defined(CONFIG_COMPAT)
/*
 * ioctl commands in 32 bit emulation
 */
#define F2FS_IOC32_GETFLAGS		FS_IOC32_GETFLAGS
#define F2FS_IOC32_SETFLAGS		FS_IOC32_SETFLAGS
#define F2FS_IOC32_GETVERSION		FS_IOC32_GETVERSION
#endif

#define F2FS_IOC_FSGETXATTR		FS_IOC_FSGETXATTR
#define F2FS_IOC_FSSETXATTR		FS_IOC_FSSETXATTR

struct f2fs_gc_range {
	u32 sync;
	u64 start;
	u64 len;
};

struct f2fs_defragment {
	u64 start;
	u64 len;
};

struct f2fs_move_range {
	u32 dst_fd;		/* destination fd */
	u64 pos_in;		/* start position in src_fd */
	u64 pos_out;		/* start position in dst_fd */
	u64 len;		/* size to move */
};

struct f2fs_flush_device {
	u32 dev_num;		/* device number to flush */
	u32 segments;		/* # of segments to flush */
};

/* for inline stuff */
#define DEF_INLINE_RESERVED_SIZE	1
static inline int get_extra_isize(struct inode *inode);
static inline int get_inline_xattr_addrs(struct inode *inode);
#define MAX_INLINE_DATA(inode)	(sizeof(__le32) *			\
				(CUR_ADDRS_PER_INODE(inode) -		\
				get_inline_xattr_addrs(inode) -	\
				DEF_INLINE_RESERVED_SIZE))

/* for inline dir */
#define NR_INLINE_DENTRY(inode)	(MAX_INLINE_DATA(inode) * BITS_PER_BYTE / \
				((SIZE_OF_DIR_ENTRY + F2FS_SLOT_LEN) * \
				BITS_PER_BYTE + 1))
#define INLINE_DENTRY_BITMAP_SIZE(inode) \
	DIV_ROUND_UP(NR_INLINE_DENTRY(inode), BITS_PER_BYTE)
#define INLINE_RESERVED_SIZE(inode)	(MAX_INLINE_DATA(inode) - \
				((SIZE_OF_DIR_ENTRY + F2FS_SLOT_LEN) * \
				NR_INLINE_DENTRY(inode) + \
				INLINE_DENTRY_BITMAP_SIZE(inode)))

/*
 * For INODE and NODE manager
 */
/* for directory operations */

struct f2fs_filename {
	/*
	 * The filename the user specified.  This is NULL for some
	 * filesystem-internal operations, e.g. converting an inline directory
	 * to a non-inline one, or roll-forward recovering an encrypted dentry.
	 */
	const struct qstr *usr_fname;

	/*
	 * The on-disk filename.  For encrypted directories, this is encrypted.
	 * This may be NULL for lookups in an encrypted dir without the key.
	 */
	struct fscrypt_str disk_name;

	/* The dirhash of this filename */
	f2fs_hash_t hash;

#ifdef CONFIG_FS_ENCRYPTION
	/*
	 * For lookups in encrypted directories: either the buffer backing
	 * disk_name, or a buffer that holds the decoded no-key name.
	 */
	struct fscrypt_str crypto_buf;
#endif
#ifdef CONFIG_UNICODE
	/*
	 * For casefolded directories: the casefolded name, but it's left NULL
	 * if the original name is not valid Unicode, if the directory is both
	 * casefolded and encrypted and its encryption key is unavailable, or if
	 * the filesystem is doing an internal operation where usr_fname is also
	 * NULL.  In all these cases we fall back to treating the name as an
	 * opaque byte sequence.
	 */
	struct fscrypt_str cf_name;
#endif
};

struct f2fs_dentry_ptr {
	struct inode *inode;
	void *bitmap;
	struct f2fs_dir_entry *dentry;
	__u8 (*filename)[F2FS_SLOT_LEN];
	int max;
	int nr_bitmap;
};

static inline void make_dentry_ptr_block(struct inode *inode,
		struct f2fs_dentry_ptr *d, struct f2fs_dentry_block *t)
{
	d->inode = inode;
	d->max = NR_DENTRY_IN_BLOCK;
	d->nr_bitmap = SIZE_OF_DENTRY_BITMAP;
	d->bitmap = t->dentry_bitmap;
	d->dentry = t->dentry;
	d->filename = t->filename;
}

static inline void make_dentry_ptr_inline(struct inode *inode,
					struct f2fs_dentry_ptr *d, void *t)
{
	int entry_cnt = NR_INLINE_DENTRY(inode);
	int bitmap_size = INLINE_DENTRY_BITMAP_SIZE(inode);
	int reserved_size = INLINE_RESERVED_SIZE(inode);

	d->inode = inode;
	d->max = entry_cnt;
	d->nr_bitmap = bitmap_size;
	d->bitmap = t;
	d->dentry = t + bitmap_size + reserved_size;
	d->filename = t + bitmap_size + reserved_size +
					SIZE_OF_DIR_ENTRY * entry_cnt;
}

/*
 * XATTR_NODE_OFFSET stores xattrs to one node block per file keeping -1
 * as its node offset to distinguish from index node blocks.
 * But some bits are used to mark the node block.
 */
#define XATTR_NODE_OFFSET	((((unsigned int)-1) << OFFSET_BIT_SHIFT) \
				>> OFFSET_BIT_SHIFT)
enum {
	ALLOC_NODE,			/* allocate a new node page if needed */
	LOOKUP_NODE,			/* look up a node without readahead */
	LOOKUP_NODE_RA,			/*
					 * look up a node with readahead called
					 * by get_data_block.
					 */
};

#define DEFAULT_RETRY_IO_COUNT	8	/* maximum retry read IO count */

/* congestion wait timeout value, default: 20ms */
#define	DEFAULT_IO_TIMEOUT	(msecs_to_jiffies(20))

/* maximum retry quota flush count */
#define DEFAULT_RETRY_QUOTA_FLUSH_COUNT		8

#define F2FS_LINK_MAX	0xffffffff	/* maximum link count per file */

#define MAX_DIR_RA_PAGES	4	/* maximum ra pages of dir */

/* for in-memory extent cache entry */
#define F2FS_MIN_EXTENT_LEN	64	/* minimum extent length */

/* number of extent info in extent cache we try to shrink */
#define EXTENT_CACHE_SHRINK_NUMBER	128

struct rb_entry {
	struct rb_node rb_node;		/* rb node located in rb-tree */
	unsigned int ofs;		/* start offset of the entry */
	unsigned int len;		/* length of the entry */
};

struct extent_info {
	unsigned int fofs;		/* start offset in a file */
	unsigned int len;		/* length of the extent */
	u32 blk;			/* start block address of the extent */
};

struct extent_node {
	struct rb_node rb_node;		/* rb node located in rb-tree */
	struct extent_info ei;		/* extent info */
	struct list_head list;		/* node in global extent list of sbi */
	struct extent_tree *et;		/* extent tree pointer */
};

struct extent_tree {
	nid_t ino;			/* inode number */
	struct rb_root_cached root;	/* root of extent info rb-tree */
	struct extent_node *cached_en;	/* recently accessed extent node */
	struct extent_info largest;	/* largested extent info */
	struct list_head list;		/* to be used by sbi->zombie_list */
	rwlock_t lock;			/* protect extent info rb-tree */
	atomic_t node_cnt;		/* # of extent node in rb-tree*/
	bool largest_updated;		/* largest extent updated */
};

/*
 * This structure is taken from ext4_map_blocks.
 *
 * Note that, however, f2fs uses NEW and MAPPED flags for f2fs_map_blocks().
 */
#define F2FS_MAP_NEW		(1 << BH_New)
#define F2FS_MAP_MAPPED		(1 << BH_Mapped)
#define F2FS_MAP_UNWRITTEN	(1 << BH_Unwritten)
#define F2FS_MAP_FLAGS		(F2FS_MAP_NEW | F2FS_MAP_MAPPED |\
				F2FS_MAP_UNWRITTEN)

struct f2fs_map_blocks {
	block_t m_pblk;
	block_t m_lblk;
	unsigned int m_len;
	unsigned int m_flags;
	pgoff_t *m_next_pgofs;		/* point next possible non-hole pgofs */
	pgoff_t *m_next_extent;		/* point to next possible extent */
	int m_seg_type;
	bool m_may_create;		/* indicate it is from write path */
};

/* for flag in get_data_block */
enum {
	F2FS_GET_BLOCK_DEFAULT,
	F2FS_GET_BLOCK_FIEMAP,
	F2FS_GET_BLOCK_BMAP,
	F2FS_GET_BLOCK_DIO,
	F2FS_GET_BLOCK_PRE_DIO,
	F2FS_GET_BLOCK_PRE_AIO,
	F2FS_GET_BLOCK_PRECACHE,
};

/*
 * i_advise uses FADVISE_XXX_BIT. We can add additional hints later.
 */
#define FADVISE_COLD_BIT	0x01
#define FADVISE_LOST_PINO_BIT	0x02
#define FADVISE_ENCRYPT_BIT	0x04
#define FADVISE_ENC_NAME_BIT	0x08
#define FADVISE_KEEP_SIZE_BIT	0x10
#define FADVISE_HOT_BIT		0x20
#define FADVISE_VERITY_BIT	0x40

#define FADVISE_MODIFIABLE_BITS	(FADVISE_COLD_BIT | FADVISE_HOT_BIT)

#define file_is_cold(inode)	is_file(inode, FADVISE_COLD_BIT)
#define file_wrong_pino(inode)	is_file(inode, FADVISE_LOST_PINO_BIT)
#define file_set_cold(inode)	set_file(inode, FADVISE_COLD_BIT)
#define file_lost_pino(inode)	set_file(inode, FADVISE_LOST_PINO_BIT)
#define file_clear_cold(inode)	clear_file(inode, FADVISE_COLD_BIT)
#define file_got_pino(inode)	clear_file(inode, FADVISE_LOST_PINO_BIT)
#define file_is_encrypt(inode)	is_file(inode, FADVISE_ENCRYPT_BIT)
#define file_set_encrypt(inode)	set_file(inode, FADVISE_ENCRYPT_BIT)
#define file_clear_encrypt(inode) clear_file(inode, FADVISE_ENCRYPT_BIT)
#define file_enc_name(inode)	is_file(inode, FADVISE_ENC_NAME_BIT)
#define file_set_enc_name(inode) set_file(inode, FADVISE_ENC_NAME_BIT)
#define file_keep_isize(inode)	is_file(inode, FADVISE_KEEP_SIZE_BIT)
#define file_set_keep_isize(inode) set_file(inode, FADVISE_KEEP_SIZE_BIT)
#define file_is_hot(inode)	is_file(inode, FADVISE_HOT_BIT)
#define file_set_hot(inode)	set_file(inode, FADVISE_HOT_BIT)
#define file_clear_hot(inode)	clear_file(inode, FADVISE_HOT_BIT)
#define file_is_verity(inode)	is_file(inode, FADVISE_VERITY_BIT)
#define file_set_verity(inode)	set_file(inode, FADVISE_VERITY_BIT)

#define DEF_DIR_LEVEL		0

enum {
	GC_FAILURE_PIN,
	GC_FAILURE_ATOMIC,
	MAX_GC_FAILURE
};

/* used for f2fs_inode_info->flags */
enum {
	FI_NEW_INODE,		/* indicate newly allocated inode */
	FI_DIRTY_INODE,		/* indicate inode is dirty or not */
	FI_AUTO_RECOVER,	/* indicate inode is recoverable */
	FI_DIRTY_DIR,		/* indicate directory has dirty pages */
	FI_INC_LINK,		/* need to increment i_nlink */
	FI_ACL_MODE,		/* indicate acl mode */
	FI_NO_ALLOC,		/* should not allocate any blocks */
	FI_FREE_NID,		/* free allocated nide */
	FI_NO_EXTENT,		/* not to use the extent cache */
	FI_INLINE_XATTR,	/* used for inline xattr */
	FI_INLINE_DATA,		/* used for inline data*/
	FI_INLINE_DENTRY,	/* used for inline dentry */
	FI_APPEND_WRITE,	/* inode has appended data */
	FI_UPDATE_WRITE,	/* inode has in-place-update data */
	FI_NEED_IPU,		/* used for ipu per file */
	FI_ATOMIC_FILE,		/* indicate atomic file */
	FI_ATOMIC_COMMIT,	/* indicate the state of atomical committing */
	FI_VOLATILE_FILE,	/* indicate volatile file */
	FI_FIRST_BLOCK_WRITTEN,	/* indicate #0 data block was written */
	FI_DROP_CACHE,		/* drop dirty page cache */
	FI_DATA_EXIST,		/* indicate data exists */
	FI_INLINE_DOTS,		/* indicate inline dot dentries */
	FI_DO_DEFRAG,		/* indicate defragment is running */
	FI_DIRTY_FILE,		/* indicate regular/symlink has dirty pages */
	FI_NO_PREALLOC,		/* indicate skipped preallocated blocks */
	FI_HOT_DATA,		/* indicate file is hot */
	FI_EXTRA_ATTR,		/* indicate file has extra attribute */
	FI_PROJ_INHERIT,	/* indicate file inherits projectid */
	FI_PIN_FILE,		/* indicate file should not be gced */
	FI_ATOMIC_REVOKE_REQUEST, /* request to drop atomic data */
	FI_VERITY_IN_PROGRESS,	/* building fs-verity Merkle tree */
	FI_COMPRESSED_FILE,	/* indicate file's data can be compressed */
	FI_MMAP_FILE,		/* indicate file was mmapped */
	FI_MAX,			/* max flag, never be used */
};

struct f2fs_inode_info {
	struct inode vfs_inode;		/* serve a vfs inode */
	unsigned long i_flags;		/* keep an inode flags for ioctl */
	unsigned char i_advise;		/* use to give file attribute hints */
	unsigned char i_dir_level;	/* use for dentry level for large dir */
	unsigned int i_current_depth;	/* only for directory depth */
	/* for gc failure statistic */
	unsigned int i_gc_failures[MAX_GC_FAILURE];
	unsigned int i_pino;		/* parent inode number */
	umode_t i_acl_mode;		/* keep file acl mode temporarily */

	/* Use below internally in f2fs*/
	unsigned long flags[BITS_TO_LONGS(FI_MAX)];	/* use to pass per-file flags */
	struct rw_semaphore i_sem;	/* protect fi info */
	atomic_t dirty_pages;		/* # of dirty pages */
	f2fs_hash_t chash;		/* hash value of given file name */
	unsigned int clevel;		/* maximum level of given file name */
	struct task_struct *task;	/* lookup and create consistency */
	struct task_struct *cp_task;	/* separate cp/wb IO stats*/
	nid_t i_xattr_nid;		/* node id that contains xattrs */
	loff_t	last_disk_size;		/* lastly written file size */
	spinlock_t i_size_lock;		/* protect last_disk_size */

#ifdef CONFIG_QUOTA
	struct dquot *i_dquot[MAXQUOTAS];

	/* quota space reservation, managed internally by quota code */
	qsize_t i_reserved_quota;
#endif
	struct list_head dirty_list;	/* dirty list for dirs and files */
	struct list_head gdirty_list;	/* linked in global dirty list */
	struct list_head inmem_ilist;	/* list for inmem inodes */
	struct list_head inmem_pages;	/* inmemory pages managed by f2fs */
	struct task_struct *inmem_task;	/* store inmemory task */
	struct mutex inmem_lock;	/* lock for inmemory pages */
	struct extent_tree *extent_tree;	/* cached extent_tree entry */

	/* avoid racing between foreground op and gc */
	struct rw_semaphore i_gc_rwsem[2];
	struct rw_semaphore i_mmap_sem;
	struct rw_semaphore i_xattr_sem; /* avoid racing between reading and changing EAs */

	int i_extra_isize;		/* size of extra space located in i_addr */
	kprojid_t i_projid;		/* id for project quota */
	int i_inline_xattr_size;	/* inline xattr size */
	struct timespec64 i_crtime;	/* inode creation time */
	struct timespec64 i_disk_time[4];/* inode disk times */

	/* for file compress */
	u64 i_compr_blocks;			/* # of compressed blocks */
	unsigned char i_compress_algorithm;	/* algorithm type */
	unsigned char i_log_cluster_size;	/* log of cluster size */
	unsigned int i_cluster_size;		/* cluster size */
};

static inline void get_extent_info(struct extent_info *ext,
					struct f2fs_extent *i_ext)
{
	ext->fofs = le32_to_cpu(i_ext->fofs);
	ext->blk = le32_to_cpu(i_ext->blk);
	ext->len = le32_to_cpu(i_ext->len);
}

static inline void set_raw_extent(struct extent_info *ext,
					struct f2fs_extent *i_ext)
{
	i_ext->fofs = cpu_to_le32(ext->fofs);
	i_ext->blk = cpu_to_le32(ext->blk);
	i_ext->len = cpu_to_le32(ext->len);
}

static inline void set_extent_info(struct extent_info *ei, unsigned int fofs,
						u32 blk, unsigned int len)
{
	ei->fofs = fofs;
	ei->blk = blk;
	ei->len = len;
}

static inline bool __is_discard_mergeable(struct discard_info *back,
			struct discard_info *front, unsigned int max_len)
{
	return (back->lstart + back->len == front->lstart) &&
		(back->len + front->len <= max_len);
}

static inline bool __is_discard_back_mergeable(struct discard_info *cur,
			struct discard_info *back, unsigned int max_len)
{
	return __is_discard_mergeable(back, cur, max_len);
}

static inline bool __is_discard_front_mergeable(struct discard_info *cur,
			struct discard_info *front, unsigned int max_len)
{
	return __is_discard_mergeable(cur, front, max_len);
}

static inline bool __is_extent_mergeable(struct extent_info *back,
						struct extent_info *front)
{
	return (back->fofs + back->len == front->fofs &&
			back->blk + back->len == front->blk);
}

static inline bool __is_back_mergeable(struct extent_info *cur,
						struct extent_info *back)
{
	return __is_extent_mergeable(back, cur);
}

static inline bool __is_front_mergeable(struct extent_info *cur,
						struct extent_info *front)
{
	return __is_extent_mergeable(cur, front);
}

extern void f2fs_mark_inode_dirty_sync(struct inode *inode, bool sync);
static inline void __try_update_largest_extent(struct extent_tree *et,
						struct extent_node *en)
{
	if (en->ei.len > et->largest.len) {
		et->largest = en->ei;
		et->largest_updated = true;
	}
}

static inline void print_block_data(struct super_block *sb, sector_t blocknr,
		      unsigned char *data_to_dump, int start, int len)
{
	int i, j;
	int bh_offset = (start / 16) * 16;
	char row_data[17] = { 0, };
	char row_hex[50] = { 0, };
	char ch;
	struct mount *mnt = NULL;

	if (ignore_fs_panic)
		return;

	printk(KERN_ERR "As F2FS-fs error, printing data in hex\n");
	printk(KERN_ERR " [partition info] s_id : %s, start sector# : %lu\n"
			, sb->s_id, sb->s_bdev->bd_part->start_sect);
	printk(KERN_ERR " dump block# : %lu, start offset(byte) : %d\n"
			, blocknr, start);
	printk(KERN_ERR " length(byte) : %d, data_to_dump 0x%p\n"
			, len, (void *)data_to_dump);
	if (!list_empty(&sb->s_mounts)) {
		mnt = list_first_entry(&sb->s_mounts, struct mount, mnt_instance);
		if (mnt)
			printk(KERN_ERR " mountpoint : %s\n"
					, mnt->mnt_mountpoint->d_name.name);
	}
	printk(KERN_ERR "-------------------------------------------------\n");
	for (i = 0; i < (len + 15) / 16; i++) {
		for (j = 0; j < 16; j++) {
			ch = *(data_to_dump + bh_offset + j);
			if (start <= bh_offset + j
				&& start + len > bh_offset + j) {

				if (isascii(ch) && isprint(ch))
					sprintf(row_data + j, "%c", ch);
				else
					sprintf(row_data + j, ".");

				sprintf(row_hex + (j * 3), "%2.2x ", ch);
			} else {
				sprintf(row_data + j, " ");
				sprintf(row_hex + (j * 3), "-- ");
			}
		}
		printk(KERN_ERR "0x%4.4x : %s | %s\n"
				, bh_offset, row_hex, row_data);
		bh_offset += 16;
	}
	printk(KERN_ERR "-------------------------------------------------\n");
}


static inline void print_bh(struct super_block *sb, struct buffer_head *bh
				, int start, int len)
{
	if (bh) {
		printk(KERN_ERR " print_bh: bh %p,"
				" bh->b_size %lu, bh->b_data %p\n",
				(void *) bh, bh->b_size, (void *) bh->b_data);
		print_block_data(sb, bh->b_blocknr, bh->b_data, start, len);

	} else {
		printk(KERN_ERR " print_bh: bh is null!\n");
	}
}

/*
 * For free nid management
 */
enum nid_state {
	FREE_NID,		/* newly added to free nid list */
	PREALLOC_NID,		/* it is preallocated */
	MAX_NID_STATE,
};
 
enum nat_state {
	TOTAL_NAT,
	DIRTY_NAT,
	RECLAIMABLE_NAT,
	MAX_NAT_STATE,
};

struct f2fs_nm_info {
	block_t nat_blkaddr;		/* base disk address of NAT */
	nid_t max_nid;			/* maximum possible node ids */
	nid_t available_nids;		/* # of available node ids */
	nid_t next_scan_nid;		/* the next nid to be scanned */
	unsigned int ram_thresh;	/* control the memory footprint */
	unsigned int ra_nid_pages;	/* # of nid pages to be readaheaded */
	unsigned int dirty_nats_ratio;	/* control dirty nats ratio threshold */

	/* NAT cache management */
	struct radix_tree_root nat_root;/* root of the nat entry cache */
	struct radix_tree_root nat_set_root;/* root of the nat set cache */
	struct rw_semaphore nat_tree_lock;	/* protect nat_tree_lock */
	struct list_head nat_entries;	/* cached nat entry list (clean) */
	spinlock_t nat_list_lock;	/* protect clean nat entry list */
	unsigned int nat_cnt[MAX_NAT_STATE]; /* the # of cached nat entries */
	unsigned int nat_blocks;	/* # of nat blocks */

	/* free node ids management */
	struct radix_tree_root free_nid_root;/* root of the free_nid cache */
	struct list_head free_nid_list;		/* list for free nids excluding preallocated nids */
	unsigned int nid_cnt[MAX_NID_STATE];	/* the number of free node id */
	spinlock_t nid_list_lock;	/* protect nid lists ops */
	struct mutex build_lock;	/* lock for build free nids */
	unsigned char **free_nid_bitmap;
	unsigned char *nat_block_bitmap;
	unsigned short *free_nid_count;	/* free nid count of NAT block */

	/* for checkpoint */
	char *nat_bitmap;		/* NAT bitmap pointer */

	unsigned int nat_bits_blocks;	/* # of nat bits blocks */
	unsigned char *nat_bits;	/* NAT bits blocks */
	unsigned char *full_nat_bits;	/* full NAT pages */
	unsigned char *empty_nat_bits;	/* empty NAT pages */
#ifdef CONFIG_F2FS_CHECK_FS
	char *nat_bitmap_mir;		/* NAT bitmap mirror */
#endif
	int bitmap_size;		/* bitmap size */
};

/*
 * this structure is used as one of function parameters.
 * all the information are dedicated to a given direct node block determined
 * by the data offset in a file.
 */
struct dnode_of_data {
	struct inode *inode;		/* vfs inode pointer */
	struct page *inode_page;	/* its inode page, NULL is possible */
	struct page *node_page;		/* cached direct node page */
	nid_t nid;			/* node id of the direct node block */
	unsigned int ofs_in_node;	/* data offset in the node page */
	bool inode_page_locked;		/* inode page is locked or not */
	bool node_changed;		/* is node block changed */
	char cur_level;			/* level of hole node page */
	char max_level;			/* level of current page located */
	block_t	data_blkaddr;		/* block address of the node block */
};

static inline void set_new_dnode(struct dnode_of_data *dn, struct inode *inode,
		struct page *ipage, struct page *npage, nid_t nid)
{
	memset(dn, 0, sizeof(*dn));
	dn->inode = inode;
	dn->inode_page = ipage;
	dn->node_page = npage;
	dn->nid = nid;
}

/*
 * For SIT manager
 *
 * By default, there are 6 active log areas across the whole main area.
 * When considering hot and cold data separation to reduce cleaning overhead,
 * we split 3 for data logs and 3 for node logs as hot, warm, and cold types,
 * respectively.
 * In the current design, you should not change the numbers intentionally.
 * Instead, as a mount option such as active_logs=x, you can use 2, 4, and 6
 * logs individually according to the underlying devices. (default: 6)
 * Just in case, on-disk layout covers maximum 16 logs that consist of 8 for
 * data and 8 for node logs.
 */
#define	NR_CURSEG_DATA_TYPE	(3)
#define NR_CURSEG_NODE_TYPE	(3)
#define NR_CURSEG_TYPE	(NR_CURSEG_DATA_TYPE + NR_CURSEG_NODE_TYPE)

enum {
	CURSEG_HOT_DATA	= 0,	/* directory entry blocks */
	CURSEG_WARM_DATA,	/* data blocks */
	CURSEG_COLD_DATA,	/* multimedia or GCed data blocks */
	CURSEG_HOT_NODE,	/* direct node blocks of directory files */
	CURSEG_WARM_NODE,	/* direct node blocks of normal files */
	CURSEG_COLD_NODE,	/* indirect node blocks */
	NO_CHECK_TYPE,
	CURSEG_COLD_DATA_PINNED,/* cold data for pinned file */
};

struct flush_cmd {
	struct completion wait;
	struct llist_node llnode;
	nid_t ino;
	int ret;
};

struct flush_cmd_control {
	struct task_struct *f2fs_issue_flush;	/* flush thread */
	wait_queue_head_t flush_wait_queue;	/* waiting queue for wake-up */
	atomic_t issued_flush;			/* # of issued flushes */
	atomic_t queued_flush;			/* # of queued flushes */
	struct llist_head issue_list;		/* list for command issue */
	struct llist_node *dispatch_list;	/* list for command dispatch */
};

struct f2fs_sm_info {
	struct sit_info *sit_info;		/* whole segment information */
	struct free_segmap_info *free_info;	/* free segment information */
	struct dirty_seglist_info *dirty_info;	/* dirty segment information */
	struct curseg_info *curseg_array;	/* active segment information */

	struct rw_semaphore curseg_lock;	/* for preventing curseg change */

	block_t seg0_blkaddr;		/* block address of 0'th segment */
	block_t main_blkaddr;		/* start block address of main area */
	block_t ssa_blkaddr;		/* start block address of SSA area */

	unsigned int segment_count;	/* total # of segments */
	unsigned int main_segments;	/* # of segments in main area */
	unsigned int reserved_segments;	/* # of reserved segments */
	unsigned int ovp_segments;	/* # of overprovision segments */

	/* a threshold to reclaim prefree segments */
	unsigned int rec_prefree_segments;

	/* for batched trimming */
	unsigned int trim_sections;		/* # of sections to trim */

	struct list_head sit_entry_set;	/* sit entry set list */

	unsigned int ipu_policy;	/* in-place-update policy */
	unsigned int min_ipu_util;	/* in-place-update threshold */
	unsigned int min_fsync_blocks;	/* threshold for fsync */
	unsigned int min_seq_blocks;	/* threshold for sequential blocks */
	unsigned int min_hot_blocks;	/* threshold for hot block allocation */
	unsigned int min_ssr_sections;	/* threshold to trigger SSR allocation */

	/* for flush command control */
	struct flush_cmd_control *fcc_info;

	/* for discard command control */
	struct discard_cmd_control *dcc_info;
};

/*
 * For superblock
 */
/*
 * COUNT_TYPE for monitoring
 *
 * f2fs monitors the number of several block types such as on-writeback,
 * dirty dentry blocks, dirty node blocks, and dirty meta blocks.
 */
#define WB_DATA_TYPE(p)	(__is_cp_guaranteed(p) ? F2FS_WB_CP_DATA : F2FS_WB_DATA)
enum count_type {
	F2FS_DIRTY_DENTS,
	F2FS_DIRTY_DATA,
	F2FS_DIRTY_QDATA,
	F2FS_DIRTY_NODES,
	F2FS_DIRTY_META,
	F2FS_INMEM_PAGES,
	F2FS_DIRTY_IMETA,
	F2FS_WB_CP_DATA,
	F2FS_WB_DATA,
	F2FS_RD_DATA,
	F2FS_RD_NODE,
	F2FS_RD_META,
	F2FS_DIO_WRITE,
	F2FS_DIO_READ,
	NR_COUNT_TYPE,
};

/*
 * The below are the page types of bios used in submit_bio().
 * The available types are:
 * DATA			User data pages. It operates as async mode.
 * NODE			Node pages. It operates as async mode.
 * META			FS metadata pages such as SIT, NAT, CP.
 * NR_PAGE_TYPE		The number of page types.
 * META_FLUSH		Make sure the previous pages are written
 *			with waiting the bio's completion
 * ...			Only can be used with META.
 */
#define PAGE_TYPE_OF_BIO(type)	((type) > META ? META : (type))
enum page_type {
	DATA,
	NODE,
	META,
	NR_PAGE_TYPE,
	META_FLUSH,
	INMEM,		/* the below types are used by tracepoints only. */
	INMEM_DROP,
	INMEM_INVALIDATE,
	INMEM_REVOKE,
	IPU,
	OPU,
};

enum temp_type {
	HOT = 0,	/* must be zero for meta bio */
	WARM,
	COLD,
	NR_TEMP_TYPE,
};

enum need_lock_type {
	LOCK_REQ = 0,
	LOCK_DONE,
	LOCK_RETRY,
};

enum cp_reason_type {
	CP_NO_NEEDED,
	CP_NON_REGULAR,
	CP_COMPRESSED,
	CP_HARDLINK,
	CP_SB_NEED_CP,
	CP_WRONG_PINO,
	CP_NO_SPC_ROLL,
	CP_NODE_NEED_CP,
	CP_FASTBOOT_MODE,
	CP_SPEC_LOG_NUM,
	CP_RECOVER_DIR,
	NR_CP_REASON,
};

enum iostat_type {
	/* WRITE IO */
	APP_DIRECT_IO,			/* app direct write IOs */
	APP_BUFFERED_IO,		/* app buffered write IOs */
	APP_WRITE_IO,			/* app write IOs */
	APP_MAPPED_IO,			/* app mapped IOs */
	FS_DATA_IO,			/* data IOs from kworker/fsync/reclaimer */
	FS_NODE_IO,			/* node IOs from kworker/fsync/reclaimer */
	FS_META_IO,			/* meta IOs from kworker/reclaimer */
	FS_GC_DATA_IO,			/* data IOs from forground gc */
	FS_GC_NODE_IO,			/* node IOs from forground gc */
	FS_CP_DATA_IO,			/* data IOs from checkpoint */
	FS_CP_NODE_IO,			/* node IOs from checkpoint */
	FS_CP_META_IO,			/* meta IOs from checkpoint */

	/* READ IO */
	APP_DIRECT_READ_IO,		/* app direct read IOs */
	APP_BUFFERED_READ_IO,		/* app buffered read IOs */
	APP_READ_IO,			/* app read IOs */
	APP_MAPPED_READ_IO,		/* app mapped read IOs */
	FS_DATA_READ_IO,		/* data read IOs */
	FS_GDATA_READ_IO,		/* data read IOs from background gc */
	FS_CDATA_READ_IO,		/* compressed data read IOs */
	FS_NODE_READ_IO,		/* node read IOs */
	FS_META_READ_IO,		/* meta read IOs */

	/* other */
	FS_DISCARD,			/* discard */
	NR_IO_TYPE,
};

struct f2fs_io_info {
	struct f2fs_sb_info *sbi;	/* f2fs_sb_info pointer */
	nid_t ino;		/* inode number */
	enum page_type type;	/* contains DATA/NODE/META/META_FLUSH */
	enum temp_type temp;	/* contains HOT/WARM/COLD */
	int op;			/* contains REQ_OP_ */
	int op_flags;		/* req_flag_bits */
	block_t new_blkaddr;	/* new block address to be written */
	block_t old_blkaddr;	/* old block address before Cow */
	struct page *page;	/* page to be written */
	struct page *encrypted_page;	/* encrypted page */
	struct page *compressed_page;	/* compressed page */
	struct list_head list;		/* serialize IOs */
	bool submitted;		/* indicate IO submission */
	int need_lock;		/* indicate we need to lock cp_rwsem */
	bool in_list;		/* indicate fio is in io_list */
	bool is_por;		/* indicate IO is from recovery or not */
	bool retry;		/* need to reallocate block address */
	int compr_blocks;	/* # of compressed block addresses */
	bool encrypted;		/* indicate file is encrypted */
	enum iostat_type io_type;	/* io type */
	struct writeback_control *io_wbc; /* writeback control */
	struct bio **bio;		/* bio for ipu */
	sector_t *last_block;		/* last block number in bio */
	unsigned char version;		/* version of the node */
};

struct bio_entry {
	struct bio *bio;
	struct list_head list;
};

#define is_read_io(rw) ((rw) == READ)
struct f2fs_bio_info {
	struct f2fs_sb_info *sbi;	/* f2fs superblock */
	struct bio *bio;		/* bios to merge */
	sector_t last_block_in_bio;	/* last block number */
	struct f2fs_io_info fio;	/* store buffered io info. */
	struct rw_semaphore io_rwsem;	/* blocking op for bio */
	spinlock_t io_lock;		/* serialize DATA/NODE IOs */
	struct list_head io_list;	/* track fios */
	struct list_head bio_list;	/* bio entry list head */
	struct rw_semaphore bio_list_lock;	/* lock to protect bio entry list */
};

#define FDEV(i)				(sbi->devs[i])
#define RDEV(i)				(raw_super->devs[i])
struct f2fs_dev_info {
	struct block_device *bdev;
	char path[MAX_PATH_LEN];
	unsigned int total_segments;
	block_t start_blk;
	block_t end_blk;
#ifdef CONFIG_BLK_DEV_ZONED
	unsigned int nr_blkz;		/* Total number of zones */
	unsigned long *blkz_seq;	/* Bitmap indicating sequential zones */
#endif
};

enum inode_type {
	DIR_INODE,			/* for dirty dir inode */
	FILE_INODE,			/* for dirty regular/symlink inode */
	DIRTY_META,			/* for all dirtied inode metadata */
	ATOMIC_FILE,			/* for all atomic files */
	NR_INODE_TYPE,
};

/* for inner inode cache management */
struct inode_management {
	struct radix_tree_root ino_root;	/* ino entry array */
	spinlock_t ino_lock;			/* for ino entry lock */
	struct list_head ino_list;		/* inode list head */
	unsigned long ino_num;			/* number of entries */
};

/* For s_flag in struct f2fs_sb_info */
enum {
	SBI_IS_DIRTY,				/* dirty flag for checkpoint */
	SBI_IS_CLOSE,				/* specify unmounting */
	SBI_NEED_FSCK,				/* need fsck.f2fs to fix */
	SBI_POR_DOING,				/* recovery is doing or not */
	SBI_NEED_SB_WRITE,			/* need to recover superblock */
	SBI_NEED_CP,				/* need to checkpoint */
	SBI_IS_SHUTDOWN,			/* shutdown by ioctl */
	SBI_IS_RECOVERED,			/* recovered orphan/data */
	SBI_CP_DISABLED,			/* CP was disabled last mount */
	SBI_CP_DISABLED_QUICK,			/* CP was disabled quickly */
	SBI_QUOTA_NEED_FLUSH,			/* need to flush quota info in CP */
	SBI_QUOTA_SKIP_FLUSH,			/* skip flushing quota in current CP */
	SBI_QUOTA_NEED_REPAIR,			/* quota file may be corrupted */
	SBI_IS_RESIZEFS,			/* resizefs is in process */
};

enum {
	CP_TIME,
	REQ_TIME,
	DISCARD_TIME,
	GC_TIME,
	DISABLE_TIME,
	UMOUNT_DISCARD_TIMEOUT,
	MAX_TIME,
};

enum {
	GC_NORMAL,
	GC_IDLE_CB,
	GC_IDLE_GREEDY,
	GC_URGENT,
};

enum {
	BGGC_MODE_ON,		/* background gc is on */
	BGGC_MODE_OFF,		/* background gc is off */
	BGGC_MODE_SYNC,		/*
				 * background gc is on, migrating blocks
				 * like foreground gc
				 */
};

enum {
	FS_MODE_ADAPTIVE,	/* use both lfs/ssr allocation */
	FS_MODE_LFS,		/* use lfs allocation only */
};

enum {
	WHINT_MODE_OFF,		/* not pass down write hints */
	WHINT_MODE_USER,	/* try to pass down hints given by users */
	WHINT_MODE_FS,		/* pass down hints with F2FS policy */
};

enum {
	ALLOC_MODE_DEFAULT,	/* stay default */
	ALLOC_MODE_REUSE,	/* reuse segments as much as possible */
};

enum fsync_mode {
	FSYNC_MODE_POSIX,	/* fsync follows posix semantics */
	FSYNC_MODE_STRICT,	/* fsync behaves in line with ext4 */
	FSYNC_MODE_NOBARRIER,	/* fsync behaves nobarrier based on posix */
};

/*
 * this value is set in page as a private data which indicate that
 * the page is atomically written, and it is in inmem_pages list.
 */
#define ATOMIC_WRITTEN_PAGE		((unsigned long)-1)
#define DUMMY_WRITTEN_PAGE		((unsigned long)-2)

#define IS_ATOMIC_WRITTEN_PAGE(page)			\
		(page_private(page) == (unsigned long)ATOMIC_WRITTEN_PAGE)
#define IS_DUMMY_WRITTEN_PAGE(page)			\
		(page_private(page) == (unsigned long)DUMMY_WRITTEN_PAGE)

#ifdef CONFIG_FS_ENCRYPTION
#define DUMMY_ENCRYPTION_ENABLED(sbi) \
	(unlikely(F2FS_OPTION(sbi).dummy_enc_ctx.ctx != NULL))
#else
#define DUMMY_ENCRYPTION_ENABLED(sbi) (0)
#endif

enum sec_stat_cp_type {
	STAT_CP_ALL,
	STAT_CP_BG,
	STAT_CP_FSYNC,
	NR_STAT_CP,
};

struct f2fs_sec_stat_info {
	u64 gc_count[2];		/* FG_GC, BG_GC */
	u64 gc_node_seg_count[2];
	u64 gc_data_seg_count[2];
	u64 gc_node_blk_count[2];
	u64 gc_data_blk_count[2];
	u64 gc_ttime[2];

	u64 cp_cnt[NR_STAT_CP];		/* total, balance, fsync */
	u64 cpr_cnt[NR_CP_REASON];	/* cp reason by fsync */
	u64 cp_max_interval;		/* max checkpoint interval */
	u64 alloc_seg_type[2];		/* LFS, SSR */
	u64 alloc_blk_count[2];
	atomic64_t inplace_count;	/* atomic */
	u64 fsync_count;
	u64 fsync_dirty_pages;
	u64 hot_file_written_blocks;	/* db, db-journal, db-wal, db-shm */
	u64 cold_file_written_blocks;
	u64 warm_file_written_blocks;

	u64 max_inmem_pages;		/* get_pages(sbi, F2FS_INMEM_PAGES) */
	u64 drop_inmem_all;
	u64 drop_inmem_files;
	u64 kwritten_byte;
	u32 fs_por_error;
	u32 fs_error;
	u32 max_undiscard_blks;		/* # of undiscard blocks */
};

struct f2fs_sec_fsck_info {
	u64 fsck_read_bytes;
	u64 fsck_written_bytes;
	u64 fsck_elapsed_time;
	u32 fsck_exit_code;
	u32 valid_node_count;
	u32 valid_inode_count;
};

#ifdef CONFIG_F2FS_SEC_BLOCK_OPERATIONS_DEBUG
#define F2FS_SEC_BLKOPS_ENTRIES		10
#define F2FS_SEC_BLKOPS_LOGGING_THR	5		// > 5 Secs -> logging
enum sec_blkops_dbg_type {
	F2FS_SEC_DBG_DENTS,
	F2FS_SEC_DBG_IMETA,
	F2FS_SEC_DBG_NODES,

	NR_F2FS_SEC_DBG_ENTRY,
};

struct f2fs_sec_blkops_entry {
	unsigned int nr_ops;
	unsigned long long cumulative_jiffies;
};

struct f2fs_sec_blkops_dbg {
	unsigned long long start_time;
	unsigned long long end_time;
	unsigned int entry_idx;
	unsigned int step;
	int ret_val;
	struct f2fs_sec_blkops_entry entry[NR_F2FS_SEC_DBG_ENTRY];
};
#endif


#define F2FS_SUPPORT_CHECKPOINT_CMD_TIME_NS

struct checkpoint_cmd {
	struct completion wait;
	struct llist_node llnode;
	int ret;
	struct task_struct *owner;
	unsigned long queue_time;		/* jiffies */
	unsigned long dispatch_time;
	unsigned long start_time;
	unsigned long complete_time;
#ifdef F2FS_SUPPORT_CHECKPOINT_CMD_TIME_NS
	unsigned long long queue_time_ns;	/* sched_clock */
	unsigned long long dispatch_time_ns;
	unsigned long long start_time_ns;
	unsigned long long complete_time_ns;
#endif
};

struct f2fs_ckpt_cmd_control {
	struct task_struct *ckpt_task;		/* issue checkpoint task */
	wait_queue_head_t ckpt_wait_queue;	/* waiting queue for wake-up */
	atomic_t issued_ckpt;			/* # of issued ckpts */
	atomic_t issing_ckpt;			/* # of issing ckpts */
	atomic_t accum_ckpt;			/* # of accum. issing ckpts */
	struct llist_head issue_list;		/* list for command issue */
	struct llist_node *dispatch_list;	/* list for command dispatch */
};

/* For compression */
enum compress_algorithm_type {
	COMPRESS_LZO,
	COMPRESS_LZ4,
	COMPRESS_ZSTD,
	COMPRESS_MAX,
};

#define COMPRESS_DATA_RESERVED_SIZE		5
struct compress_data {
	__le32 clen;			/* compressed data size */
	__le32 reserved[COMPRESS_DATA_RESERVED_SIZE];	/* reserved */
	u8 cdata[];			/* compressed data */
};

#define COMPRESS_HEADER_SIZE	(sizeof(struct compress_data))

#define F2FS_COMPRESSED_PAGE_MAGIC	0xF5F2C000

/* compress context */
struct compress_ctx {
	struct inode *inode;		/* inode the context belong to */
	pgoff_t cluster_idx;		/* cluster index number */
	unsigned int cluster_size;	/* page count in cluster */
	unsigned int log_cluster_size;	/* log of cluster size */
	struct page **rpages;		/* pages store raw data in cluster */
	unsigned int nr_rpages;		/* total page number in rpages */
	struct page **cpages;		/* pages store compressed data in cluster */
	unsigned int nr_cpages;		/* total page number in cpages */
	void *rbuf;			/* virtual mapped address on rpages */
	struct compress_data *cbuf;	/* virtual mapped address on cpages */
	size_t rlen;			/* valid data length in rbuf */
	size_t clen;			/* valid data length in cbuf */
	void *private;			/* payload buffer for specified compression algorithm */
	void *private2;			/* extra payload buffer */
};

/* compress context for write IO path */
struct compress_io_ctx {
	u32 magic;			/* magic number to indicate page is compressed */
	struct inode *inode;		/* inode the context belong to */
	struct page **rpages;		/* pages store raw data in cluster */
	unsigned int nr_rpages;		/* total page number in rpages */
	refcount_t ref;			/* referrence count of raw page */
};

/* decompress io context for read IO path */
struct decompress_io_ctx {
	u32 magic;			/* magic number to indicate page is compressed */
	struct inode *inode;		/* inode the context belong to */
	pgoff_t cluster_idx;		/* cluster index number */
	unsigned int cluster_size;	/* page count in cluster */
	unsigned int log_cluster_size;	/* log of cluster size */
	struct page **rpages;		/* pages store raw data in cluster */
	unsigned int nr_rpages;		/* total page number in rpages */
	struct page **cpages;		/* pages store compressed data in cluster */
	unsigned int nr_cpages;		/* total page number in cpages */
	struct page **tpages;		/* temp pages to pad holes in cluster */
	void *rbuf;			/* virtual mapped address on rpages */
	struct compress_data *cbuf;	/* virtual mapped address on cpages */
	size_t rlen;			/* valid data length in rbuf */
	size_t clen;			/* valid data length in cbuf */
	refcount_t ref;			/* referrence count of compressed page */
	bool failed;			/* indicate IO error during decompression */
	void *private;			/* payload buffer for specified decompression algorithm */
	void *private2;			/* extra payload buffer */
};

#define NULL_CLUSTER			((unsigned int)(~0))
#define MIN_COMPRESS_LOG_SIZE		2
#define MAX_COMPRESS_LOG_SIZE		8
#define MAX_COMPRESS_WINDOW_SIZE	((PAGE_SIZE) << MAX_COMPRESS_LOG_SIZE)

struct f2fs_sb_info {
	struct super_block *sb;			/* pointer to VFS super block */
	struct proc_dir_entry *s_proc;		/* proc entry */
	struct f2fs_super_block *raw_super;	/* raw super block pointer */
	struct rw_semaphore sb_lock;		/* lock for raw super block */
	int valid_super_block;			/* valid super block no */
	unsigned long s_flag;				/* flags for sbi */
	struct mutex writepages;		/* mutex for writepages() */

#ifdef CONFIG_BLK_DEV_ZONED
	unsigned int blocks_per_blkz;		/* F2FS blocks per zone */
	unsigned int log_blocks_per_blkz;	/* log2 F2FS blocks per zone */
#endif

	/* for node-related operations */
	struct f2fs_nm_info *nm_info;		/* node manager */
	struct inode *node_inode;		/* cache node blocks */

	/* for segment-related operations */
	struct f2fs_sm_info *sm_info;		/* segment manager */

	/* for bio operations */
	struct f2fs_bio_info *write_io[NR_PAGE_TYPE];	/* for write bios */
	/* keep migration IO order for LFS mode */
	struct rw_semaphore io_order_lock;
	mempool_t *write_io_dummy;		/* Dummy pages */

	/* for checkpoint */
	struct f2fs_ckpt_cmd_control *ccc_info;	/* for checkpoint cmd control */
	struct f2fs_checkpoint *ckpt;		/* raw checkpoint pointer */
	int cur_cp_pack;			/* remain current cp pack */
	spinlock_t cp_lock;			/* for flag in ckpt */
	struct inode *meta_inode;		/* cache meta blocks */
	struct mutex cp_mutex;			/* checkpoint procedure lock */
	struct rw_semaphore cp_rwsem;		/* blocking FS operations */
	struct rw_semaphore node_write;		/* locking node writes */
	struct rw_semaphore node_change;	/* locking node change */
	wait_queue_head_t cp_wait;
	unsigned long last_time[MAX_TIME];	/* to store time in jiffies */
	long interval_time[MAX_TIME];		/* to store thresholds */

	struct inode_management im[MAX_INO_ENTRY];      /* manage inode cache */

	spinlock_t fsync_node_lock;		/* for node entry lock */
	struct list_head fsync_node_list;	/* node list head */
	unsigned int fsync_seg_id;		/* sequence id */
	unsigned int fsync_node_num;		/* number of node entries */

	/* for orphan inode, use 0'th array */
	unsigned int max_orphans;		/* max orphan inodes */

	/* for inode management */
	struct list_head inode_list[NR_INODE_TYPE];	/* dirty inode list */
	spinlock_t inode_lock[NR_INODE_TYPE];	/* for dirty inode list lock */
	struct mutex flush_lock;		/* for flush exclusion */

	/* for extent tree cache */
	struct radix_tree_root extent_tree_root;/* cache extent cache entries */
	struct mutex extent_tree_lock;	/* locking extent radix tree */
	struct list_head extent_list;		/* lru list for shrinker */
	spinlock_t extent_lock;			/* locking extent lru list */
	atomic_t total_ext_tree;		/* extent tree count */
	struct list_head zombie_list;		/* extent zombie tree list */
	atomic_t total_zombie_tree;		/* extent zombie tree count */
	atomic_t total_ext_node;		/* extent info count */

	/* basic filesystem units */
	unsigned int log_sectors_per_block;	/* log2 sectors per block */
	unsigned int log_blocksize;		/* log2 block size */
	unsigned int blocksize;			/* block size */
	unsigned int root_ino_num;		/* root inode number*/
	unsigned int node_ino_num;		/* node inode number*/
	unsigned int meta_ino_num;		/* meta inode number*/
	unsigned int log_blocks_per_seg;	/* log2 blocks per segment */
	unsigned int blocks_per_seg;		/* blocks per segment */
	unsigned int segs_per_sec;		/* segments per section */
	unsigned int secs_per_zone;		/* sections per zone */
	unsigned int total_sections;		/* total section count */
	unsigned int total_node_count;		/* total node block count */
	unsigned int total_valid_node_count;	/* valid node block count */
	loff_t max_file_blocks;			/* max block index of file */
	int dir_level;				/* directory level */
	int readdir_ra;				/* readahead inode in readdir */

	block_t user_block_count;		/* # of user blocks */
	block_t total_valid_block_count;	/* # of valid blocks */
	block_t discard_blks;			/* discard command candidats */
	block_t last_valid_block_count;		/* for recovery */
	block_t reserved_blocks;		/* configurable reserved blocks */
	block_t current_reserved_blocks;	/* current reserved blocks */

	/* Additional tracking for no checkpoint mode */
	block_t unusable_block_count;		/* # of blocks saved by last cp */

	unsigned int nquota_files;		/* # of quota sysfile */
	struct rw_semaphore quota_sem;		/* blocking cp for flags */

	/* # of pages, see count_type */
	atomic_t nr_pages[NR_COUNT_TYPE];
	/* # of allocated blocks */
	struct percpu_counter alloc_valid_block_count;

	/* writeback control */
	atomic_t wb_sync_req[META];	/* count # of WB_SYNC threads */

	/* valid inode count */
	struct percpu_counter total_valid_inode_count;

	struct f2fs_mount_info mount_opt;	/* mount options */

	/* for cleaning operations */
	struct rw_semaphore gc_lock;		/*
						 * semaphore for GC, avoid
						 * race between GC and GC or CP
						 */
	struct f2fs_gc_kthread	*gc_thread;	/* GC thread */
	unsigned int cur_victim_sec;		/* current victim section num */
	unsigned int gc_mode;			/* current GC state */
	unsigned int next_victim_seg[2];	/* next segment in victim section */
	/* for skip statistic */
	unsigned int atomic_files;              /* # of opened atomic file */
	unsigned long long skipped_atomic_files[2];	/* FG_GC and BG_GC */
	unsigned long long skipped_gc_rwsem;		/* FG_GC only */

	/* threshold for gc trials on pinned files */
	u64 gc_pin_file_threshold;
	struct rw_semaphore pin_sem;

	/* maximum # of trials to find a victim segment for SSR and GC */
	unsigned int max_victim_search;
	/* migration granularity of garbage collection, unit: segment */
	unsigned int migration_granularity;

	/*
	 * for stat information.
	 * one is for the LFS mode, and the other is for the SSR mode.
	 */
#ifdef CONFIG_F2FS_STAT_FS
	struct f2fs_stat_info *stat_info;	/* FS status information */
	atomic_t meta_count[META_MAX];		/* # of meta blocks */
	unsigned int segment_count[2];		/* # of allocated segments */
	unsigned int block_count[2];		/* # of allocated blocks */
	atomic_t inplace_count;		/* # of inplace update */
	atomic64_t total_hit_ext;		/* # of lookup extent cache */
	atomic64_t read_hit_rbtree;		/* # of hit rbtree extent node */
	atomic64_t read_hit_largest;		/* # of hit largest extent node */
	atomic64_t read_hit_cached;		/* # of hit cached extent node */
	atomic_t inline_xattr;			/* # of inline_xattr inodes */
	atomic_t inline_inode;			/* # of inline_data inodes */
	atomic_t inline_dir;			/* # of inline_dentry inodes */
	atomic_t compr_inode;			/* # of compressed inodes */
	atomic_t compr_blocks;			/* # of compressed blocks */
	atomic_t vw_cnt;			/* # of volatile writes */
	atomic_t max_aw_cnt;			/* max # of atomic writes */
	atomic_t max_vw_cnt;			/* max # of volatile writes */
	unsigned int io_skip_bggc;		/* skip background gc for in-flight IO */
	unsigned int other_skip_bggc;		/* skip background gc for other reasons */
	unsigned int ndirty_inode[NR_INODE_TYPE];	/* # of dirty inodes */
#endif
	spinlock_t stat_lock;			/* lock for stat operations */

	/* For app/fs IO statistics */
	spinlock_t iostat_lock;
	unsigned long long rw_iostat[NR_IO_TYPE];
	unsigned long long prev_rw_iostat[NR_IO_TYPE];
	bool iostat_enable;
	unsigned long iostat_next_period;
	unsigned int iostat_period_ms;

	/* to attach REQ_META|REQ_FUA flags */
	unsigned int data_io_flag;
	unsigned int node_io_flag;

	/* For sysfs suppport */
	struct kobject s_kobj;
	struct completion s_kobj_unregister;

	/* For shrinker support */
	struct list_head s_list;
	int s_ndevs;				/* number of devices */
	struct f2fs_dev_info *devs;		/* for device list */
	unsigned int dirty_device;		/* for checkpoint data flush */
	spinlock_t dev_lock;			/* protect dirty_device */
	struct mutex umount_mutex;
	unsigned int shrinker_run_no;

	/* For write statistics */
	u64 sectors_written_start;
	u64 kbytes_written;

	/* Reference to checksum algorithm driver via cryptoapi */
	struct crypto_shash *s_chksum_driver;

	/* Precomputed FS UUID checksum for seeding other checksums */
	__u32 s_chksum_seed;

	struct workqueue_struct *post_read_wq;	/* post read workqueue */

<<<<<<< HEAD
	unsigned int sec_hqm_preserve;
	struct f2fs_sec_stat_info sec_stat;
	struct f2fs_sec_fsck_info sec_fsck_stat;

	/* To gather information of fragmentation */
	unsigned int s_sec_part_best_extents;
	unsigned int s_sec_part_current_extents;
	unsigned int s_sec_part_score;
	unsigned int s_sec_defrag_writes_kb;
	unsigned int s_sec_num_apps;
	unsigned int s_sec_capacity_apps_kb;

	unsigned int s_sec_cond_fua_mode;

#ifdef CONFIG_F2FS_SEC_BLOCK_OPERATIONS_DEBUG
	unsigned int s_sec_blkops_total;
	unsigned long long s_sec_blkops_max_elapsed;
	struct f2fs_sec_blkops_dbg s_sec_dbg_entries[F2FS_SEC_BLKOPS_ENTRIES];
	struct f2fs_sec_blkops_dbg s_sec_dbg_max_entry;
#endif
=======
	struct kmem_cache *inline_xattr_slab;	/* inline xattr entry */
	unsigned int inline_xattr_slab_size;	/* default inline xattr slab size */
>>>>>>> 9f80205d
};

struct f2fs_private_dio {
	struct inode *inode;
	void *orig_private;
	bio_end_io_t *orig_end_io;
	bool write;
};

#ifdef CONFIG_F2FS_FAULT_INJECTION
#define f2fs_show_injection_info(sbi, type)					\
	printk_ratelimited("%sF2FS-fs (%s) : inject %s in %s of %pS\n",	\
		KERN_INFO, sbi->sb->s_id,				\
		f2fs_fault_name[type],					\
		__func__, __builtin_return_address(0))
static inline bool time_to_inject(struct f2fs_sb_info *sbi, int type)
{
	struct f2fs_fault_info *ffi = &F2FS_OPTION(sbi).fault_info;

	if (!ffi->inject_rate)
		return false;

	if (!IS_FAULT_SET(ffi, type))
		return false;

	atomic_inc(&ffi->inject_ops);
	if (atomic_read(&ffi->inject_ops) >= ffi->inject_rate) {
		atomic_set(&ffi->inject_ops, 0);
		return true;
	}
	return false;
}
#else
#define f2fs_show_injection_info(sbi, type) do { } while (0)
static inline bool time_to_inject(struct f2fs_sb_info *sbi, int type)
{
	return false;
}
#endif

/*
 * Test if the mounted volume is a multi-device volume.
 *   - For a single regular disk volume, sbi->s_ndevs is 0.
 *   - For a single zoned disk volume, sbi->s_ndevs is 1.
 *   - For a multi-device volume, sbi->s_ndevs is always 2 or more.
 */
static inline bool f2fs_is_multi_device(struct f2fs_sb_info *sbi)
{
	return sbi->s_ndevs > 1;
}

/* For write statistics. Suppose sector size is 512 bytes,
 * and the return value is in kbytes. s is of struct f2fs_sb_info.
 */
#define BD_PART_WRITTEN(s)						 \
(((u64)part_stat_read((s)->sb->s_bdev->bd_part, sectors[STAT_WRITE]) -   \
		(s)->sectors_written_start) >> 1)

static inline void f2fs_update_time(struct f2fs_sb_info *sbi, int type)
{
	unsigned long now = jiffies;

	sbi->last_time[type] = now;

	/* DISCARD_TIME and GC_TIME are based on REQ_TIME */
	if (type == REQ_TIME) {
		sbi->last_time[DISCARD_TIME] = now;
		sbi->last_time[GC_TIME] = now;
	}
}

static inline bool f2fs_time_over(struct f2fs_sb_info *sbi, int type)
{
	unsigned long interval = sbi->interval_time[type] * HZ;

	return time_after(jiffies, sbi->last_time[type] + interval);
}

static inline unsigned int f2fs_time_to_wait(struct f2fs_sb_info *sbi,
						int type)
{
	unsigned long interval = sbi->interval_time[type] * HZ;
	unsigned int wait_ms = 0;
	long delta;

	delta = (sbi->last_time[type] + interval) - jiffies;
	if (delta > 0)
		wait_ms = jiffies_to_msecs(delta);

	return wait_ms;
}

/*
 * SEC Specific Patch
 * <------ SB -----><----------- CP -------------><-------- .... ----->
 * [SB0][SB1]....[ ][CP1][CP Payload...]...[CP2]....
 *                ^ (cp_blkaddr - 1) Reserved block for extra flags
 * - struct f2fs_sb_extra_flag_blk
 *   - need_fsck : force fsck request flags - F2FS_SEC_EXTRA_FSC_MAGIC
 *   - spo_counter : count by fsck (!CP_UMOUNT)
 *   - rsvd
 */
void f2fs_set_sb_extra_flag(struct f2fs_sb_info *sbi, int flag);
void f2fs_get_fsck_stat(struct f2fs_sb_info *sbi);

/*
 * Inline functions
 */
static inline u32 __f2fs_crc32(struct f2fs_sb_info *sbi, u32 crc,
			      const void *address, unsigned int length)
{
	struct {
		struct shash_desc shash;
		char ctx[4];
	} desc;
	int err;

	BUG_ON(crypto_shash_descsize(sbi->s_chksum_driver) != sizeof(desc.ctx));

	desc.shash.tfm = sbi->s_chksum_driver;
	desc.shash.flags = 0;
	*(u32 *)desc.ctx = crc;

	err = crypto_shash_update(&desc.shash, address, length);
	BUG_ON(err);

	return *(u32 *)desc.ctx;
}

static inline u32 f2fs_crc32(struct f2fs_sb_info *sbi, const void *address,
			   unsigned int length)
{
	return __f2fs_crc32(sbi, F2FS_SUPER_MAGIC, address, length);
}

static inline bool f2fs_crc_valid(struct f2fs_sb_info *sbi, __u32 blk_crc,
				  void *buf, size_t buf_size)
{
	return f2fs_crc32(sbi, buf, buf_size) == blk_crc;
}

static inline u32 f2fs_chksum(struct f2fs_sb_info *sbi, u32 crc,
			      const void *address, unsigned int length)
{
	return __f2fs_crc32(sbi, crc, address, length);
}

static inline struct f2fs_inode_info *F2FS_I(struct inode *inode)
{
	return container_of(inode, struct f2fs_inode_info, vfs_inode);
}

static inline struct f2fs_sb_info *F2FS_SB(struct super_block *sb)
{
	return sb->s_fs_info;
}

static inline struct f2fs_sb_info *F2FS_I_SB(struct inode *inode)
{
	return F2FS_SB(inode->i_sb);
}

static inline struct f2fs_sb_info *F2FS_M_SB(struct address_space *mapping)
{
	return F2FS_I_SB(mapping->host);
}

static inline struct f2fs_sb_info *F2FS_P_SB(struct page *page)
{
	return F2FS_M_SB(page_file_mapping(page));
}

static inline struct f2fs_super_block *F2FS_RAW_SUPER(struct f2fs_sb_info *sbi)
{
	return (struct f2fs_super_block *)(sbi->raw_super);
}

static inline struct f2fs_checkpoint *F2FS_CKPT(struct f2fs_sb_info *sbi)
{
	return (struct f2fs_checkpoint *)(sbi->ckpt);
}

static inline struct f2fs_node *F2FS_NODE(struct page *page)
{
	return (struct f2fs_node *)page_address(page);
}

static inline struct f2fs_inode *F2FS_INODE(struct page *page)
{
	return &((struct f2fs_node *)page_address(page))->i;
}

static inline struct f2fs_nm_info *NM_I(struct f2fs_sb_info *sbi)
{
	return (struct f2fs_nm_info *)(sbi->nm_info);
}

static inline struct f2fs_sm_info *SM_I(struct f2fs_sb_info *sbi)
{
	return (struct f2fs_sm_info *)(sbi->sm_info);
}

static inline struct sit_info *SIT_I(struct f2fs_sb_info *sbi)
{
	return (struct sit_info *)(SM_I(sbi)->sit_info);
}

static inline struct free_segmap_info *FREE_I(struct f2fs_sb_info *sbi)
{
	return (struct free_segmap_info *)(SM_I(sbi)->free_info);
}

static inline struct dirty_seglist_info *DIRTY_I(struct f2fs_sb_info *sbi)
{
	return (struct dirty_seglist_info *)(SM_I(sbi)->dirty_info);
}

static inline struct address_space *META_MAPPING(struct f2fs_sb_info *sbi)
{
	return sbi->meta_inode->i_mapping;
}

static inline struct address_space *NODE_MAPPING(struct f2fs_sb_info *sbi)
{
	return sbi->node_inode->i_mapping;
}

static inline bool is_sbi_flag_set(struct f2fs_sb_info *sbi, unsigned int type)
{
	return test_bit(type, &sbi->s_flag);
}

static inline void set_sbi_flag(struct f2fs_sb_info *sbi, unsigned int type)
{
	set_bit(type, &sbi->s_flag);
}

static inline void clear_sbi_flag(struct f2fs_sb_info *sbi, unsigned int type)
{
	clear_bit(type, &sbi->s_flag);
}

static inline unsigned long long cur_cp_version(struct f2fs_checkpoint *cp)
{
	return le64_to_cpu(cp->checkpoint_ver);
}

static inline unsigned long f2fs_qf_ino(struct super_block *sb, int type)
{
	if (type < F2FS_MAX_QUOTAS)
		return le32_to_cpu(F2FS_SB(sb)->raw_super->qf_ino[type]);
	return 0;
}

static inline __u64 cur_cp_crc(struct f2fs_checkpoint *cp)
{
	size_t crc_offset = le32_to_cpu(cp->checksum_offset);
	return le32_to_cpu(*((__le32 *)((unsigned char *)cp + crc_offset)));
}

static inline bool __is_set_ckpt_flags(struct f2fs_checkpoint *cp, unsigned int f)
{
	unsigned int ckpt_flags = le32_to_cpu(cp->ckpt_flags);

	return ckpt_flags & f;
}

static inline bool is_set_ckpt_flags(struct f2fs_sb_info *sbi, unsigned int f)
{
	return __is_set_ckpt_flags(F2FS_CKPT(sbi), f);
}

static inline void __set_ckpt_flags(struct f2fs_checkpoint *cp, unsigned int f)
{
	unsigned int ckpt_flags;

	ckpt_flags = le32_to_cpu(cp->ckpt_flags);
	ckpt_flags |= f;
	cp->ckpt_flags = cpu_to_le32(ckpt_flags);
}

static inline void set_ckpt_flags(struct f2fs_sb_info *sbi, unsigned int f)
{
	unsigned long flags;

	spin_lock_irqsave(&sbi->cp_lock, flags);
	__set_ckpt_flags(F2FS_CKPT(sbi), f);
	spin_unlock_irqrestore(&sbi->cp_lock, flags);
}

static inline void __clear_ckpt_flags(struct f2fs_checkpoint *cp, unsigned int f)
{
	unsigned int ckpt_flags;

	ckpt_flags = le32_to_cpu(cp->ckpt_flags);
	ckpt_flags &= (~f);
	cp->ckpt_flags = cpu_to_le32(ckpt_flags);
}

static inline void clear_ckpt_flags(struct f2fs_sb_info *sbi, unsigned int f)
{
	unsigned long flags;

	spin_lock_irqsave(&sbi->cp_lock, flags);
	__clear_ckpt_flags(F2FS_CKPT(sbi), f);
	spin_unlock_irqrestore(&sbi->cp_lock, flags);
}

static inline void disable_nat_bits(struct f2fs_sb_info *sbi, bool lock)
{
	unsigned long flags;
	unsigned char *nat_bits;

	/*
	 * In order to re-enable nat_bits we need to call fsck.f2fs by
	 * set_sbi_flag(sbi, SBI_NEED_FSCK). But it may give huge cost,
	 * so let's rely on regular fsck or unclean shutdown.
	 */

	if (lock)
		spin_lock_irqsave(&sbi->cp_lock, flags);
	__clear_ckpt_flags(F2FS_CKPT(sbi), CP_NAT_BITS_FLAG);
	nat_bits = NM_I(sbi)->nat_bits;
	NM_I(sbi)->nat_bits = NULL;
	if (lock)
		spin_unlock_irqrestore(&sbi->cp_lock, flags);

	kvfree(nat_bits);
}

static inline bool enabled_nat_bits(struct f2fs_sb_info *sbi,
					struct cp_control *cpc)
{
	bool set = is_set_ckpt_flags(sbi, CP_NAT_BITS_FLAG);

	return (cpc) ? (cpc->reason & CP_UMOUNT) && set : set;
}

static inline void f2fs_lock_op(struct f2fs_sb_info *sbi)
{
	down_read(&sbi->cp_rwsem);
}

static inline int f2fs_trylock_op(struct f2fs_sb_info *sbi)
{
	return down_read_trylock(&sbi->cp_rwsem);
}

static inline void f2fs_unlock_op(struct f2fs_sb_info *sbi)
{
	up_read(&sbi->cp_rwsem);
}

static inline void f2fs_lock_all(struct f2fs_sb_info *sbi)
{
	down_write(&sbi->cp_rwsem);
}

static inline void f2fs_unlock_all(struct f2fs_sb_info *sbi)
{
	up_write(&sbi->cp_rwsem);
}

static inline int __get_cp_reason(struct f2fs_sb_info *sbi)
{
	int reason = CP_SYNC;

	if (test_opt(sbi, FASTBOOT))
		reason = CP_FASTBOOT;
	if (is_sbi_flag_set(sbi, SBI_IS_CLOSE))
		reason = CP_UMOUNT;
	return reason;
}

static inline bool __remain_node_summaries(int reason)
{
	return (reason & (CP_UMOUNT | CP_FASTBOOT));
}

static inline bool __exist_node_summaries(struct f2fs_sb_info *sbi)
{
	return (is_set_ckpt_flags(sbi, CP_UMOUNT_FLAG) ||
			is_set_ckpt_flags(sbi, CP_FASTBOOT_FLAG));
}

/*
 * Check whether the inode has blocks or not
 */
static inline int F2FS_HAS_BLOCKS(struct inode *inode)
{
	block_t xattr_block = F2FS_I(inode)->i_xattr_nid ? 1 : 0;

	return (inode->i_blocks >> F2FS_LOG_SECTORS_PER_BLOCK) > xattr_block;
}

static inline bool f2fs_has_xattr_block(unsigned int ofs)
{
	return ofs == XATTR_NODE_OFFSET;
}

static inline bool __allow_reserved_blocks(struct f2fs_sb_info *sbi,
					struct inode *inode, bool cap)
{
	if (!inode)
		return true;
	if (!test_opt(sbi, RESERVE_ROOT))
		return false;
	if (IS_NOQUOTA(inode))
		return true;
	if (uid_eq(F2FS_OPTION(sbi).s_resuid, current_fsuid()))
		return true;
	if (!gid_eq(F2FS_OPTION(sbi).s_resgid, GLOBAL_ROOT_GID) &&
					in_group_p(F2FS_OPTION(sbi).s_resgid))
		return true;
	if (cap && capable(CAP_SYS_RESOURCE))
		return true;
	return false;
}

static inline void f2fs_i_blocks_write(struct inode *, block_t, bool, bool);
static inline int inc_valid_block_count(struct f2fs_sb_info *sbi,
				 struct inode *inode, blkcnt_t *count)
{
	blkcnt_t diff = 0, release = 0;
	block_t avail_user_block_count;
	int ret;

	ret = dquot_reserve_block(inode, *count);
	if (ret)
		return ret;

	if (time_to_inject(sbi, FAULT_BLOCK)) {
		f2fs_show_injection_info(sbi, FAULT_BLOCK);
		release = *count;
		goto release_quota;
	}

	/*
	 * let's increase this in prior to actual block count change in order
	 * for f2fs_sync_file to avoid data races when deciding checkpoint.
	 */
	percpu_counter_add(&sbi->alloc_valid_block_count, (*count));

	spin_lock(&sbi->stat_lock);
	sbi->total_valid_block_count += (block_t)(*count);
	avail_user_block_count = sbi->user_block_count -
					sbi->current_reserved_blocks;

	if (!__allow_reserved_blocks(sbi, inode, true))
		avail_user_block_count -= F2FS_OPTION(sbi).root_reserved_blocks;
	if (unlikely(is_sbi_flag_set(sbi, SBI_CP_DISABLED))) {
		if (avail_user_block_count > sbi->unusable_block_count)
			avail_user_block_count -= sbi->unusable_block_count;
		else
			avail_user_block_count = 0;
	}
	if (unlikely(sbi->total_valid_block_count > avail_user_block_count)) {
		diff = sbi->total_valid_block_count - avail_user_block_count;
		if (diff > *count)
			diff = *count;
		*count -= diff;
		release = diff;
		sbi->total_valid_block_count -= diff;
		if (!*count) {
			spin_unlock(&sbi->stat_lock);
			goto enospc;
		}
	}
	spin_unlock(&sbi->stat_lock);

	if (unlikely(release)) {
		percpu_counter_sub(&sbi->alloc_valid_block_count, release);
		dquot_release_reservation_block(inode, release);
	}
	f2fs_i_blocks_write(inode, *count, true, true);
	return 0;

enospc:
	percpu_counter_sub(&sbi->alloc_valid_block_count, release);
release_quota:
	dquot_release_reservation_block(inode, release);
	return -ENOSPC;
}

__printf(2, 3)
void f2fs_printk(struct f2fs_sb_info *sbi, const char *fmt, ...);

#define f2fs_err(sbi, fmt, ...)						\
	f2fs_printk(sbi, KERN_ERR fmt, ##__VA_ARGS__)
#define f2fs_warn(sbi, fmt, ...)					\
	f2fs_printk(sbi, KERN_WARNING fmt, ##__VA_ARGS__)
#define f2fs_notice(sbi, fmt, ...)					\
	f2fs_printk(sbi, KERN_NOTICE fmt, ##__VA_ARGS__)
#define f2fs_info(sbi, fmt, ...)					\
	f2fs_printk(sbi, KERN_INFO fmt, ##__VA_ARGS__)
#define f2fs_debug(sbi, fmt, ...)					\
	f2fs_printk(sbi, KERN_DEBUG fmt, ##__VA_ARGS__)

static inline void dec_valid_block_count(struct f2fs_sb_info *sbi,
						struct inode *inode,
						block_t count)
{
	blkcnt_t sectors = count << F2FS_LOG_SECTORS_PER_BLOCK;

	spin_lock(&sbi->stat_lock);
	f2fs_bug_on(sbi, sbi->total_valid_block_count < (block_t) count);
	sbi->total_valid_block_count -= (block_t)count;
	if (sbi->reserved_blocks &&
		sbi->current_reserved_blocks < sbi->reserved_blocks)
		sbi->current_reserved_blocks = min(sbi->reserved_blocks,
					sbi->current_reserved_blocks + count);
	spin_unlock(&sbi->stat_lock);
	if (unlikely(inode->i_blocks < sectors)) {
		f2fs_warn(sbi, "Inconsistent i_blocks, ino:%lu, iblocks:%llu, sectors:%llu",
			  inode->i_ino,
			  (unsigned long long)inode->i_blocks,
			  (unsigned long long)sectors);
		set_sbi_flag(sbi, SBI_NEED_FSCK);
		return;
	}
	f2fs_i_blocks_write(inode, count, false, true);
}

static inline void inc_page_count(struct f2fs_sb_info *sbi, int count_type)
{
	atomic_inc(&sbi->nr_pages[count_type]);

	if (count_type == F2FS_DIRTY_DENTS ||
			count_type == F2FS_DIRTY_NODES ||
			count_type == F2FS_DIRTY_META ||
			count_type == F2FS_DIRTY_QDATA ||
			count_type == F2FS_DIRTY_IMETA)
		set_sbi_flag(sbi, SBI_IS_DIRTY);
}

static inline void inode_inc_dirty_pages(struct inode *inode)
{
	atomic_inc(&F2FS_I(inode)->dirty_pages);
	inc_page_count(F2FS_I_SB(inode), S_ISDIR(inode->i_mode) ?
				F2FS_DIRTY_DENTS : F2FS_DIRTY_DATA);
	if (IS_NOQUOTA(inode))
		inc_page_count(F2FS_I_SB(inode), F2FS_DIRTY_QDATA);
}

static inline void dec_page_count(struct f2fs_sb_info *sbi, int count_type)
{
	atomic_dec(&sbi->nr_pages[count_type]);
}

static inline int dec_return_page_count(struct f2fs_sb_info *sbi, int count_type)
{
	return atomic_dec_return(&sbi->nr_pages[count_type]);
}

static inline void inode_dec_dirty_pages(struct inode *inode)
{
	if (!S_ISDIR(inode->i_mode) && !S_ISREG(inode->i_mode) &&
			!S_ISLNK(inode->i_mode))
		return;

	atomic_dec(&F2FS_I(inode)->dirty_pages);
	dec_page_count(F2FS_I_SB(inode), S_ISDIR(inode->i_mode) ?
				F2FS_DIRTY_DENTS : F2FS_DIRTY_DATA);
	if (IS_NOQUOTA(inode))
		dec_page_count(F2FS_I_SB(inode), F2FS_DIRTY_QDATA);
}

static inline s64 get_pages(struct f2fs_sb_info *sbi, int count_type)
{
	return atomic_read(&sbi->nr_pages[count_type]);
}

static inline int get_dirty_pages(struct inode *inode)
{
	return atomic_read(&F2FS_I(inode)->dirty_pages);
}

static inline int get_blocktype_secs(struct f2fs_sb_info *sbi, int block_type)
{
	unsigned int pages_per_sec = sbi->segs_per_sec * sbi->blocks_per_seg;
	unsigned int segs = (get_pages(sbi, block_type) + pages_per_sec - 1) >>
						sbi->log_blocks_per_seg;

	return segs / sbi->segs_per_sec;
}

static inline block_t valid_user_blocks(struct f2fs_sb_info *sbi)
{
	return sbi->total_valid_block_count;
}

static inline block_t discard_blocks(struct f2fs_sb_info *sbi)
{
	return sbi->discard_blks;
}

static inline unsigned long __bitmap_size(struct f2fs_sb_info *sbi, int flag)
{
	struct f2fs_checkpoint *ckpt = F2FS_CKPT(sbi);

	/* return NAT or SIT bitmap */
	if (flag == NAT_BITMAP)
		return le32_to_cpu(ckpt->nat_ver_bitmap_bytesize);
	else if (flag == SIT_BITMAP)
		return le32_to_cpu(ckpt->sit_ver_bitmap_bytesize);

	return 0;
}

static inline block_t __cp_payload(struct f2fs_sb_info *sbi)
{
	return le32_to_cpu(F2FS_RAW_SUPER(sbi)->cp_payload);
}

static inline void *__bitmap_ptr(struct f2fs_sb_info *sbi, int flag)
{
	struct f2fs_checkpoint *ckpt = F2FS_CKPT(sbi);
	int offset;

	if (is_set_ckpt_flags(sbi, CP_LARGE_NAT_BITMAP_FLAG)) {
		offset = (flag == SIT_BITMAP) ?
			le32_to_cpu(ckpt->nat_ver_bitmap_bytesize) : 0;
		/*
		 * if large_nat_bitmap feature is enabled, leave checksum
		 * protection for all nat/sit bitmaps.
		 */
		return &ckpt->sit_nat_version_bitmap + offset + sizeof(__le32);
	}

	if (__cp_payload(sbi) > 0) {
		if (flag == NAT_BITMAP)
			return &ckpt->sit_nat_version_bitmap;
		else
			return (unsigned char *)ckpt + F2FS_BLKSIZE;
	} else {
		offset = (flag == NAT_BITMAP) ?
			le32_to_cpu(ckpt->sit_ver_bitmap_bytesize) : 0;
		return &ckpt->sit_nat_version_bitmap + offset;
	}
}

static inline block_t __start_cp_addr(struct f2fs_sb_info *sbi)
{
	block_t start_addr = le32_to_cpu(F2FS_RAW_SUPER(sbi)->cp_blkaddr);

	if (sbi->cur_cp_pack == 2)
		start_addr += sbi->blocks_per_seg;
	return start_addr;
}

static inline block_t __start_cp_next_addr(struct f2fs_sb_info *sbi)
{
	block_t start_addr = le32_to_cpu(F2FS_RAW_SUPER(sbi)->cp_blkaddr);

	if (sbi->cur_cp_pack == 1)
		start_addr += sbi->blocks_per_seg;
	return start_addr;
}

static inline void __set_cp_next_pack(struct f2fs_sb_info *sbi)
{
	sbi->cur_cp_pack = (sbi->cur_cp_pack == 1) ? 2 : 1;
}

static inline block_t __start_sum_addr(struct f2fs_sb_info *sbi)
{
	return le32_to_cpu(F2FS_CKPT(sbi)->cp_pack_start_sum);
}

static inline int inc_valid_node_count(struct f2fs_sb_info *sbi,
					struct inode *inode, bool is_inode)
{
	block_t	valid_block_count;
	unsigned int valid_node_count, user_block_count;
	int err;

	if (is_inode) {
		if (inode) {
			err = dquot_alloc_inode(inode);
			if (err)
				return err;
		}
	} else {
		err = dquot_reserve_block(inode, 1);
		if (err)
			return err;
	}

	if (time_to_inject(sbi, FAULT_BLOCK)) {
		f2fs_show_injection_info(sbi, FAULT_BLOCK);
		goto enospc;
	}

	spin_lock(&sbi->stat_lock);

	valid_block_count = sbi->total_valid_block_count +
					sbi->current_reserved_blocks + 1;

	if (!__allow_reserved_blocks(sbi, inode, false))
		valid_block_count += F2FS_OPTION(sbi).root_reserved_blocks;
	user_block_count = sbi->user_block_count;
	if (unlikely(is_sbi_flag_set(sbi, SBI_CP_DISABLED)))
		user_block_count -= sbi->unusable_block_count;

	if (unlikely(valid_block_count > user_block_count)) {
		spin_unlock(&sbi->stat_lock);
		goto enospc;
	}

	valid_node_count = sbi->total_valid_node_count + 1;
	if (unlikely(valid_node_count > sbi->total_node_count)) {
		spin_unlock(&sbi->stat_lock);
		goto enospc;
	}

	sbi->total_valid_node_count++;
	sbi->total_valid_block_count++;
	spin_unlock(&sbi->stat_lock);

	if (inode) {
		if (is_inode)
			f2fs_mark_inode_dirty_sync(inode, true);
		else
			f2fs_i_blocks_write(inode, 1, true, true);
	}

	percpu_counter_inc(&sbi->alloc_valid_block_count);
	return 0;

enospc:
	if (is_inode) {
		if (inode)
			dquot_free_inode(inode);
	} else {
		dquot_release_reservation_block(inode, 1);
	}
	return -ENOSPC;
}

static inline void dec_valid_node_count(struct f2fs_sb_info *sbi,
					struct inode *inode, bool is_inode)
{
	spin_lock(&sbi->stat_lock);

	f2fs_bug_on(sbi, !sbi->total_valid_block_count);
	f2fs_bug_on(sbi, !sbi->total_valid_node_count);

	sbi->total_valid_node_count--;
	sbi->total_valid_block_count--;
	if (sbi->reserved_blocks &&
		sbi->current_reserved_blocks < sbi->reserved_blocks)
		sbi->current_reserved_blocks++;

	spin_unlock(&sbi->stat_lock);

	if (is_inode) {
		dquot_free_inode(inode);
	} else {
		if (unlikely(inode->i_blocks == 0)) {
			f2fs_warn(sbi, "dec_valid_node_count: inconsistent i_blocks, ino:%lu, iblocks:%llu",
				  inode->i_ino,
				  (unsigned long long)inode->i_blocks);
			set_sbi_flag(sbi, SBI_NEED_FSCK);
			return;
		}
		f2fs_i_blocks_write(inode, 1, false, true);
	}
}

static inline unsigned int valid_node_count(struct f2fs_sb_info *sbi)
{
	return sbi->total_valid_node_count;
}

static inline void inc_valid_inode_count(struct f2fs_sb_info *sbi)
{
	percpu_counter_inc(&sbi->total_valid_inode_count);
}

static inline void dec_valid_inode_count(struct f2fs_sb_info *sbi)
{
	percpu_counter_dec(&sbi->total_valid_inode_count);
}

static inline s64 valid_inode_count(struct f2fs_sb_info *sbi)
{
	return percpu_counter_sum_positive(&sbi->total_valid_inode_count);
}

static inline struct page *f2fs_grab_cache_page(struct address_space *mapping,
						pgoff_t index, bool for_write)
{
	struct page *page;

	if (IS_ENABLED(CONFIG_F2FS_FAULT_INJECTION)) {
		if (!for_write)
			page = find_get_page_flags(mapping, index,
							FGP_LOCK | FGP_ACCESSED);
		else
			page = find_lock_page(mapping, index);
		if (page)
			return page;

		if (time_to_inject(F2FS_M_SB(mapping), FAULT_PAGE_ALLOC)) {
			f2fs_show_injection_info(F2FS_M_SB(mapping),
							FAULT_PAGE_ALLOC);
			return NULL;
		}
	}

	if (!for_write)
		return grab_cache_page(mapping, index);
	return grab_cache_page_write_begin(mapping, index, AOP_FLAG_NOFS);
}

static inline struct page *f2fs_pagecache_get_page(
				struct address_space *mapping, pgoff_t index,
				int fgp_flags, gfp_t gfp_mask)
{
	if (time_to_inject(F2FS_M_SB(mapping), FAULT_PAGE_GET)) {
		f2fs_show_injection_info(F2FS_M_SB(mapping), FAULT_PAGE_GET);
		return NULL;
	}

	return pagecache_get_page(mapping, index, fgp_flags, gfp_mask);
}

static inline void f2fs_copy_page(struct page *src, struct page *dst)
{
	char *src_kaddr = kmap(src);
	char *dst_kaddr = kmap(dst);

	memcpy(dst_kaddr, src_kaddr, PAGE_SIZE);
	kunmap(dst);
	kunmap(src);
}

static inline void f2fs_put_page(struct page *page, int unlock)
{
	if (!page)
		return;

	if (unlock) {
		f2fs_bug_on(F2FS_P_SB(page), !PageLocked(page));
		unlock_page(page);
	}
	put_page(page);
}

static inline void f2fs_put_dnode(struct dnode_of_data *dn)
{
	if (dn->node_page)
		f2fs_put_page(dn->node_page, 1);
	if (dn->inode_page && dn->node_page != dn->inode_page)
		f2fs_put_page(dn->inode_page, 0);
	dn->node_page = NULL;
	dn->inode_page = NULL;
}

static inline struct kmem_cache *f2fs_kmem_cache_create(const char *name,
					size_t size)
{
	return kmem_cache_create(name, size, 0, SLAB_RECLAIM_ACCOUNT, NULL);
}

static inline void *f2fs_kmem_cache_alloc(struct kmem_cache *cachep,
						gfp_t flags)
{
	void *entry;

	entry = kmem_cache_alloc(cachep, flags);
	if (!entry)
		entry = kmem_cache_alloc(cachep, flags | __GFP_NOFAIL);
	return entry;
}

static inline bool is_idle(struct f2fs_sb_info *sbi, int type)
{
	if (sbi->gc_mode == GC_URGENT)
		return true;

	if (get_pages(sbi, F2FS_RD_DATA) || get_pages(sbi, F2FS_RD_NODE) ||
		get_pages(sbi, F2FS_RD_META) || get_pages(sbi, F2FS_WB_DATA) ||
		get_pages(sbi, F2FS_WB_CP_DATA) ||
		get_pages(sbi, F2FS_DIO_READ) ||
		get_pages(sbi, F2FS_DIO_WRITE))
		return false;

	if (type != DISCARD_TIME && SM_I(sbi) && SM_I(sbi)->dcc_info &&
			atomic_read(&SM_I(sbi)->dcc_info->queued_discard))
		return false;

	if (SM_I(sbi) && SM_I(sbi)->fcc_info &&
			atomic_read(&SM_I(sbi)->fcc_info->queued_flush))
		return false;

	return f2fs_time_over(sbi, type);
}

static inline void f2fs_radix_tree_insert(struct radix_tree_root *root,
				unsigned long index, void *item)
{
	while (radix_tree_insert(root, index, item))
		cond_resched();
}

#define RAW_IS_INODE(p)	((p)->footer.nid == (p)->footer.ino)

static inline bool IS_INODE(struct page *page)
{
	struct f2fs_node *p = F2FS_NODE(page);

	return RAW_IS_INODE(p);
}

static inline int offset_in_addr(struct f2fs_inode *i)
{
	return (i->i_inline & F2FS_EXTRA_ATTR) ?
			(le16_to_cpu(i->i_extra_isize) / sizeof(__le32)) : 0;
}

static inline __le32 *blkaddr_in_node(struct f2fs_node *node)
{
	return RAW_IS_INODE(node) ? node->i.i_addr : node->dn.addr;
}

static inline int f2fs_has_extra_attr(struct inode *inode);
static inline block_t data_blkaddr(struct inode *inode,
			struct page *node_page, unsigned int offset)
{
	struct f2fs_node *raw_node;
	__le32 *addr_array;
	int base = 0;
	bool is_inode = IS_INODE(node_page);

	raw_node = F2FS_NODE(node_page);

	if (is_inode) {
		if (!inode)
			/* from GC path only */
			base = offset_in_addr(&raw_node->i);
		else if (f2fs_has_extra_attr(inode))
			base = get_extra_isize(inode);
	}

	addr_array = blkaddr_in_node(raw_node);
	return le32_to_cpu(addr_array[base + offset]);
}

static inline block_t f2fs_data_blkaddr(struct dnode_of_data *dn)
{
	return data_blkaddr(dn->inode, dn->node_page, dn->ofs_in_node);
}

static inline int f2fs_test_bit(unsigned int nr, char *addr)
{
	int mask;

	addr += (nr >> 3);
	mask = 1 << (7 - (nr & 0x07));
	return mask & *addr;
}

static inline void f2fs_set_bit(unsigned int nr, char *addr)
{
	int mask;

	addr += (nr >> 3);
	mask = 1 << (7 - (nr & 0x07));
	*addr |= mask;
}

static inline void f2fs_clear_bit(unsigned int nr, char *addr)
{
	int mask;

	addr += (nr >> 3);
	mask = 1 << (7 - (nr & 0x07));
	*addr &= ~mask;
}

static inline int f2fs_test_and_set_bit(unsigned int nr, char *addr)
{
	int mask;
	int ret;

	addr += (nr >> 3);
	mask = 1 << (7 - (nr & 0x07));
	ret = mask & *addr;
	*addr |= mask;
	return ret;
}

static inline int f2fs_test_and_clear_bit(unsigned int nr, char *addr)
{
	int mask;
	int ret;

	addr += (nr >> 3);
	mask = 1 << (7 - (nr & 0x07));
	ret = mask & *addr;
	*addr &= ~mask;
	return ret;
}

static inline void f2fs_change_bit(unsigned int nr, char *addr)
{
	int mask;

	addr += (nr >> 3);
	mask = 1 << (7 - (nr & 0x07));
	*addr ^= mask;
}


enum F2FS_SEC_FUA_MODE {
	F2FS_SEC_FUA_NONE = 0,
	F2FS_SEC_FUA_ROOT,
	F2FS_SEC_FUA_DIR,

	NR_F2FS_SEC_FUA_MODE,
};

#define __f2fs_is_cold_node(page)			\
	(le32_to_cpu(F2FS_NODE(page)->footer.flag) & (1 << COLD_BIT_SHIFT))

static inline void f2fs_cond_set_fua(struct f2fs_io_info *fio) 
{
	if (!fio->sbi->s_sec_cond_fua_mode) 
		return;

	if (fio->type == META)
		fio->op_flags |= REQ_PREFLUSH | REQ_FUA;
	else if ((fio->page && IS_NOQUOTA(fio->page->mapping->host)) || 
			(fio->ino == f2fs_qf_ino(fio->sbi->sb, USRQUOTA) ||
			fio->ino == f2fs_qf_ino(fio->sbi->sb, GRPQUOTA) ||
			fio->ino == f2fs_qf_ino(fio->sbi->sb, PRJQUOTA)))
		fio->op_flags |= REQ_FUA;
	else if (fio->sbi->s_sec_cond_fua_mode == F2FS_SEC_FUA_ROOT &&
			fio->ino == F2FS_ROOT_INO(fio->sbi))
		fio->op_flags |= REQ_FUA;
	else if (fio->sbi->s_sec_cond_fua_mode == F2FS_SEC_FUA_DIR && fio->page &&
		((fio->type == NODE && !__f2fs_is_cold_node(fio->page)) ||
		(fio->type == DATA && S_ISDIR(fio->page->mapping->host->i_mode))))
		fio->op_flags |= REQ_FUA;
	// Directory Inode or Indirect Node -> COLD_BIT X
	// ref. set_cold_node()
}

/*
 * On-disk inode flags (f2fs_inode::i_flags)
 */
#define F2FS_COMPR_FL			0x00000004 /* Compress file */
#define F2FS_SYNC_FL			0x00000008 /* Synchronous updates */
#define F2FS_IMMUTABLE_FL		0x00000010 /* Immutable file */
#define F2FS_APPEND_FL			0x00000020 /* writes to file may only append */
#define F2FS_NODUMP_FL			0x00000040 /* do not dump file */
#define F2FS_NOATIME_FL			0x00000080 /* do not update atime */
#define F2FS_NOCOMP_FL			0x00000400 /* Don't compress */
#define F2FS_INDEX_FL			0x00001000 /* hash-indexed directory */
#define F2FS_DIRSYNC_FL			0x00010000 /* dirsync behaviour (directories only) */
#define F2FS_PROJINHERIT_FL		0x20000000 /* Create with parents projid */
#define F2FS_CASEFOLD_FL		0x40000000 /* Casefolded file */

/* Flags that should be inherited by new inodes from their parent. */
#define F2FS_FL_INHERITED (F2FS_SYNC_FL | F2FS_NODUMP_FL | F2FS_NOATIME_FL | \
			   F2FS_DIRSYNC_FL | F2FS_PROJINHERIT_FL | \
			   F2FS_CASEFOLD_FL | F2FS_COMPR_FL | F2FS_NOCOMP_FL)

/* Flags that are appropriate for regular files (all but dir-specific ones). */
#define F2FS_REG_FLMASK		(~(F2FS_DIRSYNC_FL | F2FS_PROJINHERIT_FL | \
				F2FS_CASEFOLD_FL))

/* Flags that are appropriate for non-directories/regular files. */
#define F2FS_OTHER_FLMASK	(F2FS_NODUMP_FL | F2FS_NOATIME_FL)

static inline __u32 f2fs_mask_flags(umode_t mode, __u32 flags)
{
	if (S_ISDIR(mode))
		return flags;
	else if (S_ISREG(mode))
		return flags & F2FS_REG_FLMASK;
	else
		return flags & F2FS_OTHER_FLMASK;
}

<<<<<<< HEAD
/* used for f2fs_inode_info->flags */
enum {
	FI_NEW_INODE,		/* indicate newly allocated inode */
	FI_DIRTY_INODE,		/* indicate inode is dirty or not */
	FI_AUTO_RECOVER,	/* indicate inode is recoverable */
	FI_DIRTY_DIR,		/* indicate directory has dirty pages */
	FI_INC_LINK,		/* need to increment i_nlink */
	FI_ACL_MODE,		/* indicate acl mode */
	FI_NO_ALLOC,		/* should not allocate any blocks */
	FI_FREE_NID,		/* free allocated nide */
	FI_NO_EXTENT,		/* not to use the extent cache */
	FI_INLINE_XATTR,	/* used for inline xattr */
	FI_INLINE_DATA,		/* used for inline data*/
	FI_INLINE_DENTRY,	/* used for inline dentry */
	FI_APPEND_WRITE,	/* inode has appended data */
	FI_UPDATE_WRITE,	/* inode has in-place-update data */
	FI_NEED_IPU,		/* used for ipu per file */
	FI_ATOMIC_FILE,		/* indicate atomic file */
	FI_ATOMIC_COMMIT,	/* indicate the state of atomical committing */
	FI_VOLATILE_FILE,	/* indicate volatile file */
	FI_FIRST_BLOCK_WRITTEN,	/* indicate #0 data block was written */
	FI_DROP_CACHE,		/* drop dirty page cache */
	FI_DATA_EXIST,		/* indicate data exists */
	FI_INLINE_DOTS,		/* indicate inline dot dentries */
	FI_DO_DEFRAG,		/* indicate defragment is running */
	FI_DIRTY_FILE,		/* indicate regular/symlink has dirty pages */
	FI_NO_PREALLOC,		/* indicate skipped preallocated blocks */
	FI_HOT_DATA,		/* indicate file is hot */
	FI_EXTRA_ATTR,		/* indicate file has extra attribute */
	FI_PROJ_INHERIT,	/* indicate file inherits projectid */
	FI_PIN_FILE,		/* indicate file should not be gced */
	FI_ATOMIC_REVOKE_REQUEST, /* request to drop atomic data */
	FI_VERITY_IN_PROGRESS,	/* building fs-verity Merkle tree */
	FI_COMPRESSED_FILE,	/* indicate file's data can be compressed */
	FI_MMAP_FILE,		/* indicate file was mmapped */
#ifdef CONFIG_FS_HPB
	FI_HPB_INODE,		/* HPB */
#endif
};

=======
>>>>>>> 9f80205d
static inline void __mark_inode_dirty_flag(struct inode *inode,
						int flag, bool set)
{
	switch (flag) {
	case FI_INLINE_XATTR:
	case FI_INLINE_DATA:
	case FI_INLINE_DENTRY:
	case FI_NEW_INODE:
		if (set)
			return;
		/* fall through */
	case FI_DATA_EXIST:
	case FI_INLINE_DOTS:
	case FI_PIN_FILE:
		f2fs_mark_inode_dirty_sync(inode, true);
	}
}

static inline void set_inode_flag(struct inode *inode, int flag)
{
	test_and_set_bit(flag, F2FS_I(inode)->flags);
	__mark_inode_dirty_flag(inode, flag, true);
}

static inline int is_inode_flag_set(struct inode *inode, int flag)
{
	return test_bit(flag, F2FS_I(inode)->flags);
}

static inline void clear_inode_flag(struct inode *inode, int flag)
{
	test_and_clear_bit(flag, F2FS_I(inode)->flags);
	__mark_inode_dirty_flag(inode, flag, false);
}

static inline bool f2fs_verity_in_progress(struct inode *inode)
{
	return IS_ENABLED(CONFIG_FS_VERITY) &&
	       is_inode_flag_set(inode, FI_VERITY_IN_PROGRESS);
}

static inline void set_acl_inode(struct inode *inode, umode_t mode)
{
	F2FS_I(inode)->i_acl_mode = mode;
	set_inode_flag(inode, FI_ACL_MODE);
	f2fs_mark_inode_dirty_sync(inode, false);
}

static inline void f2fs_i_links_write(struct inode *inode, bool inc)
{
	if (inc)
		inc_nlink(inode);
	else
		drop_nlink(inode);
	f2fs_mark_inode_dirty_sync(inode, true);
}

static inline void f2fs_i_blocks_write(struct inode *inode,
					block_t diff, bool add, bool claim)
{
	bool clean = !is_inode_flag_set(inode, FI_DIRTY_INODE);
	bool recover = is_inode_flag_set(inode, FI_AUTO_RECOVER);

	/* add = 1, claim = 1 should be dquot_reserve_block in pair */
	if (add) {
		if (claim)
			dquot_claim_block(inode, diff);
		else
			dquot_alloc_block_nofail(inode, diff);
	} else {
		dquot_free_block(inode, diff);
	}

	f2fs_mark_inode_dirty_sync(inode, true);
	if (clean || recover)
		set_inode_flag(inode, FI_AUTO_RECOVER);
}

static inline void f2fs_i_size_write(struct inode *inode, loff_t i_size)
{
	bool clean = !is_inode_flag_set(inode, FI_DIRTY_INODE);
	bool recover = is_inode_flag_set(inode, FI_AUTO_RECOVER);

	if (i_size_read(inode) == i_size)
		return;

	i_size_write(inode, i_size);
	f2fs_mark_inode_dirty_sync(inode, true);
	if (clean || recover)
		set_inode_flag(inode, FI_AUTO_RECOVER);
}

static inline void f2fs_i_depth_write(struct inode *inode, unsigned int depth)
{
	F2FS_I(inode)->i_current_depth = depth;
	f2fs_mark_inode_dirty_sync(inode, true);
}

static inline void f2fs_i_gc_failures_write(struct inode *inode,
					unsigned int count)
{
	F2FS_I(inode)->i_gc_failures[GC_FAILURE_PIN] = count;
	f2fs_mark_inode_dirty_sync(inode, true);
}

static inline void f2fs_i_xnid_write(struct inode *inode, nid_t xnid)
{
	F2FS_I(inode)->i_xattr_nid = xnid;
	f2fs_mark_inode_dirty_sync(inode, true);
}

static inline void f2fs_i_pino_write(struct inode *inode, nid_t pino)
{
	F2FS_I(inode)->i_pino = pino;
	f2fs_mark_inode_dirty_sync(inode, true);
}

static inline void get_inline_info(struct inode *inode, struct f2fs_inode *ri)
{
	struct f2fs_inode_info *fi = F2FS_I(inode);

	if (ri->i_inline & F2FS_INLINE_XATTR)
		set_bit(FI_INLINE_XATTR, fi->flags);
	if (ri->i_inline & F2FS_INLINE_DATA)
		set_bit(FI_INLINE_DATA, fi->flags);
	if (ri->i_inline & F2FS_INLINE_DENTRY)
		set_bit(FI_INLINE_DENTRY, fi->flags);
	if (ri->i_inline & F2FS_DATA_EXIST)
		set_bit(FI_DATA_EXIST, fi->flags);
	if (ri->i_inline & F2FS_INLINE_DOTS)
		set_bit(FI_INLINE_DOTS, fi->flags);
	if (ri->i_inline & F2FS_EXTRA_ATTR)
		set_bit(FI_EXTRA_ATTR, fi->flags);
	if (ri->i_inline & F2FS_PIN_FILE)
		set_bit(FI_PIN_FILE, fi->flags);
}

static inline void set_raw_inline(struct inode *inode, struct f2fs_inode *ri)
{
	ri->i_inline = 0;

	if (is_inode_flag_set(inode, FI_INLINE_XATTR))
		ri->i_inline |= F2FS_INLINE_XATTR;
	if (is_inode_flag_set(inode, FI_INLINE_DATA))
		ri->i_inline |= F2FS_INLINE_DATA;
	if (is_inode_flag_set(inode, FI_INLINE_DENTRY))
		ri->i_inline |= F2FS_INLINE_DENTRY;
	if (is_inode_flag_set(inode, FI_DATA_EXIST))
		ri->i_inline |= F2FS_DATA_EXIST;
	if (is_inode_flag_set(inode, FI_INLINE_DOTS))
		ri->i_inline |= F2FS_INLINE_DOTS;
	if (is_inode_flag_set(inode, FI_EXTRA_ATTR))
		ri->i_inline |= F2FS_EXTRA_ATTR;
	if (is_inode_flag_set(inode, FI_PIN_FILE))
		ri->i_inline |= F2FS_PIN_FILE;
}

static inline int f2fs_has_extra_attr(struct inode *inode)
{
	return is_inode_flag_set(inode, FI_EXTRA_ATTR);
}

static inline int f2fs_has_inline_xattr(struct inode *inode)
{
	return is_inode_flag_set(inode, FI_INLINE_XATTR);
}

static inline int f2fs_compressed_file(struct inode *inode)
{
	return S_ISREG(inode->i_mode) &&
		is_inode_flag_set(inode, FI_COMPRESSED_FILE);
}

static inline unsigned int addrs_per_inode(struct inode *inode)
{
	unsigned int addrs = CUR_ADDRS_PER_INODE(inode) -
				get_inline_xattr_addrs(inode);

	if (!f2fs_compressed_file(inode))
		return addrs;
	return ALIGN_DOWN(addrs, F2FS_I(inode)->i_cluster_size);
}

static inline unsigned int addrs_per_block(struct inode *inode)
{
	if (!f2fs_compressed_file(inode))
		return DEF_ADDRS_PER_BLOCK;
	return ALIGN_DOWN(DEF_ADDRS_PER_BLOCK, F2FS_I(inode)->i_cluster_size);
}

static inline void *inline_xattr_addr(struct inode *inode, struct page *page)
{
	struct f2fs_inode *ri = F2FS_INODE(page);

	return (void *)&(ri->i_addr[DEF_ADDRS_PER_INODE -
					get_inline_xattr_addrs(inode)]);
}

static inline int inline_xattr_size(struct inode *inode)
{
	if (f2fs_has_inline_xattr(inode))
		return get_inline_xattr_addrs(inode) * sizeof(__le32);
	return 0;
}

static inline int f2fs_has_inline_data(struct inode *inode)
{
	return is_inode_flag_set(inode, FI_INLINE_DATA);
}

static inline int f2fs_exist_data(struct inode *inode)
{
	return is_inode_flag_set(inode, FI_DATA_EXIST);
}

static inline int f2fs_has_inline_dots(struct inode *inode)
{
	return is_inode_flag_set(inode, FI_INLINE_DOTS);
}

static inline int f2fs_is_mmap_file(struct inode *inode)
{
	return is_inode_flag_set(inode, FI_MMAP_FILE);
}

static inline bool f2fs_is_pinned_file(struct inode *inode)
{
	return is_inode_flag_set(inode, FI_PIN_FILE);
}

static inline bool f2fs_is_atomic_file(struct inode *inode)
{
	return is_inode_flag_set(inode, FI_ATOMIC_FILE);
}

static inline bool f2fs_is_commit_atomic_write(struct inode *inode)
{
	return is_inode_flag_set(inode, FI_ATOMIC_COMMIT);
}

static inline bool f2fs_is_volatile_file(struct inode *inode)
{
	return is_inode_flag_set(inode, FI_VOLATILE_FILE);
}

static inline bool f2fs_is_first_block_written(struct inode *inode)
{
	return is_inode_flag_set(inode, FI_FIRST_BLOCK_WRITTEN);
}

static inline bool f2fs_is_drop_cache(struct inode *inode)
{
	return is_inode_flag_set(inode, FI_DROP_CACHE);
}

static inline void *inline_data_addr(struct inode *inode, struct page *page)
{
	struct f2fs_inode *ri = F2FS_INODE(page);
	int extra_size = get_extra_isize(inode);

	return (void *)&(ri->i_addr[extra_size + DEF_INLINE_RESERVED_SIZE]);
}

static inline int f2fs_has_inline_dentry(struct inode *inode)
{
	return is_inode_flag_set(inode, FI_INLINE_DENTRY);
}

static inline int is_file(struct inode *inode, int type)
{
	return F2FS_I(inode)->i_advise & type;
}

static inline void set_file(struct inode *inode, int type)
{
	F2FS_I(inode)->i_advise |= type;
	f2fs_mark_inode_dirty_sync(inode, true);
}

static inline void clear_file(struct inode *inode, int type)
{
	F2FS_I(inode)->i_advise &= ~type;
	f2fs_mark_inode_dirty_sync(inode, true);
}

static inline bool f2fs_is_time_consistent(struct inode *inode)
{
	if (!timespec64_equal(F2FS_I(inode)->i_disk_time, &inode->i_atime))
		return false;
	if (!timespec64_equal(F2FS_I(inode)->i_disk_time + 1, &inode->i_ctime))
		return false;
	if (!timespec64_equal(F2FS_I(inode)->i_disk_time + 2, &inode->i_mtime))
		return false;
	if (!timespec64_equal(F2FS_I(inode)->i_disk_time + 3,
						&F2FS_I(inode)->i_crtime))
		return false;
	return true;
}

static inline bool f2fs_skip_inode_update(struct inode *inode, int dsync)
{
	bool ret;

	if (dsync) {
		struct f2fs_sb_info *sbi = F2FS_I_SB(inode);

		spin_lock(&sbi->inode_lock[DIRTY_META]);
		ret = list_empty(&F2FS_I(inode)->gdirty_list);
		spin_unlock(&sbi->inode_lock[DIRTY_META]);
		return ret;
	}
	if (!is_inode_flag_set(inode, FI_AUTO_RECOVER) ||
			file_keep_isize(inode) ||
			i_size_read(inode) & ~PAGE_MASK)
		return false;

	if (!f2fs_is_time_consistent(inode))
		return false;

	spin_lock(&F2FS_I(inode)->i_size_lock);
	ret = F2FS_I(inode)->last_disk_size == i_size_read(inode);
	spin_unlock(&F2FS_I(inode)->i_size_lock);

	return ret;
}

static inline bool f2fs_readonly(struct super_block *sb)
{
	return sb_rdonly(sb);
}

static inline bool f2fs_cp_error(struct f2fs_sb_info *sbi)
{
	return is_set_ckpt_flags(sbi, CP_ERROR_FLAG);
}

static inline bool is_dot_dotdot(const u8 *name, size_t len)
{
	if (len == 1 && name[0] == '.')
		return true;

	if (len == 2 && name[0] == '.' && name[1] == '.')
		return true;

	return false;
}

static inline bool f2fs_may_extent_tree(struct inode *inode)
{
	struct f2fs_sb_info *sbi = F2FS_I_SB(inode);

	if (!test_opt(sbi, EXTENT_CACHE) ||
			is_inode_flag_set(inode, FI_NO_EXTENT) ||
			is_inode_flag_set(inode, FI_COMPRESSED_FILE))
		return false;

	/*
	 * for recovered files during mount do not create extents
	 * if shrinker is not registered.
	 */
	if (list_empty(&sbi->s_list))
		return false;

	return S_ISREG(inode->i_mode);
}

static inline void *f2fs_kmalloc(struct f2fs_sb_info *sbi,
					size_t size, gfp_t flags)
{
	if (time_to_inject(sbi, FAULT_KMALLOC)) {
		f2fs_show_injection_info(sbi, FAULT_KMALLOC);
		return NULL;
	}

	return kmalloc(size, flags);
}

static inline void *f2fs_kzalloc(struct f2fs_sb_info *sbi,
					size_t size, gfp_t flags)
{
	return f2fs_kmalloc(sbi, size, flags | __GFP_ZERO);
}

static inline void *f2fs_kvmalloc(struct f2fs_sb_info *sbi,
					size_t size, gfp_t flags)
{
	if (time_to_inject(sbi, FAULT_KVMALLOC)) {
		f2fs_show_injection_info(sbi, FAULT_KVMALLOC);
		return NULL;
	}

	return kvmalloc(size, flags);
}

static inline void *f2fs_kvzalloc(struct f2fs_sb_info *sbi,
					size_t size, gfp_t flags)
{
	return f2fs_kvmalloc(sbi, size, flags | __GFP_ZERO);
}

static inline int get_extra_isize(struct inode *inode)
{
	return F2FS_I(inode)->i_extra_isize / sizeof(__le32);
}

static inline int get_inline_xattr_addrs(struct inode *inode)
{
	return F2FS_I(inode)->i_inline_xattr_size;
}

#define f2fs_get_inode_mode(i) \
	((is_inode_flag_set(i, FI_ACL_MODE)) ? \
	 (F2FS_I(i)->i_acl_mode) : ((i)->i_mode))

#define F2FS_TOTAL_EXTRA_ATTR_SIZE			\
	(offsetof(struct f2fs_inode, i_extra_end) -	\
	offsetof(struct f2fs_inode, i_extra_isize))	\

#define F2FS_OLD_ATTRIBUTE_SIZE	(offsetof(struct f2fs_inode, i_addr))
#define F2FS_FITS_IN_INODE(f2fs_inode, extra_isize, field)		\
		((offsetof(typeof(*(f2fs_inode)), field) +	\
		sizeof((f2fs_inode)->field))			\
		<= (F2FS_OLD_ATTRIBUTE_SIZE + (extra_isize)))	\

#define DEFAULT_IOSTAT_PERIOD_MS	3000
#define MIN_IOSTAT_PERIOD_MS		100
/* maximum period of iostat tracing is 1 day */
#define MAX_IOSTAT_PERIOD_MS		8640000

static inline void f2fs_reset_iostat(struct f2fs_sb_info *sbi)
{
	int i;

	spin_lock(&sbi->iostat_lock);
	for (i = 0; i < NR_IO_TYPE; i++) {
		sbi->rw_iostat[i] = 0;
		sbi->prev_rw_iostat[i] = 0;
	}
	spin_unlock(&sbi->iostat_lock);
}

extern void f2fs_record_iostat(struct f2fs_sb_info *sbi);

static inline void f2fs_update_iostat(struct f2fs_sb_info *sbi,
			enum iostat_type type, unsigned long long io_bytes)
{
	if (!sbi->iostat_enable)
		return;
	spin_lock(&sbi->iostat_lock);
	sbi->rw_iostat[type] += io_bytes;

	if (type == APP_WRITE_IO || type == APP_DIRECT_IO)
		sbi->rw_iostat[APP_BUFFERED_IO] =
			sbi->rw_iostat[APP_WRITE_IO] -
			sbi->rw_iostat[APP_DIRECT_IO];

	if (type == APP_READ_IO || type == APP_DIRECT_READ_IO)
		sbi->rw_iostat[APP_BUFFERED_READ_IO] =
			sbi->rw_iostat[APP_READ_IO] -
			sbi->rw_iostat[APP_DIRECT_READ_IO];
	spin_unlock(&sbi->iostat_lock);

	f2fs_record_iostat(sbi);
}

#define __is_large_section(sbi)		((sbi)->segs_per_sec > 1)

#define __is_meta_io(fio) (PAGE_TYPE_OF_BIO((fio)->type) == META)

bool f2fs_is_valid_blkaddr(struct f2fs_sb_info *sbi,
					block_t blkaddr, int type);
static inline void verify_blkaddr(struct f2fs_sb_info *sbi,
					block_t blkaddr, int type)
{
	if (!f2fs_is_valid_blkaddr(sbi, blkaddr, type)) {
		f2fs_err(sbi, "invalid blkaddr: %u, type: %d, run fsck to fix.",
			 blkaddr, type);
		f2fs_bug_on(sbi, 1);
	}
}

static inline bool __is_valid_data_blkaddr(block_t blkaddr)
{
	if (blkaddr == NEW_ADDR || blkaddr == NULL_ADDR ||
			blkaddr == COMPRESS_ADDR)
		return false;
	return true;
}

static inline void f2fs_set_page_private(struct page *page,
						unsigned long data)
{
	if (PagePrivate(page))
		return;

	get_page(page);
	SetPagePrivate(page);
	set_page_private(page, data);
}

static inline void f2fs_clear_page_private(struct page *page)
{
	if (!PagePrivate(page))
		return;

	set_page_private(page, 0);
	ClearPagePrivate(page);
	f2fs_put_page(page, 0);
}

/*
 * file.c
 */
int f2fs_sync_file(struct file *file, loff_t start, loff_t end, int datasync);
void f2fs_truncate_data_blocks(struct dnode_of_data *dn);
int f2fs_do_truncate_blocks(struct inode *inode, u64 from, bool lock);
int f2fs_truncate_blocks(struct inode *inode, u64 from, bool lock);
int f2fs_truncate(struct inode *inode);
int f2fs_getattr(const struct path *path, struct kstat *stat,
			u32 request_mask, unsigned int flags);
int f2fs_setattr(struct dentry *dentry, struct iattr *attr);
int f2fs_truncate_hole(struct inode *inode, pgoff_t pg_start, pgoff_t pg_end);
void f2fs_truncate_data_blocks_range(struct dnode_of_data *dn, int count);
int f2fs_precache_extents(struct inode *inode);
long f2fs_ioctl(struct file *filp, unsigned int cmd, unsigned long arg);
long f2fs_compat_ioctl(struct file *file, unsigned int cmd, unsigned long arg);
int f2fs_transfer_project_quota(struct inode *inode, kprojid_t kprojid);
int f2fs_pin_file_control(struct inode *inode, bool inc);

/*
 * inode.c
 */
void f2fs_set_inode_flags(struct inode *inode);
bool f2fs_inode_chksum_verify(struct f2fs_sb_info *sbi, struct page *page);
void f2fs_inode_chksum_set(struct f2fs_sb_info *sbi, struct page *page);
struct inode *f2fs_iget(struct super_block *sb, unsigned long ino);
struct inode *f2fs_iget_retry(struct super_block *sb, unsigned long ino);
int f2fs_try_to_free_nats(struct f2fs_sb_info *sbi, int nr_shrink);
void f2fs_update_inode(struct inode *inode, struct page *node_page);
void f2fs_update_inode_page(struct inode *inode);
int f2fs_write_inode(struct inode *inode, struct writeback_control *wbc);
void f2fs_evict_inode(struct inode *inode);
void f2fs_handle_failed_inode(struct inode *inode);

/*
 * namei.c
 */
int f2fs_update_extension_list(struct f2fs_sb_info *sbi, const char *name,
							bool hot, bool set);
struct dentry *f2fs_get_parent(struct dentry *child);

/*
 * dir.c
 */
unsigned char f2fs_get_de_type(struct f2fs_dir_entry *de);
int f2fs_init_casefolded_name(const struct inode *dir,
			      struct f2fs_filename *fname);
int f2fs_setup_filename(struct inode *dir, const struct qstr *iname,
			int lookup, struct f2fs_filename *fname);
int f2fs_prepare_lookup(struct inode *dir, struct dentry *dentry,
			struct f2fs_filename *fname);
void f2fs_free_filename(struct f2fs_filename *fname);
struct f2fs_dir_entry *f2fs_find_target_dentry(const struct f2fs_dentry_ptr *d,
			const struct f2fs_filename *fname, int *max_slots);
int f2fs_fill_dentries(struct dir_context *ctx, struct f2fs_dentry_ptr *d,
			unsigned int start_pos, struct fscrypt_str *fstr);
void f2fs_do_make_empty_dir(struct inode *inode, struct inode *parent,
			struct f2fs_dentry_ptr *d);
struct page *f2fs_init_inode_metadata(struct inode *inode, struct inode *dir,
			const struct f2fs_filename *fname, struct page *dpage);
void f2fs_update_parent_metadata(struct inode *dir, struct inode *inode,
			unsigned int current_depth);
int f2fs_room_for_filename(const void *bitmap, int slots, int max_slots);
void f2fs_drop_nlink(struct inode *dir, struct inode *inode);
struct f2fs_dir_entry *__f2fs_find_entry(struct inode *dir,
					 const struct f2fs_filename *fname,
					 struct page **res_page);
struct f2fs_dir_entry *f2fs_find_entry(struct inode *dir,
			const struct qstr *child, struct page **res_page);
struct f2fs_dir_entry *f2fs_parent_dir(struct inode *dir, struct page **p);
ino_t f2fs_inode_by_name(struct inode *dir, const struct qstr *qstr,
			struct page **page);
void f2fs_set_link(struct inode *dir, struct f2fs_dir_entry *de,
			struct page *page, struct inode *inode);
bool f2fs_has_enough_room(struct inode *dir, struct page *ipage,
			  const struct f2fs_filename *fname);
void f2fs_update_dentry(nid_t ino, umode_t mode, struct f2fs_dentry_ptr *d,
			const struct fscrypt_str *name, f2fs_hash_t name_hash,
			unsigned int bit_pos);
int f2fs_add_regular_entry(struct inode *dir, const struct f2fs_filename *fname,
			struct inode *inode, nid_t ino, umode_t mode);
int f2fs_add_dentry(struct inode *dir, const struct f2fs_filename *fname,
			struct inode *inode, nid_t ino, umode_t mode);
int f2fs_do_add_link(struct inode *dir, const struct qstr *name,
			struct inode *inode, nid_t ino, umode_t mode);
void f2fs_delete_entry(struct f2fs_dir_entry *dentry, struct page *page,
			struct inode *dir, struct inode *inode);
int f2fs_do_tmpfile(struct inode *inode, struct inode *dir);
bool f2fs_empty_dir(struct inode *dir);

static inline int f2fs_add_link(struct dentry *dentry, struct inode *inode)
{
	return f2fs_do_add_link(d_inode(dentry->d_parent), &dentry->d_name,
				inode, inode->i_ino, inode->i_mode);
}

/*
 * super.c
 */
int f2fs_inode_dirtied(struct inode *inode, bool sync);
void f2fs_inode_synced(struct inode *inode);
int f2fs_enable_quota_files(struct f2fs_sb_info *sbi, bool rdonly);
int f2fs_quota_sync(struct super_block *sb, int type);
void f2fs_quota_off_umount(struct super_block *sb);
int f2fs_commit_super(struct f2fs_sb_info *sbi, bool recover);
int f2fs_sync_fs(struct super_block *sb, int sync);
int f2fs_sanity_check_ckpt(struct f2fs_sb_info *sbi);

/*
 * hash.c
 */
void f2fs_hash_filename(const struct inode *dir, struct f2fs_filename *fname);

/*
 * node.c
 */
struct dnode_of_data;
struct node_info;

int f2fs_check_nid_range(struct f2fs_sb_info *sbi, nid_t nid);
bool f2fs_available_free_memory(struct f2fs_sb_info *sbi, int type);
bool f2fs_in_warm_node_list(struct f2fs_sb_info *sbi, struct page *page);
void f2fs_init_fsync_node_info(struct f2fs_sb_info *sbi);
void f2fs_del_fsync_node_entry(struct f2fs_sb_info *sbi, struct page *page);
void f2fs_reset_fsync_node_info(struct f2fs_sb_info *sbi);
int f2fs_need_dentry_mark(struct f2fs_sb_info *sbi, nid_t nid);
bool f2fs_is_checkpointed_node(struct f2fs_sb_info *sbi, nid_t nid);
bool f2fs_need_inode_block_update(struct f2fs_sb_info *sbi, nid_t ino);
int __f2fs_get_node_info(struct f2fs_sb_info *sbi, nid_t nid,
					struct node_info *ni, int op_flags);
pgoff_t f2fs_get_next_page_offset(struct dnode_of_data *dn, pgoff_t pgofs);
int f2fs_get_dnode_of_data(struct dnode_of_data *dn, pgoff_t index, int mode);
int f2fs_truncate_inode_blocks(struct inode *inode, pgoff_t from);
int f2fs_truncate_xattr_node(struct inode *inode);
int f2fs_wait_on_node_pages_writeback(struct f2fs_sb_info *sbi,
					unsigned int seq_id);
int f2fs_remove_inode_page(struct inode *inode);
struct page *f2fs_new_inode_page(struct inode *inode);
struct page *f2fs_new_node_page(struct dnode_of_data *dn, unsigned int ofs);
void f2fs_ra_node_page(struct f2fs_sb_info *sbi, nid_t nid);
struct page *f2fs_get_node_page(struct f2fs_sb_info *sbi, pgoff_t nid);
struct page *f2fs_get_node_page_ra(struct page *parent, int start);
int f2fs_move_node_page(struct page *node_page, int gc_type);
int f2fs_flush_inline_data(struct f2fs_sb_info *sbi);
int f2fs_fsync_node_pages(struct f2fs_sb_info *sbi, struct inode *inode,
			struct writeback_control *wbc, bool atomic,
			unsigned int *seq_id);
int f2fs_sync_node_pages(struct f2fs_sb_info *sbi,
			struct writeback_control *wbc,
			bool do_balance, enum iostat_type io_type);
int f2fs_build_free_nids(struct f2fs_sb_info *sbi, bool sync, bool mount);
bool f2fs_alloc_nid(struct f2fs_sb_info *sbi, nid_t *nid);
void f2fs_alloc_nid_done(struct f2fs_sb_info *sbi, nid_t nid);
void f2fs_alloc_nid_failed(struct f2fs_sb_info *sbi, nid_t nid);
int f2fs_try_to_free_nids(struct f2fs_sb_info *sbi, int nr_shrink);
int f2fs_recover_inline_xattr(struct inode *inode, struct page *page);
int f2fs_recover_xattr_data(struct inode *inode, struct page *page);
int f2fs_recover_inode_page(struct f2fs_sb_info *sbi, struct page *page);
int f2fs_restore_node_summary(struct f2fs_sb_info *sbi,
			unsigned int segno, struct f2fs_summary_block *sum);
int f2fs_flush_nat_entries(struct f2fs_sb_info *sbi, struct cp_control *cpc);
int f2fs_build_node_manager(struct f2fs_sb_info *sbi);
void f2fs_destroy_node_manager(struct f2fs_sb_info *sbi);
int __init f2fs_create_node_manager_caches(void);
void f2fs_destroy_node_manager_caches(void);

static inline int f2fs_get_node_info(struct f2fs_sb_info *sbi, nid_t nid,
						struct node_info *ni)
{
	return __f2fs_get_node_info(sbi, nid, ni, 0);
}

/*
 * segment.c
 */
bool f2fs_need_SSR(struct f2fs_sb_info *sbi);
void f2fs_register_inmem_page(struct inode *inode, struct page *page);
void f2fs_drop_inmem_pages_all(struct f2fs_sb_info *sbi, bool gc_failure);
void f2fs_drop_inmem_pages(struct inode *inode);
void f2fs_drop_inmem_page(struct inode *inode, struct page *page);
int f2fs_commit_inmem_pages(struct inode *inode);
void f2fs_balance_fs(struct f2fs_sb_info *sbi, bool need);
void f2fs_balance_fs_bg(struct f2fs_sb_info *sbi, bool from_bg);
int f2fs_issue_flush(struct f2fs_sb_info *sbi, nid_t ino);
int f2fs_create_flush_cmd_control(struct f2fs_sb_info *sbi);
int f2fs_flush_device_cache(struct f2fs_sb_info *sbi);
void f2fs_destroy_flush_cmd_control(struct f2fs_sb_info *sbi, bool free);
void f2fs_invalidate_blocks(struct f2fs_sb_info *sbi, block_t addr);
bool f2fs_is_checkpointed_data(struct f2fs_sb_info *sbi, block_t blkaddr);
void f2fs_drop_discard_cmd(struct f2fs_sb_info *sbi);
void f2fs_stop_discard_thread(struct f2fs_sb_info *sbi);
bool f2fs_issue_discard_timeout(struct f2fs_sb_info *sbi);
void f2fs_clear_prefree_segments(struct f2fs_sb_info *sbi,
					struct cp_control *cpc);
void f2fs_dirty_to_prefree(struct f2fs_sb_info *sbi);
block_t f2fs_get_unusable_blocks(struct f2fs_sb_info *sbi);
int f2fs_disable_cp_again(struct f2fs_sb_info *sbi, block_t unusable);
void f2fs_release_discard_addrs(struct f2fs_sb_info *sbi);
int f2fs_npages_for_summary_flush(struct f2fs_sb_info *sbi, bool for_ra);
void allocate_segment_for_resize(struct f2fs_sb_info *sbi, int type,
					unsigned int start, unsigned int end);
void f2fs_allocate_new_segments(struct f2fs_sb_info *sbi, int type);
int f2fs_trim_fs(struct f2fs_sb_info *sbi, struct fstrim_range *range);
bool f2fs_exist_trim_candidates(struct f2fs_sb_info *sbi,
					struct cp_control *cpc);
struct page *f2fs_get_sum_page(struct f2fs_sb_info *sbi, unsigned int segno);
void f2fs_update_meta_page(struct f2fs_sb_info *sbi, void *src,
					block_t blk_addr);
void f2fs_do_write_meta_page(struct f2fs_sb_info *sbi, struct page *page,
						enum iostat_type io_type);
void f2fs_do_write_node_page(unsigned int nid, struct f2fs_io_info *fio);
void f2fs_outplace_write_data(struct dnode_of_data *dn,
			struct f2fs_io_info *fio);
int f2fs_inplace_write_data(struct f2fs_io_info *fio);
void f2fs_do_replace_block(struct f2fs_sb_info *sbi, struct f2fs_summary *sum,
			block_t old_blkaddr, block_t new_blkaddr,
			bool recover_curseg, bool recover_newaddr);
void f2fs_replace_block(struct f2fs_sb_info *sbi, struct dnode_of_data *dn,
			block_t old_addr, block_t new_addr,
			unsigned char version, bool recover_curseg,
			bool recover_newaddr);
void f2fs_allocate_data_block(struct f2fs_sb_info *sbi, struct page *page,
			block_t old_blkaddr, block_t *new_blkaddr,
			struct f2fs_summary *sum, int type,
			struct f2fs_io_info *fio, bool add_list);
void f2fs_wait_on_page_writeback(struct page *page,
			enum page_type type, bool ordered, bool locked);
void f2fs_wait_on_block_writeback(struct inode *inode, block_t blkaddr);
void f2fs_wait_on_block_writeback_range(struct inode *inode, block_t blkaddr,
								block_t len);
void f2fs_write_data_summaries(struct f2fs_sb_info *sbi, block_t start_blk);
void f2fs_write_node_summaries(struct f2fs_sb_info *sbi, block_t start_blk);
int f2fs_lookup_journal_in_cursum(struct f2fs_journal *journal, int type,
			unsigned int val, int alloc);
void f2fs_flush_sit_entries(struct f2fs_sb_info *sbi, struct cp_control *cpc);
int f2fs_build_segment_manager(struct f2fs_sb_info *sbi);
void f2fs_destroy_segment_manager(struct f2fs_sb_info *sbi);
int __init f2fs_create_segment_manager_caches(void);
void f2fs_destroy_segment_manager_caches(void);
int f2fs_rw_hint_to_seg_type(enum rw_hint hint);
enum rw_hint f2fs_io_type_to_rw_hint(struct f2fs_sb_info *sbi,
			enum page_type type, enum temp_type temp);

/*
 * checkpoint.c
 */
void f2fs_stop_checkpoint(struct f2fs_sb_info *sbi, bool end_io);
struct page *f2fs_grab_meta_page(struct f2fs_sb_info *sbi, pgoff_t index);
struct page *f2fs_get_meta_page(struct f2fs_sb_info *sbi, pgoff_t index);
struct page *f2fs_get_meta_page_nofail(struct f2fs_sb_info *sbi, pgoff_t index);
struct page *f2fs_get_tmp_page(struct f2fs_sb_info *sbi, pgoff_t index);
bool f2fs_is_valid_blkaddr(struct f2fs_sb_info *sbi,
					block_t blkaddr, int type);
int f2fs_ra_meta_pages(struct f2fs_sb_info *sbi, block_t start, int nrpages,
			int type, bool sync);
void f2fs_ra_meta_pages_cond(struct f2fs_sb_info *sbi, pgoff_t index);
long f2fs_sync_meta_pages(struct f2fs_sb_info *sbi, enum page_type type,
			long nr_to_write, enum iostat_type io_type);
void f2fs_add_ino_entry(struct f2fs_sb_info *sbi, nid_t ino, int type);
void f2fs_remove_ino_entry(struct f2fs_sb_info *sbi, nid_t ino, int type);
void f2fs_release_ino_entry(struct f2fs_sb_info *sbi, bool all);
bool f2fs_exist_written_data(struct f2fs_sb_info *sbi, nid_t ino, int mode);
void f2fs_set_dirty_device(struct f2fs_sb_info *sbi, nid_t ino,
					unsigned int devidx, int type);
bool f2fs_is_dirty_device(struct f2fs_sb_info *sbi, nid_t ino,
					unsigned int devidx, int type);
int f2fs_sync_inode_meta(struct f2fs_sb_info *sbi);
int f2fs_acquire_orphan_inode(struct f2fs_sb_info *sbi);
void f2fs_release_orphan_inode(struct f2fs_sb_info *sbi);
void f2fs_add_orphan_inode(struct inode *inode);
void f2fs_remove_orphan_inode(struct f2fs_sb_info *sbi, nid_t ino);
int f2fs_recover_orphan_inodes(struct f2fs_sb_info *sbi);
int f2fs_get_valid_checkpoint(struct f2fs_sb_info *sbi);
void f2fs_update_dirty_page(struct inode *inode, struct page *page);
void f2fs_remove_dirty_inode(struct inode *inode);
int f2fs_sync_dirty_inodes(struct f2fs_sb_info *sbi, enum inode_type type);
void f2fs_wait_on_all_pages(struct f2fs_sb_info *sbi, int type);
int f2fs_write_checkpoint(struct f2fs_sb_info *sbi, struct cp_control *cpc);
void f2fs_init_ino_entry_info(struct f2fs_sb_info *sbi);
int __init f2fs_create_checkpoint_caches(void);
void f2fs_destroy_checkpoint_caches(void);
int f2fs_issue_checkpoint(struct f2fs_sb_info *sbi);
int f2fs_create_checkpoint_cmd_control(struct f2fs_sb_info *sbi);
int f2fs_destroy_checkpoint_cmd_control(struct f2fs_sb_info *sbi, bool free);
int f2fs_set_issue_ckpt_ioprio(struct f2fs_sb_info *sbi, unsigned int ioprio);

/*
 * data.c
 */
int __init f2fs_init_bioset(void);
void f2fs_destroy_bioset(void);
struct bio *f2fs_bio_alloc(struct f2fs_sb_info *sbi, int npages, bool noio);
int f2fs_init_bio_entry_cache(void);
void f2fs_destroy_bio_entry_cache(void);
void f2fs_submit_bio(struct f2fs_sb_info *sbi,
				struct bio *bio, enum page_type type);
void f2fs_submit_merged_write(struct f2fs_sb_info *sbi, enum page_type type);
void f2fs_submit_merged_write_cond(struct f2fs_sb_info *sbi,
				struct inode *inode, struct page *page,
				nid_t ino, enum page_type type);
void f2fs_submit_merged_ipu_write(struct f2fs_sb_info *sbi,
					struct bio **bio, struct page *page);
void f2fs_flush_merged_writes(struct f2fs_sb_info *sbi);
int f2fs_submit_page_bio(struct f2fs_io_info *fio);
int f2fs_merge_page_bio(struct f2fs_io_info *fio);
void f2fs_submit_page_write(struct f2fs_io_info *fio);
struct block_device *f2fs_target_device(struct f2fs_sb_info *sbi,
			block_t blk_addr, struct bio *bio);
int f2fs_target_device_index(struct f2fs_sb_info *sbi, block_t blkaddr);
void f2fs_set_data_blkaddr(struct dnode_of_data *dn);
void f2fs_update_data_blkaddr(struct dnode_of_data *dn, block_t blkaddr);
int f2fs_reserve_new_blocks(struct dnode_of_data *dn, blkcnt_t count);
int f2fs_reserve_new_block(struct dnode_of_data *dn);
int f2fs_get_block(struct dnode_of_data *dn, pgoff_t index);
int f2fs_preallocate_blocks(struct kiocb *iocb, struct iov_iter *from);
int f2fs_reserve_block(struct dnode_of_data *dn, pgoff_t index);
int f2fs_mpage_readpages(struct address_space *mapping,
			struct list_head *pages, struct page *page,
			unsigned nr_pages, bool is_readahead);
struct page *f2fs_get_read_data_page(struct inode *inode, pgoff_t index,
			int op_flags, bool for_write);
struct page *f2fs_find_data_page(struct inode *inode, pgoff_t index);
struct page *f2fs_get_lock_data_page(struct inode *inode, pgoff_t index,
			bool for_write);
struct page *f2fs_get_new_data_page(struct inode *inode,
			struct page *ipage, pgoff_t index, bool new_i_size);
int f2fs_do_write_data_page(struct f2fs_io_info *fio);
void __do_map_lock(struct f2fs_sb_info *sbi, int flag, bool lock);
int f2fs_map_blocks(struct inode *inode, struct f2fs_map_blocks *map,
			int create, int flag);
int f2fs_fiemap(struct inode *inode, struct fiemap_extent_info *fieinfo,
			u64 start, u64 len);
int f2fs_encrypt_one_page(struct f2fs_io_info *fio);
bool f2fs_should_update_inplace(struct inode *inode, struct f2fs_io_info *fio);
bool f2fs_should_update_outplace(struct inode *inode, struct f2fs_io_info *fio);
int f2fs_write_single_data_page(struct page *page, int *submitted,
				struct bio **bio, sector_t *last_block,
				struct writeback_control *wbc,
				enum iostat_type io_type,
				int compr_blocks);
void f2fs_invalidate_page(struct page *page, unsigned int offset,
			unsigned int length);
int f2fs_release_page(struct page *page, gfp_t wait);
#ifdef CONFIG_MIGRATION
int f2fs_migrate_page(struct address_space *mapping, struct page *newpage,
			struct page *page, enum migrate_mode mode);
#endif
bool f2fs_overwrite_io(struct inode *inode, loff_t pos, size_t len);
void f2fs_clear_radix_tree_dirty_tag(struct page *page);
int f2fs_init_post_read_processing(void);
void f2fs_destroy_post_read_processing(void);
int f2fs_init_post_read_wq(struct f2fs_sb_info *sbi);
void f2fs_destroy_post_read_wq(struct f2fs_sb_info *sbi);

/*
 * gc.c
 */
int f2fs_start_gc_thread(struct f2fs_sb_info *sbi);
void f2fs_stop_gc_thread(struct f2fs_sb_info *sbi);
block_t f2fs_start_bidx_of_node(unsigned int node_ofs, struct inode *inode);
int f2fs_gc(struct f2fs_sb_info *sbi, bool sync, bool background,
			unsigned int segno);
void f2fs_build_gc_manager(struct f2fs_sb_info *sbi);
int f2fs_resize_fs(struct f2fs_sb_info *sbi, __u64 block_count);

/*
 * recovery.c
 */
int f2fs_recover_fsync_data(struct f2fs_sb_info *sbi, bool check_only);
bool f2fs_space_for_roll_forward(struct f2fs_sb_info *sbi);

/*
 * debug.c
 */
#ifdef CONFIG_F2FS_STAT_FS
struct f2fs_stat_info {
	struct list_head stat_list;
	struct f2fs_sb_info *sbi;
	int all_area_segs, sit_area_segs, nat_area_segs, ssa_area_segs;
	int main_area_segs, main_area_sections, main_area_zones;
	unsigned long long hit_largest, hit_cached, hit_rbtree;
	unsigned long long hit_total, total_ext;
	int ext_tree, zombie_tree, ext_node;
	int ndirty_node, ndirty_dent, ndirty_meta, ndirty_imeta;
	int ndirty_data, ndirty_qdata;
	int inmem_pages;
	unsigned int ndirty_dirs, ndirty_files, nquota_files, ndirty_all;
	int nats, dirty_nats, sits, dirty_sits;
	int free_nids, avail_nids, alloc_nids;
	int total_count, utilization;
	int bg_gc, nr_wb_cp_data, nr_wb_data;
	int nr_rd_data, nr_rd_node, nr_rd_meta;
	int nr_dio_read, nr_dio_write;
	unsigned int io_skip_bggc, other_skip_bggc;
	int nr_flushing, nr_flushed, flush_list_empty;
	int nr_discarding, nr_discarded;
	int nr_discard_cmd;
	unsigned int undiscard_blks;
	int inline_xattr, inline_inode, inline_dir, append, update, orphans;
	int compr_inode, compr_blocks;
	int aw_cnt, max_aw_cnt, vw_cnt, max_vw_cnt;
	unsigned int valid_count, valid_node_count, valid_inode_count, discard_blks;
	unsigned int bimodal, avg_vblocks;
	int util_free, util_valid, util_invalid;
	int rsvd_segs, overp_segs;
	int dirty_count, node_pages, meta_pages;
	int prefree_count, call_count, cp_count, bg_cp_count;
	int tot_segs, node_segs, data_segs, free_segs, free_secs;
	int bg_node_segs, bg_data_segs;
	int tot_blks, data_blks, node_blks;
	int bg_data_blks, bg_node_blks;
	unsigned long long skipped_atomic_files[2];
	int curseg[NR_CURSEG_TYPE];
	int cursec[NR_CURSEG_TYPE];
	int curzone[NR_CURSEG_TYPE];

	unsigned int meta_count[META_MAX];
	unsigned int segment_count[2];
	unsigned int block_count[2];
	unsigned int inplace_count;
	unsigned long long base_mem, cache_mem, page_mem;
};

static inline struct f2fs_stat_info *F2FS_STAT(struct f2fs_sb_info *sbi)
{
	return (struct f2fs_stat_info *)sbi->stat_info;
}

#define stat_inc_cp_count(si)		((si)->cp_count++)
#define stat_inc_bg_cp_count(si)	((si)->bg_cp_count++)
#define stat_inc_call_count(si)		((si)->call_count++)
#define stat_inc_bggc_count(si)		((si)->bg_gc++)
#define stat_io_skip_bggc_count(sbi)	((sbi)->io_skip_bggc++)
#define stat_other_skip_bggc_count(sbi)	((sbi)->other_skip_bggc++)
#define stat_inc_dirty_inode(sbi, type)	((sbi)->ndirty_inode[type]++)
#define stat_dec_dirty_inode(sbi, type)	((sbi)->ndirty_inode[type]--)
#define stat_inc_total_hit(sbi)		(atomic64_inc(&(sbi)->total_hit_ext))
#define stat_inc_rbtree_node_hit(sbi)	(atomic64_inc(&(sbi)->read_hit_rbtree))
#define stat_inc_largest_node_hit(sbi)	(atomic64_inc(&(sbi)->read_hit_largest))
#define stat_inc_cached_node_hit(sbi)	(atomic64_inc(&(sbi)->read_hit_cached))
#define stat_inc_inline_xattr(inode)					\
	do {								\
		if (f2fs_has_inline_xattr(inode))			\
			(atomic_inc(&F2FS_I_SB(inode)->inline_xattr));	\
	} while (0)
#define stat_dec_inline_xattr(inode)					\
	do {								\
		if (f2fs_has_inline_xattr(inode))			\
			(atomic_dec(&F2FS_I_SB(inode)->inline_xattr));	\
	} while (0)
#define stat_inc_inline_inode(inode)					\
	do {								\
		if (f2fs_has_inline_data(inode))			\
			(atomic_inc(&F2FS_I_SB(inode)->inline_inode));	\
	} while (0)
#define stat_dec_inline_inode(inode)					\
	do {								\
		if (f2fs_has_inline_data(inode))			\
			(atomic_dec(&F2FS_I_SB(inode)->inline_inode));	\
	} while (0)
#define stat_inc_inline_dir(inode)					\
	do {								\
		if (f2fs_has_inline_dentry(inode))			\
			(atomic_inc(&F2FS_I_SB(inode)->inline_dir));	\
	} while (0)
#define stat_dec_inline_dir(inode)					\
	do {								\
		if (f2fs_has_inline_dentry(inode))			\
			(atomic_dec(&F2FS_I_SB(inode)->inline_dir));	\
	} while (0)
#define stat_inc_compr_inode(inode)					\
	do {								\
		if (f2fs_compressed_file(inode))			\
			(atomic_inc(&F2FS_I_SB(inode)->compr_inode));	\
	} while (0)
#define stat_dec_compr_inode(inode)					\
	do {								\
		if (f2fs_compressed_file(inode))			\
			(atomic_dec(&F2FS_I_SB(inode)->compr_inode));	\
	} while (0)
#define stat_add_compr_blocks(inode, blocks)				\
		(atomic_add(blocks, &F2FS_I_SB(inode)->compr_blocks))
#define stat_sub_compr_blocks(inode, blocks)				\
		(atomic_sub(blocks, &F2FS_I_SB(inode)->compr_blocks))
#define stat_inc_meta_count(sbi, blkaddr)				\
	do {								\
		if (blkaddr < SIT_I(sbi)->sit_base_addr)		\
			atomic_inc(&(sbi)->meta_count[META_CP]);	\
		else if (blkaddr < NM_I(sbi)->nat_blkaddr)		\
			atomic_inc(&(sbi)->meta_count[META_SIT]);	\
		else if (blkaddr < SM_I(sbi)->ssa_blkaddr)		\
			atomic_inc(&(sbi)->meta_count[META_NAT]);	\
		else if (blkaddr < SM_I(sbi)->main_blkaddr)		\
			atomic_inc(&(sbi)->meta_count[META_SSA]);	\
	} while (0)
#define stat_inc_seg_type(sbi, curseg)					\
		((sbi)->segment_count[(curseg)->alloc_type]++)
#define stat_inc_block_count(sbi, curseg)				\
		((sbi)->block_count[(curseg)->alloc_type]++)
#define stat_inc_inplace_blocks(sbi)					\
		(atomic_inc(&(sbi)->inplace_count))
#define stat_update_max_atomic_write(inode)				\
	do {								\
		int cur = F2FS_I_SB(inode)->atomic_files;	\
		int max = atomic_read(&F2FS_I_SB(inode)->max_aw_cnt);	\
		if (cur > max)						\
			atomic_set(&F2FS_I_SB(inode)->max_aw_cnt, cur);	\
	} while (0)
#define stat_inc_volatile_write(inode)					\
		(atomic_inc(&F2FS_I_SB(inode)->vw_cnt))
#define stat_dec_volatile_write(inode)					\
		(atomic_dec(&F2FS_I_SB(inode)->vw_cnt))
#define stat_update_max_volatile_write(inode)				\
	do {								\
		int cur = atomic_read(&F2FS_I_SB(inode)->vw_cnt);	\
		int max = atomic_read(&F2FS_I_SB(inode)->max_vw_cnt);	\
		if (cur > max)						\
			atomic_set(&F2FS_I_SB(inode)->max_vw_cnt, cur);	\
	} while (0)
#define stat_inc_seg_count(sbi, type, gc_type)				\
	do {								\
		struct f2fs_stat_info *si = F2FS_STAT(sbi);		\
		si->tot_segs++;						\
		if ((type) == SUM_TYPE_DATA) {				\
			si->data_segs++;				\
			si->bg_data_segs += (gc_type == BG_GC) ? 1 : 0;	\
		} else {						\
			si->node_segs++;				\
			si->bg_node_segs += (gc_type == BG_GC) ? 1 : 0;	\
		}							\
	} while (0)

#define stat_inc_tot_blk_count(si, blks)				\
	((si)->tot_blks += (blks))

#define stat_inc_data_blk_count(sbi, blks, gc_type)			\
	do {								\
		struct f2fs_stat_info *si = F2FS_STAT(sbi);		\
		stat_inc_tot_blk_count(si, blks);			\
		si->data_blks += (blks);				\
		si->bg_data_blks += ((gc_type) == BG_GC) ? (blks) : 0;	\
	} while (0)

#define stat_inc_node_blk_count(sbi, blks, gc_type)			\
	do {								\
		struct f2fs_stat_info *si = F2FS_STAT(sbi);		\
		stat_inc_tot_blk_count(si, blks);			\
		si->node_blks += (blks);				\
		si->bg_node_blks += ((gc_type) == BG_GC) ? (blks) : 0;	\
	} while (0)

int f2fs_build_stats(struct f2fs_sb_info *sbi);
void f2fs_update_sec_stats(struct f2fs_sb_info *sbi);
void f2fs_destroy_stats(struct f2fs_sb_info *sbi);
void __init f2fs_create_root_stats(void);
void f2fs_destroy_root_stats(void);
void f2fs_update_sit_info(struct f2fs_sb_info *sbi);
#else
#define stat_inc_cp_count(si)				do { } while (0)
#define stat_inc_bg_cp_count(si)			do { } while (0)
#define stat_inc_call_count(si)				do { } while (0)
#define stat_inc_bggc_count(si)				do { } while (0)
#define stat_io_skip_bggc_count(sbi)			do { } while (0)
#define stat_other_skip_bggc_count(sbi)			do { } while (0)
#define stat_inc_dirty_inode(sbi, type)			do { } while (0)
#define stat_dec_dirty_inode(sbi, type)			do { } while (0)
#define stat_inc_total_hit(sbi)				do { } while (0)
#define stat_inc_rbtree_node_hit(sbi)			do { } while (0)
#define stat_inc_largest_node_hit(sbi)			do { } while (0)
#define stat_inc_cached_node_hit(sbi)			do { } while (0)
#define stat_inc_inline_xattr(inode)			do { } while (0)
#define stat_dec_inline_xattr(inode)			do { } while (0)
#define stat_inc_inline_inode(inode)			do { } while (0)
#define stat_dec_inline_inode(inode)			do { } while (0)
#define stat_inc_inline_dir(inode)			do { } while (0)
#define stat_dec_inline_dir(inode)			do { } while (0)
#define stat_inc_compr_inode(inode)			do { } while (0)
#define stat_dec_compr_inode(inode)			do { } while (0)
#define stat_add_compr_blocks(inode, blocks)		do { } while (0)
#define stat_sub_compr_blocks(inode, blocks)		do { } while (0)
#define stat_inc_atomic_write(inode)			do { } while (0)
#define stat_dec_atomic_write(inode)			do { } while (0)
#define stat_update_max_atomic_write(inode)		do { } while (0)
#define stat_inc_volatile_write(inode)			do { } while (0)
#define stat_dec_volatile_write(inode)			do { } while (0)
#define stat_update_max_volatile_write(inode)		do { } while (0)
#define stat_inc_meta_count(sbi, blkaddr)		do { } while (0)
#define stat_inc_seg_type(sbi, curseg)			do { } while (0)
#define stat_inc_block_count(sbi, curseg)		do { } while (0)
#define stat_inc_inplace_blocks(sbi)			do { } while (0)
#define stat_inc_seg_count(sbi, type, gc_type)		do { } while (0)
#define stat_inc_tot_blk_count(si, blks)		do { } while (0)
#define stat_inc_data_blk_count(sbi, blks, gc_type)	do { } while (0)
#define stat_inc_node_blk_count(sbi, blks, gc_type)	do { } while (0)

static inline int f2fs_build_stats(struct f2fs_sb_info *sbi) { return 0; }
static inline void f2fs_destroy_stats(struct f2fs_sb_info *sbi) { }
static inline void __init f2fs_create_root_stats(void) { }
static inline void f2fs_destroy_root_stats(void) { }
static inline void f2fs_update_sit_info(struct f2fs_sb_info *sbi) {}
#endif

extern const struct file_operations f2fs_dir_operations;
extern const struct file_operations f2fs_file_operations;
extern const struct inode_operations f2fs_file_inode_operations;
extern const struct address_space_operations f2fs_dblock_aops;
extern const struct address_space_operations f2fs_node_aops;
extern const struct address_space_operations f2fs_meta_aops;
extern const struct inode_operations f2fs_dir_inode_operations;
extern const struct inode_operations f2fs_symlink_inode_operations;
extern const struct inode_operations f2fs_encrypted_symlink_inode_operations;
extern const struct inode_operations f2fs_special_inode_operations;
extern struct kmem_cache *f2fs_inode_entry_slab;

/*
 * inline.c
 */
bool f2fs_may_inline_data(struct inode *inode);
bool f2fs_may_inline_dentry(struct inode *inode);
void f2fs_do_read_inline_data(struct page *page, struct page *ipage);
void f2fs_truncate_inline_inode(struct inode *inode,
						struct page *ipage, u64 from);
int f2fs_read_inline_data(struct inode *inode, struct page *page);
int f2fs_convert_inline_page(struct dnode_of_data *dn, struct page *page);
int f2fs_convert_inline_inode(struct inode *inode);
int f2fs_try_convert_inline_dir(struct inode *dir, struct dentry *dentry);
int f2fs_write_inline_data(struct inode *inode, struct page *page);
int f2fs_recover_inline_data(struct inode *inode, struct page *npage);
struct f2fs_dir_entry *f2fs_find_in_inline_dir(struct inode *dir,
					const struct f2fs_filename *fname,
					struct page **res_page);
int f2fs_make_empty_inline_dir(struct inode *inode, struct inode *parent,
			struct page *ipage);
int f2fs_add_inline_entry(struct inode *dir, const struct f2fs_filename *fname,
			struct inode *inode, nid_t ino, umode_t mode);
void f2fs_delete_inline_entry(struct f2fs_dir_entry *dentry,
				struct page *page, struct inode *dir,
				struct inode *inode);
bool f2fs_empty_inline_dir(struct inode *dir);
int f2fs_read_inline_dir(struct file *file, struct dir_context *ctx,
			struct fscrypt_str *fstr);
int f2fs_inline_data_fiemap(struct inode *inode,
			struct fiemap_extent_info *fieinfo,
			__u64 start, __u64 len);

/*
 * shrinker.c
 */
unsigned long f2fs_shrink_count(struct shrinker *shrink,
			struct shrink_control *sc);
unsigned long f2fs_shrink_scan(struct shrinker *shrink,
			struct shrink_control *sc);
void f2fs_join_shrinker(struct f2fs_sb_info *sbi);
void f2fs_leave_shrinker(struct f2fs_sb_info *sbi);

/*
 * extent_cache.c
 */
struct rb_entry *f2fs_lookup_rb_tree(struct rb_root_cached *root,
				struct rb_entry *cached_re, unsigned int ofs);
struct rb_node **f2fs_lookup_rb_tree_for_insert(struct f2fs_sb_info *sbi,
				struct rb_root_cached *root,
				struct rb_node **parent,
				unsigned int ofs, bool *leftmost);
struct rb_entry *f2fs_lookup_rb_tree_ret(struct rb_root_cached *root,
		struct rb_entry *cached_re, unsigned int ofs,
		struct rb_entry **prev_entry, struct rb_entry **next_entry,
		struct rb_node ***insert_p, struct rb_node **insert_parent,
		bool force, bool *leftmost);
bool f2fs_check_rb_tree_consistence(struct f2fs_sb_info *sbi,
						struct rb_root_cached *root);
unsigned int f2fs_shrink_extent_tree(struct f2fs_sb_info *sbi, int nr_shrink);
bool f2fs_init_extent_tree(struct inode *inode, struct f2fs_extent *i_ext);
void f2fs_drop_extent_tree(struct inode *inode);
unsigned int f2fs_destroy_extent_node(struct inode *inode);
void f2fs_destroy_extent_tree(struct inode *inode);
bool f2fs_lookup_extent_cache(struct inode *inode, pgoff_t pgofs,
			struct extent_info *ei);
void f2fs_update_extent_cache(struct dnode_of_data *dn);
void f2fs_update_extent_cache_range(struct dnode_of_data *dn,
			pgoff_t fofs, block_t blkaddr, unsigned int len);
void f2fs_init_extent_cache_info(struct f2fs_sb_info *sbi);
int __init f2fs_create_extent_cache(void);
void f2fs_destroy_extent_cache(void);

/*
 * sysfs.c
 */
int __init f2fs_init_sysfs(void);
void f2fs_exit_sysfs(void);
int f2fs_register_sysfs(struct f2fs_sb_info *sbi);
void f2fs_unregister_sysfs(struct f2fs_sb_info *sbi);

/* verity.c */
extern const struct fsverity_operations f2fs_verityops;

/*
 * crypto support
 */
static inline bool f2fs_encrypted_file(struct inode *inode)
{
	return IS_ENCRYPTED(inode) && S_ISREG(inode->i_mode);
}

static inline void f2fs_set_encrypted_inode(struct inode *inode)
{
#ifdef CONFIG_FS_ENCRYPTION
	file_set_encrypt(inode);
	f2fs_set_inode_flags(inode);
#endif
}

/*
 * Returns true if the reads of the inode's data need to undergo some
 * postprocessing step, like decryption or authenticity verification.
 */
static inline bool f2fs_post_read_required(struct inode *inode)
{
	return f2fs_encrypted_file(inode) || fsverity_active(inode) ||
		f2fs_compressed_file(inode);
}

/*
 * compress.c
 */
#ifdef CONFIG_F2FS_FS_COMPRESSION
bool f2fs_is_compressed_page(struct page *page);
struct page *f2fs_compress_control_page(struct page *page);
int f2fs_prepare_compress_overwrite(struct inode *inode,
			struct page **pagep, pgoff_t index, void **fsdata);
bool f2fs_compress_write_end(struct inode *inode, void *fsdata,
					pgoff_t index, unsigned copied);
int f2fs_truncate_partial_cluster(struct inode *inode, u64 from, bool lock);
void f2fs_compress_write_end_io(struct bio *bio, struct page *page);
bool f2fs_is_compress_backend_ready(struct inode *inode);
int f2fs_init_compress_mempool(void);
void f2fs_destroy_compress_mempool(void);
void f2fs_decompress_pages(struct bio *bio, struct page *page, bool verity);
bool f2fs_cluster_is_empty(struct compress_ctx *cc);
bool f2fs_cluster_can_merge_page(struct compress_ctx *cc, pgoff_t index);
void f2fs_compress_ctx_add_page(struct compress_ctx *cc, struct page *page);
int f2fs_write_multi_pages(struct compress_ctx *cc,
						int *submitted,
						struct writeback_control *wbc,
						enum iostat_type io_type);
int f2fs_is_compressed_cluster(struct inode *inode, pgoff_t index);
int f2fs_read_multi_pages(struct compress_ctx *cc, struct bio **bio_ret,
				unsigned nr_pages, sector_t *last_block_in_bio,
				bool is_readahead, bool for_write);
struct decompress_io_ctx *f2fs_alloc_dic(struct compress_ctx *cc);
void f2fs_free_dic(struct decompress_io_ctx *dic);
void f2fs_decompress_end_io(struct page **rpages,
			unsigned int cluster_size, bool err, bool verity);
int f2fs_init_compress_ctx(struct compress_ctx *cc);
void f2fs_destroy_compress_ctx(struct compress_ctx *cc);
void f2fs_init_compress_info(struct f2fs_sb_info *sbi);
#else
static inline bool f2fs_is_compressed_page(struct page *page) { return false; }
static inline bool f2fs_is_compress_backend_ready(struct inode *inode)
{
	if (!f2fs_compressed_file(inode))
		return true;
	/* not support compression */
	return false;
}
static inline struct page *f2fs_compress_control_page(struct page *page)
{
	WARN_ON_ONCE(1);
	return ERR_PTR(-EINVAL);
}
static inline int f2fs_init_compress_mempool(void) { return 0; }
static inline void f2fs_destroy_compress_mempool(void) { }
#endif

static inline void set_compress_context(struct inode *inode)
{
	struct f2fs_sb_info *sbi = F2FS_I_SB(inode);

	F2FS_I(inode)->i_compress_algorithm =
			F2FS_OPTION(sbi).compress_algorithm;
	F2FS_I(inode)->i_log_cluster_size =
			F2FS_OPTION(sbi).compress_log_size;
	F2FS_I(inode)->i_cluster_size =
			1 << F2FS_I(inode)->i_log_cluster_size;
	F2FS_I(inode)->i_flags |= F2FS_COMPR_FL;
	set_inode_flag(inode, FI_COMPRESSED_FILE);
	stat_inc_compr_inode(inode);
	f2fs_mark_inode_dirty_sync(inode, true);
}

static inline u64 f2fs_disable_compressed_file(struct inode *inode)
{
	struct f2fs_inode_info *fi = F2FS_I(inode);

	if (!f2fs_compressed_file(inode))
		return 0;
	if (S_ISREG(inode->i_mode)) {
		if (get_dirty_pages(inode))
			return 1;
		if (fi->i_compr_blocks)
			return fi->i_compr_blocks;
	}

	fi->i_flags &= ~F2FS_COMPR_FL;
	stat_dec_compr_inode(inode);
	clear_inode_flag(inode, FI_COMPRESSED_FILE);
	f2fs_mark_inode_dirty_sync(inode, true);
	return 0;
}

#define F2FS_FEATURE_FUNCS(name, flagname) \
static inline int f2fs_sb_has_##name(struct f2fs_sb_info *sbi) \
{ \
	return F2FS_HAS_FEATURE(sbi, F2FS_FEATURE_##flagname); \
}

F2FS_FEATURE_FUNCS(encrypt, ENCRYPT);
F2FS_FEATURE_FUNCS(blkzoned, BLKZONED);
F2FS_FEATURE_FUNCS(extra_attr, EXTRA_ATTR);
F2FS_FEATURE_FUNCS(project_quota, PRJQUOTA);
F2FS_FEATURE_FUNCS(inode_chksum, INODE_CHKSUM);
F2FS_FEATURE_FUNCS(flexible_inline_xattr, FLEXIBLE_INLINE_XATTR);
F2FS_FEATURE_FUNCS(quota_ino, QUOTA_INO);
F2FS_FEATURE_FUNCS(inode_crtime, INODE_CRTIME);
F2FS_FEATURE_FUNCS(lost_found, LOST_FOUND);
F2FS_FEATURE_FUNCS(verity, VERITY);
F2FS_FEATURE_FUNCS(sb_chksum, SB_CHKSUM);
F2FS_FEATURE_FUNCS(casefold, CASEFOLD);
F2FS_FEATURE_FUNCS(compression, COMPRESSION);

#ifdef CONFIG_BLK_DEV_ZONED
static inline bool f2fs_blkz_is_seq(struct f2fs_sb_info *sbi, int devi,
				    block_t blkaddr)
{
	unsigned int zno = blkaddr >> sbi->log_blocks_per_blkz;

	return test_bit(zno, FDEV(devi).blkz_seq);
}
#endif

static inline bool f2fs_hw_should_discard(struct f2fs_sb_info *sbi)
{
	return f2fs_sb_has_blkzoned(sbi);
}

static inline bool f2fs_bdev_support_discard(struct block_device *bdev)
{
	return blk_queue_discard(bdev_get_queue(bdev)) ||
	       bdev_is_zoned(bdev);
}

static inline bool f2fs_hw_support_discard(struct f2fs_sb_info *sbi)
{
	int i;

	if (!f2fs_is_multi_device(sbi))
		return f2fs_bdev_support_discard(sbi->sb->s_bdev);

	for (i = 0; i < sbi->s_ndevs; i++)
		if (f2fs_bdev_support_discard(FDEV(i).bdev))
			return true;
	return false;
}

static inline bool f2fs_realtime_discard_enable(struct f2fs_sb_info *sbi)
{
	return (test_opt(sbi, DISCARD) && f2fs_hw_support_discard(sbi)) ||
					f2fs_hw_should_discard(sbi);
}

static inline bool f2fs_hw_is_readonly(struct f2fs_sb_info *sbi)
{
	int i;

	if (!f2fs_is_multi_device(sbi))
		return bdev_read_only(sbi->sb->s_bdev);

	for (i = 0; i < sbi->s_ndevs; i++)
		if (bdev_read_only(FDEV(i).bdev))
			return true;
	return false;
}

static inline bool f2fs_lfs_mode(struct f2fs_sb_info *sbi)
{
	return F2FS_OPTION(sbi).fs_mode == FS_MODE_LFS;
}

static inline bool f2fs_may_encrypt(struct inode *dir, struct inode *inode)
{
#ifdef CONFIG_FS_ENCRYPTION
	struct f2fs_sb_info *sbi = F2FS_I_SB(dir);
	umode_t mode = inode->i_mode;

	/*
	 * If the directory encrypted or dummy encryption enabled,
	 * then we should encrypt the inode.
	 */
	if (IS_ENCRYPTED(dir) || DUMMY_ENCRYPTION_ENABLED(sbi))
		return (S_ISREG(mode) || S_ISDIR(mode) || S_ISLNK(mode));
#endif
	return false;
}

static inline bool f2fs_may_compress(struct inode *inode)
{
	if (IS_SWAPFILE(inode) || f2fs_is_pinned_file(inode) ||
				f2fs_is_atomic_file(inode) ||
				f2fs_is_volatile_file(inode))
		return false;
	return S_ISREG(inode->i_mode) || S_ISDIR(inode->i_mode);
}

static inline void f2fs_i_compr_blocks_update(struct inode *inode,
						u64 blocks, bool add)
{
	int diff = F2FS_I(inode)->i_cluster_size - blocks;

	/* don't update i_compr_blocks if saved blocks were released */
	if (!add && !F2FS_I(inode)->i_compr_blocks)
		return;

	if (add) {
		F2FS_I(inode)->i_compr_blocks += diff;
		stat_add_compr_blocks(inode, diff);
	} else {
		F2FS_I(inode)->i_compr_blocks -= diff;
		stat_sub_compr_blocks(inode, diff);
	}
	f2fs_mark_inode_dirty_sync(inode, true);
}

static inline int block_unaligned_IO(struct inode *inode,
				struct kiocb *iocb, struct iov_iter *iter)
{
	unsigned int i_blkbits = READ_ONCE(inode->i_blkbits);
	unsigned int blocksize_mask = (1 << i_blkbits) - 1;
	loff_t offset = iocb->ki_pos;
	unsigned long align = offset | iov_iter_alignment(iter);

	return align & blocksize_mask;
}

static inline int allow_outplace_dio(struct inode *inode,
				struct kiocb *iocb, struct iov_iter *iter)
{
	struct f2fs_sb_info *sbi = F2FS_I_SB(inode);
	int rw = iov_iter_rw(iter);

	return (f2fs_lfs_mode(sbi) && (rw == WRITE) &&
				!block_unaligned_IO(inode, iocb, iter));
}

static inline bool f2fs_force_buffered_io(struct inode *inode,
				struct kiocb *iocb, struct iov_iter *iter)
{
	struct f2fs_sb_info *sbi = F2FS_I_SB(inode);
	int rw = iov_iter_rw(iter);

	if (!fscrypt_dio_supported(iocb, iter))
		return true;
	if (fsverity_active(inode))
		return true;
	if (f2fs_compressed_file(inode))
		return true;
	if (f2fs_is_multi_device(sbi))
		return true;
	/*
	 * for blkzoned device, fallback direct IO to buffered IO, so
	 * all IOs can be serialized by log-structured write.
	 */
	if (f2fs_sb_has_blkzoned(sbi))
		return true;
	if (f2fs_lfs_mode(sbi) && (rw == WRITE)) {
		if (block_unaligned_IO(inode, iocb, iter))
			return true;
		if (F2FS_IO_ALIGNED(sbi))
			return true;
	}
	if (is_sbi_flag_set(F2FS_I_SB(inode), SBI_CP_DISABLED) &&
					!IS_SWAPFILE(inode))
		return true;

	return false;
}

#ifdef CONFIG_F2FS_FAULT_INJECTION
extern void f2fs_build_fault_attr(struct f2fs_sb_info *sbi, unsigned int rate,
							unsigned int type);
#else
#define f2fs_build_fault_attr(sbi, rate, type)		do { } while (0)
#endif

static inline bool is_journalled_quota(struct f2fs_sb_info *sbi)
{
#ifdef CONFIG_QUOTA
	if (f2fs_sb_has_quota_ino(sbi))
		return true;
	if (F2FS_OPTION(sbi).s_qf_names[USRQUOTA] ||
		F2FS_OPTION(sbi).s_qf_names[GRPQUOTA] ||
		F2FS_OPTION(sbi).s_qf_names[PRJQUOTA])
		return true;
#endif
	return false;
}

#define EFSBADCRC	EBADMSG		/* Bad CRC detected */
#define EFSCORRUPTED	EUCLEAN		/* Filesystem is corrupted */

#endif /* _LINUX_F2FS_H */<|MERGE_RESOLUTION|>--- conflicted
+++ resolved
@@ -461,15 +461,12 @@
 #define F2FS_IOC_GET_PIN_FILE		_IOR(F2FS_IOCTL_MAGIC, 14, __u32)
 #define F2FS_IOC_PRECACHE_EXTENTS	_IO(F2FS_IOCTL_MAGIC, 15)
 #define F2FS_IOC_RESIZE_FS		_IOW(F2FS_IOCTL_MAGIC, 16, __u64)
-<<<<<<< HEAD
-#define F2FS_IOC_GET_VALID_NODE_COUNT	_IOR(F2FS_IOCTL_MAGIC, 32, __u32)
-=======
 #define F2FS_IOC_GET_COMPRESS_BLOCKS	_IOR(F2FS_IOCTL_MAGIC, 17, __u64)
 #define F2FS_IOC_RELEASE_COMPRESS_BLOCKS				\
 					_IOR(F2FS_IOCTL_MAGIC, 18, __u64)
 #define F2FS_IOC_RESERVE_COMPRESS_BLOCKS				\
 					_IOR(F2FS_IOCTL_MAGIC, 19, __u64)
->>>>>>> 9f80205d
+#define F2FS_IOC_GET_VALID_NODE_COUNT	_IOR(F2FS_IOCTL_MAGIC, 32, __u32)
 
 #define F2FS_IOC_GET_VOLUME_NAME	FS_IOC_GETFSLABEL
 #define F2FS_IOC_SET_VOLUME_NAME	FS_IOC_SETFSLABEL
@@ -759,2162 +756,6 @@
 	MAX_GC_FAILURE
 };
 
-/* used for f2fs_inode_info->flags */
-enum {
-	FI_NEW_INODE,		/* indicate newly allocated inode */
-	FI_DIRTY_INODE,		/* indicate inode is dirty or not */
-	FI_AUTO_RECOVER,	/* indicate inode is recoverable */
-	FI_DIRTY_DIR,		/* indicate directory has dirty pages */
-	FI_INC_LINK,		/* need to increment i_nlink */
-	FI_ACL_MODE,		/* indicate acl mode */
-	FI_NO_ALLOC,		/* should not allocate any blocks */
-	FI_FREE_NID,		/* free allocated nide */
-	FI_NO_EXTENT,		/* not to use the extent cache */
-	FI_INLINE_XATTR,	/* used for inline xattr */
-	FI_INLINE_DATA,		/* used for inline data*/
-	FI_INLINE_DENTRY,	/* used for inline dentry */
-	FI_APPEND_WRITE,	/* inode has appended data */
-	FI_UPDATE_WRITE,	/* inode has in-place-update data */
-	FI_NEED_IPU,		/* used for ipu per file */
-	FI_ATOMIC_FILE,		/* indicate atomic file */
-	FI_ATOMIC_COMMIT,	/* indicate the state of atomical committing */
-	FI_VOLATILE_FILE,	/* indicate volatile file */
-	FI_FIRST_BLOCK_WRITTEN,	/* indicate #0 data block was written */
-	FI_DROP_CACHE,		/* drop dirty page cache */
-	FI_DATA_EXIST,		/* indicate data exists */
-	FI_INLINE_DOTS,		/* indicate inline dot dentries */
-	FI_DO_DEFRAG,		/* indicate defragment is running */
-	FI_DIRTY_FILE,		/* indicate regular/symlink has dirty pages */
-	FI_NO_PREALLOC,		/* indicate skipped preallocated blocks */
-	FI_HOT_DATA,		/* indicate file is hot */
-	FI_EXTRA_ATTR,		/* indicate file has extra attribute */
-	FI_PROJ_INHERIT,	/* indicate file inherits projectid */
-	FI_PIN_FILE,		/* indicate file should not be gced */
-	FI_ATOMIC_REVOKE_REQUEST, /* request to drop atomic data */
-	FI_VERITY_IN_PROGRESS,	/* building fs-verity Merkle tree */
-	FI_COMPRESSED_FILE,	/* indicate file's data can be compressed */
-	FI_MMAP_FILE,		/* indicate file was mmapped */
-	FI_MAX,			/* max flag, never be used */
-};
-
-struct f2fs_inode_info {
-	struct inode vfs_inode;		/* serve a vfs inode */
-	unsigned long i_flags;		/* keep an inode flags for ioctl */
-	unsigned char i_advise;		/* use to give file attribute hints */
-	unsigned char i_dir_level;	/* use for dentry level for large dir */
-	unsigned int i_current_depth;	/* only for directory depth */
-	/* for gc failure statistic */
-	unsigned int i_gc_failures[MAX_GC_FAILURE];
-	unsigned int i_pino;		/* parent inode number */
-	umode_t i_acl_mode;		/* keep file acl mode temporarily */
-
-	/* Use below internally in f2fs*/
-	unsigned long flags[BITS_TO_LONGS(FI_MAX)];	/* use to pass per-file flags */
-	struct rw_semaphore i_sem;	/* protect fi info */
-	atomic_t dirty_pages;		/* # of dirty pages */
-	f2fs_hash_t chash;		/* hash value of given file name */
-	unsigned int clevel;		/* maximum level of given file name */
-	struct task_struct *task;	/* lookup and create consistency */
-	struct task_struct *cp_task;	/* separate cp/wb IO stats*/
-	nid_t i_xattr_nid;		/* node id that contains xattrs */
-	loff_t	last_disk_size;		/* lastly written file size */
-	spinlock_t i_size_lock;		/* protect last_disk_size */
-
-#ifdef CONFIG_QUOTA
-	struct dquot *i_dquot[MAXQUOTAS];
-
-	/* quota space reservation, managed internally by quota code */
-	qsize_t i_reserved_quota;
-#endif
-	struct list_head dirty_list;	/* dirty list for dirs and files */
-	struct list_head gdirty_list;	/* linked in global dirty list */
-	struct list_head inmem_ilist;	/* list for inmem inodes */
-	struct list_head inmem_pages;	/* inmemory pages managed by f2fs */
-	struct task_struct *inmem_task;	/* store inmemory task */
-	struct mutex inmem_lock;	/* lock for inmemory pages */
-	struct extent_tree *extent_tree;	/* cached extent_tree entry */
-
-	/* avoid racing between foreground op and gc */
-	struct rw_semaphore i_gc_rwsem[2];
-	struct rw_semaphore i_mmap_sem;
-	struct rw_semaphore i_xattr_sem; /* avoid racing between reading and changing EAs */
-
-	int i_extra_isize;		/* size of extra space located in i_addr */
-	kprojid_t i_projid;		/* id for project quota */
-	int i_inline_xattr_size;	/* inline xattr size */
-	struct timespec64 i_crtime;	/* inode creation time */
-	struct timespec64 i_disk_time[4];/* inode disk times */
-
-	/* for file compress */
-	u64 i_compr_blocks;			/* # of compressed blocks */
-	unsigned char i_compress_algorithm;	/* algorithm type */
-	unsigned char i_log_cluster_size;	/* log of cluster size */
-	unsigned int i_cluster_size;		/* cluster size */
-};
-
-static inline void get_extent_info(struct extent_info *ext,
-					struct f2fs_extent *i_ext)
-{
-	ext->fofs = le32_to_cpu(i_ext->fofs);
-	ext->blk = le32_to_cpu(i_ext->blk);
-	ext->len = le32_to_cpu(i_ext->len);
-}
-
-static inline void set_raw_extent(struct extent_info *ext,
-					struct f2fs_extent *i_ext)
-{
-	i_ext->fofs = cpu_to_le32(ext->fofs);
-	i_ext->blk = cpu_to_le32(ext->blk);
-	i_ext->len = cpu_to_le32(ext->len);
-}
-
-static inline void set_extent_info(struct extent_info *ei, unsigned int fofs,
-						u32 blk, unsigned int len)
-{
-	ei->fofs = fofs;
-	ei->blk = blk;
-	ei->len = len;
-}
-
-static inline bool __is_discard_mergeable(struct discard_info *back,
-			struct discard_info *front, unsigned int max_len)
-{
-	return (back->lstart + back->len == front->lstart) &&
-		(back->len + front->len <= max_len);
-}
-
-static inline bool __is_discard_back_mergeable(struct discard_info *cur,
-			struct discard_info *back, unsigned int max_len)
-{
-	return __is_discard_mergeable(back, cur, max_len);
-}
-
-static inline bool __is_discard_front_mergeable(struct discard_info *cur,
-			struct discard_info *front, unsigned int max_len)
-{
-	return __is_discard_mergeable(cur, front, max_len);
-}
-
-static inline bool __is_extent_mergeable(struct extent_info *back,
-						struct extent_info *front)
-{
-	return (back->fofs + back->len == front->fofs &&
-			back->blk + back->len == front->blk);
-}
-
-static inline bool __is_back_mergeable(struct extent_info *cur,
-						struct extent_info *back)
-{
-	return __is_extent_mergeable(back, cur);
-}
-
-static inline bool __is_front_mergeable(struct extent_info *cur,
-						struct extent_info *front)
-{
-	return __is_extent_mergeable(cur, front);
-}
-
-extern void f2fs_mark_inode_dirty_sync(struct inode *inode, bool sync);
-static inline void __try_update_largest_extent(struct extent_tree *et,
-						struct extent_node *en)
-{
-	if (en->ei.len > et->largest.len) {
-		et->largest = en->ei;
-		et->largest_updated = true;
-	}
-}
-
-static inline void print_block_data(struct super_block *sb, sector_t blocknr,
-		      unsigned char *data_to_dump, int start, int len)
-{
-	int i, j;
-	int bh_offset = (start / 16) * 16;
-	char row_data[17] = { 0, };
-	char row_hex[50] = { 0, };
-	char ch;
-	struct mount *mnt = NULL;
-
-	if (ignore_fs_panic)
-		return;
-
-	printk(KERN_ERR "As F2FS-fs error, printing data in hex\n");
-	printk(KERN_ERR " [partition info] s_id : %s, start sector# : %lu\n"
-			, sb->s_id, sb->s_bdev->bd_part->start_sect);
-	printk(KERN_ERR " dump block# : %lu, start offset(byte) : %d\n"
-			, blocknr, start);
-	printk(KERN_ERR " length(byte) : %d, data_to_dump 0x%p\n"
-			, len, (void *)data_to_dump);
-	if (!list_empty(&sb->s_mounts)) {
-		mnt = list_first_entry(&sb->s_mounts, struct mount, mnt_instance);
-		if (mnt)
-			printk(KERN_ERR " mountpoint : %s\n"
-					, mnt->mnt_mountpoint->d_name.name);
-	}
-	printk(KERN_ERR "-------------------------------------------------\n");
-	for (i = 0; i < (len + 15) / 16; i++) {
-		for (j = 0; j < 16; j++) {
-			ch = *(data_to_dump + bh_offset + j);
-			if (start <= bh_offset + j
-				&& start + len > bh_offset + j) {
-
-				if (isascii(ch) && isprint(ch))
-					sprintf(row_data + j, "%c", ch);
-				else
-					sprintf(row_data + j, ".");
-
-				sprintf(row_hex + (j * 3), "%2.2x ", ch);
-			} else {
-				sprintf(row_data + j, " ");
-				sprintf(row_hex + (j * 3), "-- ");
-			}
-		}
-		printk(KERN_ERR "0x%4.4x : %s | %s\n"
-				, bh_offset, row_hex, row_data);
-		bh_offset += 16;
-	}
-	printk(KERN_ERR "-------------------------------------------------\n");
-}
-
-
-static inline void print_bh(struct super_block *sb, struct buffer_head *bh
-				, int start, int len)
-{
-	if (bh) {
-		printk(KERN_ERR " print_bh: bh %p,"
-				" bh->b_size %lu, bh->b_data %p\n",
-				(void *) bh, bh->b_size, (void *) bh->b_data);
-		print_block_data(sb, bh->b_blocknr, bh->b_data, start, len);
-
-	} else {
-		printk(KERN_ERR " print_bh: bh is null!\n");
-	}
-}
-
-/*
- * For free nid management
- */
-enum nid_state {
-	FREE_NID,		/* newly added to free nid list */
-	PREALLOC_NID,		/* it is preallocated */
-	MAX_NID_STATE,
-};
- 
-enum nat_state {
-	TOTAL_NAT,
-	DIRTY_NAT,
-	RECLAIMABLE_NAT,
-	MAX_NAT_STATE,
-};
-
-struct f2fs_nm_info {
-	block_t nat_blkaddr;		/* base disk address of NAT */
-	nid_t max_nid;			/* maximum possible node ids */
-	nid_t available_nids;		/* # of available node ids */
-	nid_t next_scan_nid;		/* the next nid to be scanned */
-	unsigned int ram_thresh;	/* control the memory footprint */
-	unsigned int ra_nid_pages;	/* # of nid pages to be readaheaded */
-	unsigned int dirty_nats_ratio;	/* control dirty nats ratio threshold */
-
-	/* NAT cache management */
-	struct radix_tree_root nat_root;/* root of the nat entry cache */
-	struct radix_tree_root nat_set_root;/* root of the nat set cache */
-	struct rw_semaphore nat_tree_lock;	/* protect nat_tree_lock */
-	struct list_head nat_entries;	/* cached nat entry list (clean) */
-	spinlock_t nat_list_lock;	/* protect clean nat entry list */
-	unsigned int nat_cnt[MAX_NAT_STATE]; /* the # of cached nat entries */
-	unsigned int nat_blocks;	/* # of nat blocks */
-
-	/* free node ids management */
-	struct radix_tree_root free_nid_root;/* root of the free_nid cache */
-	struct list_head free_nid_list;		/* list for free nids excluding preallocated nids */
-	unsigned int nid_cnt[MAX_NID_STATE];	/* the number of free node id */
-	spinlock_t nid_list_lock;	/* protect nid lists ops */
-	struct mutex build_lock;	/* lock for build free nids */
-	unsigned char **free_nid_bitmap;
-	unsigned char *nat_block_bitmap;
-	unsigned short *free_nid_count;	/* free nid count of NAT block */
-
-	/* for checkpoint */
-	char *nat_bitmap;		/* NAT bitmap pointer */
-
-	unsigned int nat_bits_blocks;	/* # of nat bits blocks */
-	unsigned char *nat_bits;	/* NAT bits blocks */
-	unsigned char *full_nat_bits;	/* full NAT pages */
-	unsigned char *empty_nat_bits;	/* empty NAT pages */
-#ifdef CONFIG_F2FS_CHECK_FS
-	char *nat_bitmap_mir;		/* NAT bitmap mirror */
-#endif
-	int bitmap_size;		/* bitmap size */
-};
-
-/*
- * this structure is used as one of function parameters.
- * all the information are dedicated to a given direct node block determined
- * by the data offset in a file.
- */
-struct dnode_of_data {
-	struct inode *inode;		/* vfs inode pointer */
-	struct page *inode_page;	/* its inode page, NULL is possible */
-	struct page *node_page;		/* cached direct node page */
-	nid_t nid;			/* node id of the direct node block */
-	unsigned int ofs_in_node;	/* data offset in the node page */
-	bool inode_page_locked;		/* inode page is locked or not */
-	bool node_changed;		/* is node block changed */
-	char cur_level;			/* level of hole node page */
-	char max_level;			/* level of current page located */
-	block_t	data_blkaddr;		/* block address of the node block */
-};
-
-static inline void set_new_dnode(struct dnode_of_data *dn, struct inode *inode,
-		struct page *ipage, struct page *npage, nid_t nid)
-{
-	memset(dn, 0, sizeof(*dn));
-	dn->inode = inode;
-	dn->inode_page = ipage;
-	dn->node_page = npage;
-	dn->nid = nid;
-}
-
-/*
- * For SIT manager
- *
- * By default, there are 6 active log areas across the whole main area.
- * When considering hot and cold data separation to reduce cleaning overhead,
- * we split 3 for data logs and 3 for node logs as hot, warm, and cold types,
- * respectively.
- * In the current design, you should not change the numbers intentionally.
- * Instead, as a mount option such as active_logs=x, you can use 2, 4, and 6
- * logs individually according to the underlying devices. (default: 6)
- * Just in case, on-disk layout covers maximum 16 logs that consist of 8 for
- * data and 8 for node logs.
- */
-#define	NR_CURSEG_DATA_TYPE	(3)
-#define NR_CURSEG_NODE_TYPE	(3)
-#define NR_CURSEG_TYPE	(NR_CURSEG_DATA_TYPE + NR_CURSEG_NODE_TYPE)
-
-enum {
-	CURSEG_HOT_DATA	= 0,	/* directory entry blocks */
-	CURSEG_WARM_DATA,	/* data blocks */
-	CURSEG_COLD_DATA,	/* multimedia or GCed data blocks */
-	CURSEG_HOT_NODE,	/* direct node blocks of directory files */
-	CURSEG_WARM_NODE,	/* direct node blocks of normal files */
-	CURSEG_COLD_NODE,	/* indirect node blocks */
-	NO_CHECK_TYPE,
-	CURSEG_COLD_DATA_PINNED,/* cold data for pinned file */
-};
-
-struct flush_cmd {
-	struct completion wait;
-	struct llist_node llnode;
-	nid_t ino;
-	int ret;
-};
-
-struct flush_cmd_control {
-	struct task_struct *f2fs_issue_flush;	/* flush thread */
-	wait_queue_head_t flush_wait_queue;	/* waiting queue for wake-up */
-	atomic_t issued_flush;			/* # of issued flushes */
-	atomic_t queued_flush;			/* # of queued flushes */
-	struct llist_head issue_list;		/* list for command issue */
-	struct llist_node *dispatch_list;	/* list for command dispatch */
-};
-
-struct f2fs_sm_info {
-	struct sit_info *sit_info;		/* whole segment information */
-	struct free_segmap_info *free_info;	/* free segment information */
-	struct dirty_seglist_info *dirty_info;	/* dirty segment information */
-	struct curseg_info *curseg_array;	/* active segment information */
-
-	struct rw_semaphore curseg_lock;	/* for preventing curseg change */
-
-	block_t seg0_blkaddr;		/* block address of 0'th segment */
-	block_t main_blkaddr;		/* start block address of main area */
-	block_t ssa_blkaddr;		/* start block address of SSA area */
-
-	unsigned int segment_count;	/* total # of segments */
-	unsigned int main_segments;	/* # of segments in main area */
-	unsigned int reserved_segments;	/* # of reserved segments */
-	unsigned int ovp_segments;	/* # of overprovision segments */
-
-	/* a threshold to reclaim prefree segments */
-	unsigned int rec_prefree_segments;
-
-	/* for batched trimming */
-	unsigned int trim_sections;		/* # of sections to trim */
-
-	struct list_head sit_entry_set;	/* sit entry set list */
-
-	unsigned int ipu_policy;	/* in-place-update policy */
-	unsigned int min_ipu_util;	/* in-place-update threshold */
-	unsigned int min_fsync_blocks;	/* threshold for fsync */
-	unsigned int min_seq_blocks;	/* threshold for sequential blocks */
-	unsigned int min_hot_blocks;	/* threshold for hot block allocation */
-	unsigned int min_ssr_sections;	/* threshold to trigger SSR allocation */
-
-	/* for flush command control */
-	struct flush_cmd_control *fcc_info;
-
-	/* for discard command control */
-	struct discard_cmd_control *dcc_info;
-};
-
-/*
- * For superblock
- */
-/*
- * COUNT_TYPE for monitoring
- *
- * f2fs monitors the number of several block types such as on-writeback,
- * dirty dentry blocks, dirty node blocks, and dirty meta blocks.
- */
-#define WB_DATA_TYPE(p)	(__is_cp_guaranteed(p) ? F2FS_WB_CP_DATA : F2FS_WB_DATA)
-enum count_type {
-	F2FS_DIRTY_DENTS,
-	F2FS_DIRTY_DATA,
-	F2FS_DIRTY_QDATA,
-	F2FS_DIRTY_NODES,
-	F2FS_DIRTY_META,
-	F2FS_INMEM_PAGES,
-	F2FS_DIRTY_IMETA,
-	F2FS_WB_CP_DATA,
-	F2FS_WB_DATA,
-	F2FS_RD_DATA,
-	F2FS_RD_NODE,
-	F2FS_RD_META,
-	F2FS_DIO_WRITE,
-	F2FS_DIO_READ,
-	NR_COUNT_TYPE,
-};
-
-/*
- * The below are the page types of bios used in submit_bio().
- * The available types are:
- * DATA			User data pages. It operates as async mode.
- * NODE			Node pages. It operates as async mode.
- * META			FS metadata pages such as SIT, NAT, CP.
- * NR_PAGE_TYPE		The number of page types.
- * META_FLUSH		Make sure the previous pages are written
- *			with waiting the bio's completion
- * ...			Only can be used with META.
- */
-#define PAGE_TYPE_OF_BIO(type)	((type) > META ? META : (type))
-enum page_type {
-	DATA,
-	NODE,
-	META,
-	NR_PAGE_TYPE,
-	META_FLUSH,
-	INMEM,		/* the below types are used by tracepoints only. */
-	INMEM_DROP,
-	INMEM_INVALIDATE,
-	INMEM_REVOKE,
-	IPU,
-	OPU,
-};
-
-enum temp_type {
-	HOT = 0,	/* must be zero for meta bio */
-	WARM,
-	COLD,
-	NR_TEMP_TYPE,
-};
-
-enum need_lock_type {
-	LOCK_REQ = 0,
-	LOCK_DONE,
-	LOCK_RETRY,
-};
-
-enum cp_reason_type {
-	CP_NO_NEEDED,
-	CP_NON_REGULAR,
-	CP_COMPRESSED,
-	CP_HARDLINK,
-	CP_SB_NEED_CP,
-	CP_WRONG_PINO,
-	CP_NO_SPC_ROLL,
-	CP_NODE_NEED_CP,
-	CP_FASTBOOT_MODE,
-	CP_SPEC_LOG_NUM,
-	CP_RECOVER_DIR,
-	NR_CP_REASON,
-};
-
-enum iostat_type {
-	/* WRITE IO */
-	APP_DIRECT_IO,			/* app direct write IOs */
-	APP_BUFFERED_IO,		/* app buffered write IOs */
-	APP_WRITE_IO,			/* app write IOs */
-	APP_MAPPED_IO,			/* app mapped IOs */
-	FS_DATA_IO,			/* data IOs from kworker/fsync/reclaimer */
-	FS_NODE_IO,			/* node IOs from kworker/fsync/reclaimer */
-	FS_META_IO,			/* meta IOs from kworker/reclaimer */
-	FS_GC_DATA_IO,			/* data IOs from forground gc */
-	FS_GC_NODE_IO,			/* node IOs from forground gc */
-	FS_CP_DATA_IO,			/* data IOs from checkpoint */
-	FS_CP_NODE_IO,			/* node IOs from checkpoint */
-	FS_CP_META_IO,			/* meta IOs from checkpoint */
-
-	/* READ IO */
-	APP_DIRECT_READ_IO,		/* app direct read IOs */
-	APP_BUFFERED_READ_IO,		/* app buffered read IOs */
-	APP_READ_IO,			/* app read IOs */
-	APP_MAPPED_READ_IO,		/* app mapped read IOs */
-	FS_DATA_READ_IO,		/* data read IOs */
-	FS_GDATA_READ_IO,		/* data read IOs from background gc */
-	FS_CDATA_READ_IO,		/* compressed data read IOs */
-	FS_NODE_READ_IO,		/* node read IOs */
-	FS_META_READ_IO,		/* meta read IOs */
-
-	/* other */
-	FS_DISCARD,			/* discard */
-	NR_IO_TYPE,
-};
-
-struct f2fs_io_info {
-	struct f2fs_sb_info *sbi;	/* f2fs_sb_info pointer */
-	nid_t ino;		/* inode number */
-	enum page_type type;	/* contains DATA/NODE/META/META_FLUSH */
-	enum temp_type temp;	/* contains HOT/WARM/COLD */
-	int op;			/* contains REQ_OP_ */
-	int op_flags;		/* req_flag_bits */
-	block_t new_blkaddr;	/* new block address to be written */
-	block_t old_blkaddr;	/* old block address before Cow */
-	struct page *page;	/* page to be written */
-	struct page *encrypted_page;	/* encrypted page */
-	struct page *compressed_page;	/* compressed page */
-	struct list_head list;		/* serialize IOs */
-	bool submitted;		/* indicate IO submission */
-	int need_lock;		/* indicate we need to lock cp_rwsem */
-	bool in_list;		/* indicate fio is in io_list */
-	bool is_por;		/* indicate IO is from recovery or not */
-	bool retry;		/* need to reallocate block address */
-	int compr_blocks;	/* # of compressed block addresses */
-	bool encrypted;		/* indicate file is encrypted */
-	enum iostat_type io_type;	/* io type */
-	struct writeback_control *io_wbc; /* writeback control */
-	struct bio **bio;		/* bio for ipu */
-	sector_t *last_block;		/* last block number in bio */
-	unsigned char version;		/* version of the node */
-};
-
-struct bio_entry {
-	struct bio *bio;
-	struct list_head list;
-};
-
-#define is_read_io(rw) ((rw) == READ)
-struct f2fs_bio_info {
-	struct f2fs_sb_info *sbi;	/* f2fs superblock */
-	struct bio *bio;		/* bios to merge */
-	sector_t last_block_in_bio;	/* last block number */
-	struct f2fs_io_info fio;	/* store buffered io info. */
-	struct rw_semaphore io_rwsem;	/* blocking op for bio */
-	spinlock_t io_lock;		/* serialize DATA/NODE IOs */
-	struct list_head io_list;	/* track fios */
-	struct list_head bio_list;	/* bio entry list head */
-	struct rw_semaphore bio_list_lock;	/* lock to protect bio entry list */
-};
-
-#define FDEV(i)				(sbi->devs[i])
-#define RDEV(i)				(raw_super->devs[i])
-struct f2fs_dev_info {
-	struct block_device *bdev;
-	char path[MAX_PATH_LEN];
-	unsigned int total_segments;
-	block_t start_blk;
-	block_t end_blk;
-#ifdef CONFIG_BLK_DEV_ZONED
-	unsigned int nr_blkz;		/* Total number of zones */
-	unsigned long *blkz_seq;	/* Bitmap indicating sequential zones */
-#endif
-};
-
-enum inode_type {
-	DIR_INODE,			/* for dirty dir inode */
-	FILE_INODE,			/* for dirty regular/symlink inode */
-	DIRTY_META,			/* for all dirtied inode metadata */
-	ATOMIC_FILE,			/* for all atomic files */
-	NR_INODE_TYPE,
-};
-
-/* for inner inode cache management */
-struct inode_management {
-	struct radix_tree_root ino_root;	/* ino entry array */
-	spinlock_t ino_lock;			/* for ino entry lock */
-	struct list_head ino_list;		/* inode list head */
-	unsigned long ino_num;			/* number of entries */
-};
-
-/* For s_flag in struct f2fs_sb_info */
-enum {
-	SBI_IS_DIRTY,				/* dirty flag for checkpoint */
-	SBI_IS_CLOSE,				/* specify unmounting */
-	SBI_NEED_FSCK,				/* need fsck.f2fs to fix */
-	SBI_POR_DOING,				/* recovery is doing or not */
-	SBI_NEED_SB_WRITE,			/* need to recover superblock */
-	SBI_NEED_CP,				/* need to checkpoint */
-	SBI_IS_SHUTDOWN,			/* shutdown by ioctl */
-	SBI_IS_RECOVERED,			/* recovered orphan/data */
-	SBI_CP_DISABLED,			/* CP was disabled last mount */
-	SBI_CP_DISABLED_QUICK,			/* CP was disabled quickly */
-	SBI_QUOTA_NEED_FLUSH,			/* need to flush quota info in CP */
-	SBI_QUOTA_SKIP_FLUSH,			/* skip flushing quota in current CP */
-	SBI_QUOTA_NEED_REPAIR,			/* quota file may be corrupted */
-	SBI_IS_RESIZEFS,			/* resizefs is in process */
-};
-
-enum {
-	CP_TIME,
-	REQ_TIME,
-	DISCARD_TIME,
-	GC_TIME,
-	DISABLE_TIME,
-	UMOUNT_DISCARD_TIMEOUT,
-	MAX_TIME,
-};
-
-enum {
-	GC_NORMAL,
-	GC_IDLE_CB,
-	GC_IDLE_GREEDY,
-	GC_URGENT,
-};
-
-enum {
-	BGGC_MODE_ON,		/* background gc is on */
-	BGGC_MODE_OFF,		/* background gc is off */
-	BGGC_MODE_SYNC,		/*
-				 * background gc is on, migrating blocks
-				 * like foreground gc
-				 */
-};
-
-enum {
-	FS_MODE_ADAPTIVE,	/* use both lfs/ssr allocation */
-	FS_MODE_LFS,		/* use lfs allocation only */
-};
-
-enum {
-	WHINT_MODE_OFF,		/* not pass down write hints */
-	WHINT_MODE_USER,	/* try to pass down hints given by users */
-	WHINT_MODE_FS,		/* pass down hints with F2FS policy */
-};
-
-enum {
-	ALLOC_MODE_DEFAULT,	/* stay default */
-	ALLOC_MODE_REUSE,	/* reuse segments as much as possible */
-};
-
-enum fsync_mode {
-	FSYNC_MODE_POSIX,	/* fsync follows posix semantics */
-	FSYNC_MODE_STRICT,	/* fsync behaves in line with ext4 */
-	FSYNC_MODE_NOBARRIER,	/* fsync behaves nobarrier based on posix */
-};
-
-/*
- * this value is set in page as a private data which indicate that
- * the page is atomically written, and it is in inmem_pages list.
- */
-#define ATOMIC_WRITTEN_PAGE		((unsigned long)-1)
-#define DUMMY_WRITTEN_PAGE		((unsigned long)-2)
-
-#define IS_ATOMIC_WRITTEN_PAGE(page)			\
-		(page_private(page) == (unsigned long)ATOMIC_WRITTEN_PAGE)
-#define IS_DUMMY_WRITTEN_PAGE(page)			\
-		(page_private(page) == (unsigned long)DUMMY_WRITTEN_PAGE)
-
-#ifdef CONFIG_FS_ENCRYPTION
-#define DUMMY_ENCRYPTION_ENABLED(sbi) \
-	(unlikely(F2FS_OPTION(sbi).dummy_enc_ctx.ctx != NULL))
-#else
-#define DUMMY_ENCRYPTION_ENABLED(sbi) (0)
-#endif
-
-enum sec_stat_cp_type {
-	STAT_CP_ALL,
-	STAT_CP_BG,
-	STAT_CP_FSYNC,
-	NR_STAT_CP,
-};
-
-struct f2fs_sec_stat_info {
-	u64 gc_count[2];		/* FG_GC, BG_GC */
-	u64 gc_node_seg_count[2];
-	u64 gc_data_seg_count[2];
-	u64 gc_node_blk_count[2];
-	u64 gc_data_blk_count[2];
-	u64 gc_ttime[2];
-
-	u64 cp_cnt[NR_STAT_CP];		/* total, balance, fsync */
-	u64 cpr_cnt[NR_CP_REASON];	/* cp reason by fsync */
-	u64 cp_max_interval;		/* max checkpoint interval */
-	u64 alloc_seg_type[2];		/* LFS, SSR */
-	u64 alloc_blk_count[2];
-	atomic64_t inplace_count;	/* atomic */
-	u64 fsync_count;
-	u64 fsync_dirty_pages;
-	u64 hot_file_written_blocks;	/* db, db-journal, db-wal, db-shm */
-	u64 cold_file_written_blocks;
-	u64 warm_file_written_blocks;
-
-	u64 max_inmem_pages;		/* get_pages(sbi, F2FS_INMEM_PAGES) */
-	u64 drop_inmem_all;
-	u64 drop_inmem_files;
-	u64 kwritten_byte;
-	u32 fs_por_error;
-	u32 fs_error;
-	u32 max_undiscard_blks;		/* # of undiscard blocks */
-};
-
-struct f2fs_sec_fsck_info {
-	u64 fsck_read_bytes;
-	u64 fsck_written_bytes;
-	u64 fsck_elapsed_time;
-	u32 fsck_exit_code;
-	u32 valid_node_count;
-	u32 valid_inode_count;
-};
-
-#ifdef CONFIG_F2FS_SEC_BLOCK_OPERATIONS_DEBUG
-#define F2FS_SEC_BLKOPS_ENTRIES		10
-#define F2FS_SEC_BLKOPS_LOGGING_THR	5		// > 5 Secs -> logging
-enum sec_blkops_dbg_type {
-	F2FS_SEC_DBG_DENTS,
-	F2FS_SEC_DBG_IMETA,
-	F2FS_SEC_DBG_NODES,
-
-	NR_F2FS_SEC_DBG_ENTRY,
-};
-
-struct f2fs_sec_blkops_entry {
-	unsigned int nr_ops;
-	unsigned long long cumulative_jiffies;
-};
-
-struct f2fs_sec_blkops_dbg {
-	unsigned long long start_time;
-	unsigned long long end_time;
-	unsigned int entry_idx;
-	unsigned int step;
-	int ret_val;
-	struct f2fs_sec_blkops_entry entry[NR_F2FS_SEC_DBG_ENTRY];
-};
-#endif
-
-
-#define F2FS_SUPPORT_CHECKPOINT_CMD_TIME_NS
-
-struct checkpoint_cmd {
-	struct completion wait;
-	struct llist_node llnode;
-	int ret;
-	struct task_struct *owner;
-	unsigned long queue_time;		/* jiffies */
-	unsigned long dispatch_time;
-	unsigned long start_time;
-	unsigned long complete_time;
-#ifdef F2FS_SUPPORT_CHECKPOINT_CMD_TIME_NS
-	unsigned long long queue_time_ns;	/* sched_clock */
-	unsigned long long dispatch_time_ns;
-	unsigned long long start_time_ns;
-	unsigned long long complete_time_ns;
-#endif
-};
-
-struct f2fs_ckpt_cmd_control {
-	struct task_struct *ckpt_task;		/* issue checkpoint task */
-	wait_queue_head_t ckpt_wait_queue;	/* waiting queue for wake-up */
-	atomic_t issued_ckpt;			/* # of issued ckpts */
-	atomic_t issing_ckpt;			/* # of issing ckpts */
-	atomic_t accum_ckpt;			/* # of accum. issing ckpts */
-	struct llist_head issue_list;		/* list for command issue */
-	struct llist_node *dispatch_list;	/* list for command dispatch */
-};
-
-/* For compression */
-enum compress_algorithm_type {
-	COMPRESS_LZO,
-	COMPRESS_LZ4,
-	COMPRESS_ZSTD,
-	COMPRESS_MAX,
-};
-
-#define COMPRESS_DATA_RESERVED_SIZE		5
-struct compress_data {
-	__le32 clen;			/* compressed data size */
-	__le32 reserved[COMPRESS_DATA_RESERVED_SIZE];	/* reserved */
-	u8 cdata[];			/* compressed data */
-};
-
-#define COMPRESS_HEADER_SIZE	(sizeof(struct compress_data))
-
-#define F2FS_COMPRESSED_PAGE_MAGIC	0xF5F2C000
-
-/* compress context */
-struct compress_ctx {
-	struct inode *inode;		/* inode the context belong to */
-	pgoff_t cluster_idx;		/* cluster index number */
-	unsigned int cluster_size;	/* page count in cluster */
-	unsigned int log_cluster_size;	/* log of cluster size */
-	struct page **rpages;		/* pages store raw data in cluster */
-	unsigned int nr_rpages;		/* total page number in rpages */
-	struct page **cpages;		/* pages store compressed data in cluster */
-	unsigned int nr_cpages;		/* total page number in cpages */
-	void *rbuf;			/* virtual mapped address on rpages */
-	struct compress_data *cbuf;	/* virtual mapped address on cpages */
-	size_t rlen;			/* valid data length in rbuf */
-	size_t clen;			/* valid data length in cbuf */
-	void *private;			/* payload buffer for specified compression algorithm */
-	void *private2;			/* extra payload buffer */
-};
-
-/* compress context for write IO path */
-struct compress_io_ctx {
-	u32 magic;			/* magic number to indicate page is compressed */
-	struct inode *inode;		/* inode the context belong to */
-	struct page **rpages;		/* pages store raw data in cluster */
-	unsigned int nr_rpages;		/* total page number in rpages */
-	refcount_t ref;			/* referrence count of raw page */
-};
-
-/* decompress io context for read IO path */
-struct decompress_io_ctx {
-	u32 magic;			/* magic number to indicate page is compressed */
-	struct inode *inode;		/* inode the context belong to */
-	pgoff_t cluster_idx;		/* cluster index number */
-	unsigned int cluster_size;	/* page count in cluster */
-	unsigned int log_cluster_size;	/* log of cluster size */
-	struct page **rpages;		/* pages store raw data in cluster */
-	unsigned int nr_rpages;		/* total page number in rpages */
-	struct page **cpages;		/* pages store compressed data in cluster */
-	unsigned int nr_cpages;		/* total page number in cpages */
-	struct page **tpages;		/* temp pages to pad holes in cluster */
-	void *rbuf;			/* virtual mapped address on rpages */
-	struct compress_data *cbuf;	/* virtual mapped address on cpages */
-	size_t rlen;			/* valid data length in rbuf */
-	size_t clen;			/* valid data length in cbuf */
-	refcount_t ref;			/* referrence count of compressed page */
-	bool failed;			/* indicate IO error during decompression */
-	void *private;			/* payload buffer for specified decompression algorithm */
-	void *private2;			/* extra payload buffer */
-};
-
-#define NULL_CLUSTER			((unsigned int)(~0))
-#define MIN_COMPRESS_LOG_SIZE		2
-#define MAX_COMPRESS_LOG_SIZE		8
-#define MAX_COMPRESS_WINDOW_SIZE	((PAGE_SIZE) << MAX_COMPRESS_LOG_SIZE)
-
-struct f2fs_sb_info {
-	struct super_block *sb;			/* pointer to VFS super block */
-	struct proc_dir_entry *s_proc;		/* proc entry */
-	struct f2fs_super_block *raw_super;	/* raw super block pointer */
-	struct rw_semaphore sb_lock;		/* lock for raw super block */
-	int valid_super_block;			/* valid super block no */
-	unsigned long s_flag;				/* flags for sbi */
-	struct mutex writepages;		/* mutex for writepages() */
-
-#ifdef CONFIG_BLK_DEV_ZONED
-	unsigned int blocks_per_blkz;		/* F2FS blocks per zone */
-	unsigned int log_blocks_per_blkz;	/* log2 F2FS blocks per zone */
-#endif
-
-	/* for node-related operations */
-	struct f2fs_nm_info *nm_info;		/* node manager */
-	struct inode *node_inode;		/* cache node blocks */
-
-	/* for segment-related operations */
-	struct f2fs_sm_info *sm_info;		/* segment manager */
-
-	/* for bio operations */
-	struct f2fs_bio_info *write_io[NR_PAGE_TYPE];	/* for write bios */
-	/* keep migration IO order for LFS mode */
-	struct rw_semaphore io_order_lock;
-	mempool_t *write_io_dummy;		/* Dummy pages */
-
-	/* for checkpoint */
-	struct f2fs_ckpt_cmd_control *ccc_info;	/* for checkpoint cmd control */
-	struct f2fs_checkpoint *ckpt;		/* raw checkpoint pointer */
-	int cur_cp_pack;			/* remain current cp pack */
-	spinlock_t cp_lock;			/* for flag in ckpt */
-	struct inode *meta_inode;		/* cache meta blocks */
-	struct mutex cp_mutex;			/* checkpoint procedure lock */
-	struct rw_semaphore cp_rwsem;		/* blocking FS operations */
-	struct rw_semaphore node_write;		/* locking node writes */
-	struct rw_semaphore node_change;	/* locking node change */
-	wait_queue_head_t cp_wait;
-	unsigned long last_time[MAX_TIME];	/* to store time in jiffies */
-	long interval_time[MAX_TIME];		/* to store thresholds */
-
-	struct inode_management im[MAX_INO_ENTRY];      /* manage inode cache */
-
-	spinlock_t fsync_node_lock;		/* for node entry lock */
-	struct list_head fsync_node_list;	/* node list head */
-	unsigned int fsync_seg_id;		/* sequence id */
-	unsigned int fsync_node_num;		/* number of node entries */
-
-	/* for orphan inode, use 0'th array */
-	unsigned int max_orphans;		/* max orphan inodes */
-
-	/* for inode management */
-	struct list_head inode_list[NR_INODE_TYPE];	/* dirty inode list */
-	spinlock_t inode_lock[NR_INODE_TYPE];	/* for dirty inode list lock */
-	struct mutex flush_lock;		/* for flush exclusion */
-
-	/* for extent tree cache */
-	struct radix_tree_root extent_tree_root;/* cache extent cache entries */
-	struct mutex extent_tree_lock;	/* locking extent radix tree */
-	struct list_head extent_list;		/* lru list for shrinker */
-	spinlock_t extent_lock;			/* locking extent lru list */
-	atomic_t total_ext_tree;		/* extent tree count */
-	struct list_head zombie_list;		/* extent zombie tree list */
-	atomic_t total_zombie_tree;		/* extent zombie tree count */
-	atomic_t total_ext_node;		/* extent info count */
-
-	/* basic filesystem units */
-	unsigned int log_sectors_per_block;	/* log2 sectors per block */
-	unsigned int log_blocksize;		/* log2 block size */
-	unsigned int blocksize;			/* block size */
-	unsigned int root_ino_num;		/* root inode number*/
-	unsigned int node_ino_num;		/* node inode number*/
-	unsigned int meta_ino_num;		/* meta inode number*/
-	unsigned int log_blocks_per_seg;	/* log2 blocks per segment */
-	unsigned int blocks_per_seg;		/* blocks per segment */
-	unsigned int segs_per_sec;		/* segments per section */
-	unsigned int secs_per_zone;		/* sections per zone */
-	unsigned int total_sections;		/* total section count */
-	unsigned int total_node_count;		/* total node block count */
-	unsigned int total_valid_node_count;	/* valid node block count */
-	loff_t max_file_blocks;			/* max block index of file */
-	int dir_level;				/* directory level */
-	int readdir_ra;				/* readahead inode in readdir */
-
-	block_t user_block_count;		/* # of user blocks */
-	block_t total_valid_block_count;	/* # of valid blocks */
-	block_t discard_blks;			/* discard command candidats */
-	block_t last_valid_block_count;		/* for recovery */
-	block_t reserved_blocks;		/* configurable reserved blocks */
-	block_t current_reserved_blocks;	/* current reserved blocks */
-
-	/* Additional tracking for no checkpoint mode */
-	block_t unusable_block_count;		/* # of blocks saved by last cp */
-
-	unsigned int nquota_files;		/* # of quota sysfile */
-	struct rw_semaphore quota_sem;		/* blocking cp for flags */
-
-	/* # of pages, see count_type */
-	atomic_t nr_pages[NR_COUNT_TYPE];
-	/* # of allocated blocks */
-	struct percpu_counter alloc_valid_block_count;
-
-	/* writeback control */
-	atomic_t wb_sync_req[META];	/* count # of WB_SYNC threads */
-
-	/* valid inode count */
-	struct percpu_counter total_valid_inode_count;
-
-	struct f2fs_mount_info mount_opt;	/* mount options */
-
-	/* for cleaning operations */
-	struct rw_semaphore gc_lock;		/*
-						 * semaphore for GC, avoid
-						 * race between GC and GC or CP
-						 */
-	struct f2fs_gc_kthread	*gc_thread;	/* GC thread */
-	unsigned int cur_victim_sec;		/* current victim section num */
-	unsigned int gc_mode;			/* current GC state */
-	unsigned int next_victim_seg[2];	/* next segment in victim section */
-	/* for skip statistic */
-	unsigned int atomic_files;              /* # of opened atomic file */
-	unsigned long long skipped_atomic_files[2];	/* FG_GC and BG_GC */
-	unsigned long long skipped_gc_rwsem;		/* FG_GC only */
-
-	/* threshold for gc trials on pinned files */
-	u64 gc_pin_file_threshold;
-	struct rw_semaphore pin_sem;
-
-	/* maximum # of trials to find a victim segment for SSR and GC */
-	unsigned int max_victim_search;
-	/* migration granularity of garbage collection, unit: segment */
-	unsigned int migration_granularity;
-
-	/*
-	 * for stat information.
-	 * one is for the LFS mode, and the other is for the SSR mode.
-	 */
-#ifdef CONFIG_F2FS_STAT_FS
-	struct f2fs_stat_info *stat_info;	/* FS status information */
-	atomic_t meta_count[META_MAX];		/* # of meta blocks */
-	unsigned int segment_count[2];		/* # of allocated segments */
-	unsigned int block_count[2];		/* # of allocated blocks */
-	atomic_t inplace_count;		/* # of inplace update */
-	atomic64_t total_hit_ext;		/* # of lookup extent cache */
-	atomic64_t read_hit_rbtree;		/* # of hit rbtree extent node */
-	atomic64_t read_hit_largest;		/* # of hit largest extent node */
-	atomic64_t read_hit_cached;		/* # of hit cached extent node */
-	atomic_t inline_xattr;			/* # of inline_xattr inodes */
-	atomic_t inline_inode;			/* # of inline_data inodes */
-	atomic_t inline_dir;			/* # of inline_dentry inodes */
-	atomic_t compr_inode;			/* # of compressed inodes */
-	atomic_t compr_blocks;			/* # of compressed blocks */
-	atomic_t vw_cnt;			/* # of volatile writes */
-	atomic_t max_aw_cnt;			/* max # of atomic writes */
-	atomic_t max_vw_cnt;			/* max # of volatile writes */
-	unsigned int io_skip_bggc;		/* skip background gc for in-flight IO */
-	unsigned int other_skip_bggc;		/* skip background gc for other reasons */
-	unsigned int ndirty_inode[NR_INODE_TYPE];	/* # of dirty inodes */
-#endif
-	spinlock_t stat_lock;			/* lock for stat operations */
-
-	/* For app/fs IO statistics */
-	spinlock_t iostat_lock;
-	unsigned long long rw_iostat[NR_IO_TYPE];
-	unsigned long long prev_rw_iostat[NR_IO_TYPE];
-	bool iostat_enable;
-	unsigned long iostat_next_period;
-	unsigned int iostat_period_ms;
-
-	/* to attach REQ_META|REQ_FUA flags */
-	unsigned int data_io_flag;
-	unsigned int node_io_flag;
-
-	/* For sysfs suppport */
-	struct kobject s_kobj;
-	struct completion s_kobj_unregister;
-
-	/* For shrinker support */
-	struct list_head s_list;
-	int s_ndevs;				/* number of devices */
-	struct f2fs_dev_info *devs;		/* for device list */
-	unsigned int dirty_device;		/* for checkpoint data flush */
-	spinlock_t dev_lock;			/* protect dirty_device */
-	struct mutex umount_mutex;
-	unsigned int shrinker_run_no;
-
-	/* For write statistics */
-	u64 sectors_written_start;
-	u64 kbytes_written;
-
-	/* Reference to checksum algorithm driver via cryptoapi */
-	struct crypto_shash *s_chksum_driver;
-
-	/* Precomputed FS UUID checksum for seeding other checksums */
-	__u32 s_chksum_seed;
-
-	struct workqueue_struct *post_read_wq;	/* post read workqueue */
-
-<<<<<<< HEAD
-	unsigned int sec_hqm_preserve;
-	struct f2fs_sec_stat_info sec_stat;
-	struct f2fs_sec_fsck_info sec_fsck_stat;
-
-	/* To gather information of fragmentation */
-	unsigned int s_sec_part_best_extents;
-	unsigned int s_sec_part_current_extents;
-	unsigned int s_sec_part_score;
-	unsigned int s_sec_defrag_writes_kb;
-	unsigned int s_sec_num_apps;
-	unsigned int s_sec_capacity_apps_kb;
-
-	unsigned int s_sec_cond_fua_mode;
-
-#ifdef CONFIG_F2FS_SEC_BLOCK_OPERATIONS_DEBUG
-	unsigned int s_sec_blkops_total;
-	unsigned long long s_sec_blkops_max_elapsed;
-	struct f2fs_sec_blkops_dbg s_sec_dbg_entries[F2FS_SEC_BLKOPS_ENTRIES];
-	struct f2fs_sec_blkops_dbg s_sec_dbg_max_entry;
-#endif
-=======
-	struct kmem_cache *inline_xattr_slab;	/* inline xattr entry */
-	unsigned int inline_xattr_slab_size;	/* default inline xattr slab size */
->>>>>>> 9f80205d
-};
-
-struct f2fs_private_dio {
-	struct inode *inode;
-	void *orig_private;
-	bio_end_io_t *orig_end_io;
-	bool write;
-};
-
-#ifdef CONFIG_F2FS_FAULT_INJECTION
-#define f2fs_show_injection_info(sbi, type)					\
-	printk_ratelimited("%sF2FS-fs (%s) : inject %s in %s of %pS\n",	\
-		KERN_INFO, sbi->sb->s_id,				\
-		f2fs_fault_name[type],					\
-		__func__, __builtin_return_address(0))
-static inline bool time_to_inject(struct f2fs_sb_info *sbi, int type)
-{
-	struct f2fs_fault_info *ffi = &F2FS_OPTION(sbi).fault_info;
-
-	if (!ffi->inject_rate)
-		return false;
-
-	if (!IS_FAULT_SET(ffi, type))
-		return false;
-
-	atomic_inc(&ffi->inject_ops);
-	if (atomic_read(&ffi->inject_ops) >= ffi->inject_rate) {
-		atomic_set(&ffi->inject_ops, 0);
-		return true;
-	}
-	return false;
-}
-#else
-#define f2fs_show_injection_info(sbi, type) do { } while (0)
-static inline bool time_to_inject(struct f2fs_sb_info *sbi, int type)
-{
-	return false;
-}
-#endif
-
-/*
- * Test if the mounted volume is a multi-device volume.
- *   - For a single regular disk volume, sbi->s_ndevs is 0.
- *   - For a single zoned disk volume, sbi->s_ndevs is 1.
- *   - For a multi-device volume, sbi->s_ndevs is always 2 or more.
- */
-static inline bool f2fs_is_multi_device(struct f2fs_sb_info *sbi)
-{
-	return sbi->s_ndevs > 1;
-}
-
-/* For write statistics. Suppose sector size is 512 bytes,
- * and the return value is in kbytes. s is of struct f2fs_sb_info.
- */
-#define BD_PART_WRITTEN(s)						 \
-(((u64)part_stat_read((s)->sb->s_bdev->bd_part, sectors[STAT_WRITE]) -   \
-		(s)->sectors_written_start) >> 1)
-
-static inline void f2fs_update_time(struct f2fs_sb_info *sbi, int type)
-{
-	unsigned long now = jiffies;
-
-	sbi->last_time[type] = now;
-
-	/* DISCARD_TIME and GC_TIME are based on REQ_TIME */
-	if (type == REQ_TIME) {
-		sbi->last_time[DISCARD_TIME] = now;
-		sbi->last_time[GC_TIME] = now;
-	}
-}
-
-static inline bool f2fs_time_over(struct f2fs_sb_info *sbi, int type)
-{
-	unsigned long interval = sbi->interval_time[type] * HZ;
-
-	return time_after(jiffies, sbi->last_time[type] + interval);
-}
-
-static inline unsigned int f2fs_time_to_wait(struct f2fs_sb_info *sbi,
-						int type)
-{
-	unsigned long interval = sbi->interval_time[type] * HZ;
-	unsigned int wait_ms = 0;
-	long delta;
-
-	delta = (sbi->last_time[type] + interval) - jiffies;
-	if (delta > 0)
-		wait_ms = jiffies_to_msecs(delta);
-
-	return wait_ms;
-}
-
-/*
- * SEC Specific Patch
- * <------ SB -----><----------- CP -------------><-------- .... ----->
- * [SB0][SB1]....[ ][CP1][CP Payload...]...[CP2]....
- *                ^ (cp_blkaddr - 1) Reserved block for extra flags
- * - struct f2fs_sb_extra_flag_blk
- *   - need_fsck : force fsck request flags - F2FS_SEC_EXTRA_FSC_MAGIC
- *   - spo_counter : count by fsck (!CP_UMOUNT)
- *   - rsvd
- */
-void f2fs_set_sb_extra_flag(struct f2fs_sb_info *sbi, int flag);
-void f2fs_get_fsck_stat(struct f2fs_sb_info *sbi);
-
-/*
- * Inline functions
- */
-static inline u32 __f2fs_crc32(struct f2fs_sb_info *sbi, u32 crc,
-			      const void *address, unsigned int length)
-{
-	struct {
-		struct shash_desc shash;
-		char ctx[4];
-	} desc;
-	int err;
-
-	BUG_ON(crypto_shash_descsize(sbi->s_chksum_driver) != sizeof(desc.ctx));
-
-	desc.shash.tfm = sbi->s_chksum_driver;
-	desc.shash.flags = 0;
-	*(u32 *)desc.ctx = crc;
-
-	err = crypto_shash_update(&desc.shash, address, length);
-	BUG_ON(err);
-
-	return *(u32 *)desc.ctx;
-}
-
-static inline u32 f2fs_crc32(struct f2fs_sb_info *sbi, const void *address,
-			   unsigned int length)
-{
-	return __f2fs_crc32(sbi, F2FS_SUPER_MAGIC, address, length);
-}
-
-static inline bool f2fs_crc_valid(struct f2fs_sb_info *sbi, __u32 blk_crc,
-				  void *buf, size_t buf_size)
-{
-	return f2fs_crc32(sbi, buf, buf_size) == blk_crc;
-}
-
-static inline u32 f2fs_chksum(struct f2fs_sb_info *sbi, u32 crc,
-			      const void *address, unsigned int length)
-{
-	return __f2fs_crc32(sbi, crc, address, length);
-}
-
-static inline struct f2fs_inode_info *F2FS_I(struct inode *inode)
-{
-	return container_of(inode, struct f2fs_inode_info, vfs_inode);
-}
-
-static inline struct f2fs_sb_info *F2FS_SB(struct super_block *sb)
-{
-	return sb->s_fs_info;
-}
-
-static inline struct f2fs_sb_info *F2FS_I_SB(struct inode *inode)
-{
-	return F2FS_SB(inode->i_sb);
-}
-
-static inline struct f2fs_sb_info *F2FS_M_SB(struct address_space *mapping)
-{
-	return F2FS_I_SB(mapping->host);
-}
-
-static inline struct f2fs_sb_info *F2FS_P_SB(struct page *page)
-{
-	return F2FS_M_SB(page_file_mapping(page));
-}
-
-static inline struct f2fs_super_block *F2FS_RAW_SUPER(struct f2fs_sb_info *sbi)
-{
-	return (struct f2fs_super_block *)(sbi->raw_super);
-}
-
-static inline struct f2fs_checkpoint *F2FS_CKPT(struct f2fs_sb_info *sbi)
-{
-	return (struct f2fs_checkpoint *)(sbi->ckpt);
-}
-
-static inline struct f2fs_node *F2FS_NODE(struct page *page)
-{
-	return (struct f2fs_node *)page_address(page);
-}
-
-static inline struct f2fs_inode *F2FS_INODE(struct page *page)
-{
-	return &((struct f2fs_node *)page_address(page))->i;
-}
-
-static inline struct f2fs_nm_info *NM_I(struct f2fs_sb_info *sbi)
-{
-	return (struct f2fs_nm_info *)(sbi->nm_info);
-}
-
-static inline struct f2fs_sm_info *SM_I(struct f2fs_sb_info *sbi)
-{
-	return (struct f2fs_sm_info *)(sbi->sm_info);
-}
-
-static inline struct sit_info *SIT_I(struct f2fs_sb_info *sbi)
-{
-	return (struct sit_info *)(SM_I(sbi)->sit_info);
-}
-
-static inline struct free_segmap_info *FREE_I(struct f2fs_sb_info *sbi)
-{
-	return (struct free_segmap_info *)(SM_I(sbi)->free_info);
-}
-
-static inline struct dirty_seglist_info *DIRTY_I(struct f2fs_sb_info *sbi)
-{
-	return (struct dirty_seglist_info *)(SM_I(sbi)->dirty_info);
-}
-
-static inline struct address_space *META_MAPPING(struct f2fs_sb_info *sbi)
-{
-	return sbi->meta_inode->i_mapping;
-}
-
-static inline struct address_space *NODE_MAPPING(struct f2fs_sb_info *sbi)
-{
-	return sbi->node_inode->i_mapping;
-}
-
-static inline bool is_sbi_flag_set(struct f2fs_sb_info *sbi, unsigned int type)
-{
-	return test_bit(type, &sbi->s_flag);
-}
-
-static inline void set_sbi_flag(struct f2fs_sb_info *sbi, unsigned int type)
-{
-	set_bit(type, &sbi->s_flag);
-}
-
-static inline void clear_sbi_flag(struct f2fs_sb_info *sbi, unsigned int type)
-{
-	clear_bit(type, &sbi->s_flag);
-}
-
-static inline unsigned long long cur_cp_version(struct f2fs_checkpoint *cp)
-{
-	return le64_to_cpu(cp->checkpoint_ver);
-}
-
-static inline unsigned long f2fs_qf_ino(struct super_block *sb, int type)
-{
-	if (type < F2FS_MAX_QUOTAS)
-		return le32_to_cpu(F2FS_SB(sb)->raw_super->qf_ino[type]);
-	return 0;
-}
-
-static inline __u64 cur_cp_crc(struct f2fs_checkpoint *cp)
-{
-	size_t crc_offset = le32_to_cpu(cp->checksum_offset);
-	return le32_to_cpu(*((__le32 *)((unsigned char *)cp + crc_offset)));
-}
-
-static inline bool __is_set_ckpt_flags(struct f2fs_checkpoint *cp, unsigned int f)
-{
-	unsigned int ckpt_flags = le32_to_cpu(cp->ckpt_flags);
-
-	return ckpt_flags & f;
-}
-
-static inline bool is_set_ckpt_flags(struct f2fs_sb_info *sbi, unsigned int f)
-{
-	return __is_set_ckpt_flags(F2FS_CKPT(sbi), f);
-}
-
-static inline void __set_ckpt_flags(struct f2fs_checkpoint *cp, unsigned int f)
-{
-	unsigned int ckpt_flags;
-
-	ckpt_flags = le32_to_cpu(cp->ckpt_flags);
-	ckpt_flags |= f;
-	cp->ckpt_flags = cpu_to_le32(ckpt_flags);
-}
-
-static inline void set_ckpt_flags(struct f2fs_sb_info *sbi, unsigned int f)
-{
-	unsigned long flags;
-
-	spin_lock_irqsave(&sbi->cp_lock, flags);
-	__set_ckpt_flags(F2FS_CKPT(sbi), f);
-	spin_unlock_irqrestore(&sbi->cp_lock, flags);
-}
-
-static inline void __clear_ckpt_flags(struct f2fs_checkpoint *cp, unsigned int f)
-{
-	unsigned int ckpt_flags;
-
-	ckpt_flags = le32_to_cpu(cp->ckpt_flags);
-	ckpt_flags &= (~f);
-	cp->ckpt_flags = cpu_to_le32(ckpt_flags);
-}
-
-static inline void clear_ckpt_flags(struct f2fs_sb_info *sbi, unsigned int f)
-{
-	unsigned long flags;
-
-	spin_lock_irqsave(&sbi->cp_lock, flags);
-	__clear_ckpt_flags(F2FS_CKPT(sbi), f);
-	spin_unlock_irqrestore(&sbi->cp_lock, flags);
-}
-
-static inline void disable_nat_bits(struct f2fs_sb_info *sbi, bool lock)
-{
-	unsigned long flags;
-	unsigned char *nat_bits;
-
-	/*
-	 * In order to re-enable nat_bits we need to call fsck.f2fs by
-	 * set_sbi_flag(sbi, SBI_NEED_FSCK). But it may give huge cost,
-	 * so let's rely on regular fsck or unclean shutdown.
-	 */
-
-	if (lock)
-		spin_lock_irqsave(&sbi->cp_lock, flags);
-	__clear_ckpt_flags(F2FS_CKPT(sbi), CP_NAT_BITS_FLAG);
-	nat_bits = NM_I(sbi)->nat_bits;
-	NM_I(sbi)->nat_bits = NULL;
-	if (lock)
-		spin_unlock_irqrestore(&sbi->cp_lock, flags);
-
-	kvfree(nat_bits);
-}
-
-static inline bool enabled_nat_bits(struct f2fs_sb_info *sbi,
-					struct cp_control *cpc)
-{
-	bool set = is_set_ckpt_flags(sbi, CP_NAT_BITS_FLAG);
-
-	return (cpc) ? (cpc->reason & CP_UMOUNT) && set : set;
-}
-
-static inline void f2fs_lock_op(struct f2fs_sb_info *sbi)
-{
-	down_read(&sbi->cp_rwsem);
-}
-
-static inline int f2fs_trylock_op(struct f2fs_sb_info *sbi)
-{
-	return down_read_trylock(&sbi->cp_rwsem);
-}
-
-static inline void f2fs_unlock_op(struct f2fs_sb_info *sbi)
-{
-	up_read(&sbi->cp_rwsem);
-}
-
-static inline void f2fs_lock_all(struct f2fs_sb_info *sbi)
-{
-	down_write(&sbi->cp_rwsem);
-}
-
-static inline void f2fs_unlock_all(struct f2fs_sb_info *sbi)
-{
-	up_write(&sbi->cp_rwsem);
-}
-
-static inline int __get_cp_reason(struct f2fs_sb_info *sbi)
-{
-	int reason = CP_SYNC;
-
-	if (test_opt(sbi, FASTBOOT))
-		reason = CP_FASTBOOT;
-	if (is_sbi_flag_set(sbi, SBI_IS_CLOSE))
-		reason = CP_UMOUNT;
-	return reason;
-}
-
-static inline bool __remain_node_summaries(int reason)
-{
-	return (reason & (CP_UMOUNT | CP_FASTBOOT));
-}
-
-static inline bool __exist_node_summaries(struct f2fs_sb_info *sbi)
-{
-	return (is_set_ckpt_flags(sbi, CP_UMOUNT_FLAG) ||
-			is_set_ckpt_flags(sbi, CP_FASTBOOT_FLAG));
-}
-
-/*
- * Check whether the inode has blocks or not
- */
-static inline int F2FS_HAS_BLOCKS(struct inode *inode)
-{
-	block_t xattr_block = F2FS_I(inode)->i_xattr_nid ? 1 : 0;
-
-	return (inode->i_blocks >> F2FS_LOG_SECTORS_PER_BLOCK) > xattr_block;
-}
-
-static inline bool f2fs_has_xattr_block(unsigned int ofs)
-{
-	return ofs == XATTR_NODE_OFFSET;
-}
-
-static inline bool __allow_reserved_blocks(struct f2fs_sb_info *sbi,
-					struct inode *inode, bool cap)
-{
-	if (!inode)
-		return true;
-	if (!test_opt(sbi, RESERVE_ROOT))
-		return false;
-	if (IS_NOQUOTA(inode))
-		return true;
-	if (uid_eq(F2FS_OPTION(sbi).s_resuid, current_fsuid()))
-		return true;
-	if (!gid_eq(F2FS_OPTION(sbi).s_resgid, GLOBAL_ROOT_GID) &&
-					in_group_p(F2FS_OPTION(sbi).s_resgid))
-		return true;
-	if (cap && capable(CAP_SYS_RESOURCE))
-		return true;
-	return false;
-}
-
-static inline void f2fs_i_blocks_write(struct inode *, block_t, bool, bool);
-static inline int inc_valid_block_count(struct f2fs_sb_info *sbi,
-				 struct inode *inode, blkcnt_t *count)
-{
-	blkcnt_t diff = 0, release = 0;
-	block_t avail_user_block_count;
-	int ret;
-
-	ret = dquot_reserve_block(inode, *count);
-	if (ret)
-		return ret;
-
-	if (time_to_inject(sbi, FAULT_BLOCK)) {
-		f2fs_show_injection_info(sbi, FAULT_BLOCK);
-		release = *count;
-		goto release_quota;
-	}
-
-	/*
-	 * let's increase this in prior to actual block count change in order
-	 * for f2fs_sync_file to avoid data races when deciding checkpoint.
-	 */
-	percpu_counter_add(&sbi->alloc_valid_block_count, (*count));
-
-	spin_lock(&sbi->stat_lock);
-	sbi->total_valid_block_count += (block_t)(*count);
-	avail_user_block_count = sbi->user_block_count -
-					sbi->current_reserved_blocks;
-
-	if (!__allow_reserved_blocks(sbi, inode, true))
-		avail_user_block_count -= F2FS_OPTION(sbi).root_reserved_blocks;
-	if (unlikely(is_sbi_flag_set(sbi, SBI_CP_DISABLED))) {
-		if (avail_user_block_count > sbi->unusable_block_count)
-			avail_user_block_count -= sbi->unusable_block_count;
-		else
-			avail_user_block_count = 0;
-	}
-	if (unlikely(sbi->total_valid_block_count > avail_user_block_count)) {
-		diff = sbi->total_valid_block_count - avail_user_block_count;
-		if (diff > *count)
-			diff = *count;
-		*count -= diff;
-		release = diff;
-		sbi->total_valid_block_count -= diff;
-		if (!*count) {
-			spin_unlock(&sbi->stat_lock);
-			goto enospc;
-		}
-	}
-	spin_unlock(&sbi->stat_lock);
-
-	if (unlikely(release)) {
-		percpu_counter_sub(&sbi->alloc_valid_block_count, release);
-		dquot_release_reservation_block(inode, release);
-	}
-	f2fs_i_blocks_write(inode, *count, true, true);
-	return 0;
-
-enospc:
-	percpu_counter_sub(&sbi->alloc_valid_block_count, release);
-release_quota:
-	dquot_release_reservation_block(inode, release);
-	return -ENOSPC;
-}
-
-__printf(2, 3)
-void f2fs_printk(struct f2fs_sb_info *sbi, const char *fmt, ...);
-
-#define f2fs_err(sbi, fmt, ...)						\
-	f2fs_printk(sbi, KERN_ERR fmt, ##__VA_ARGS__)
-#define f2fs_warn(sbi, fmt, ...)					\
-	f2fs_printk(sbi, KERN_WARNING fmt, ##__VA_ARGS__)
-#define f2fs_notice(sbi, fmt, ...)					\
-	f2fs_printk(sbi, KERN_NOTICE fmt, ##__VA_ARGS__)
-#define f2fs_info(sbi, fmt, ...)					\
-	f2fs_printk(sbi, KERN_INFO fmt, ##__VA_ARGS__)
-#define f2fs_debug(sbi, fmt, ...)					\
-	f2fs_printk(sbi, KERN_DEBUG fmt, ##__VA_ARGS__)
-
-static inline void dec_valid_block_count(struct f2fs_sb_info *sbi,
-						struct inode *inode,
-						block_t count)
-{
-	blkcnt_t sectors = count << F2FS_LOG_SECTORS_PER_BLOCK;
-
-	spin_lock(&sbi->stat_lock);
-	f2fs_bug_on(sbi, sbi->total_valid_block_count < (block_t) count);
-	sbi->total_valid_block_count -= (block_t)count;
-	if (sbi->reserved_blocks &&
-		sbi->current_reserved_blocks < sbi->reserved_blocks)
-		sbi->current_reserved_blocks = min(sbi->reserved_blocks,
-					sbi->current_reserved_blocks + count);
-	spin_unlock(&sbi->stat_lock);
-	if (unlikely(inode->i_blocks < sectors)) {
-		f2fs_warn(sbi, "Inconsistent i_blocks, ino:%lu, iblocks:%llu, sectors:%llu",
-			  inode->i_ino,
-			  (unsigned long long)inode->i_blocks,
-			  (unsigned long long)sectors);
-		set_sbi_flag(sbi, SBI_NEED_FSCK);
-		return;
-	}
-	f2fs_i_blocks_write(inode, count, false, true);
-}
-
-static inline void inc_page_count(struct f2fs_sb_info *sbi, int count_type)
-{
-	atomic_inc(&sbi->nr_pages[count_type]);
-
-	if (count_type == F2FS_DIRTY_DENTS ||
-			count_type == F2FS_DIRTY_NODES ||
-			count_type == F2FS_DIRTY_META ||
-			count_type == F2FS_DIRTY_QDATA ||
-			count_type == F2FS_DIRTY_IMETA)
-		set_sbi_flag(sbi, SBI_IS_DIRTY);
-}
-
-static inline void inode_inc_dirty_pages(struct inode *inode)
-{
-	atomic_inc(&F2FS_I(inode)->dirty_pages);
-	inc_page_count(F2FS_I_SB(inode), S_ISDIR(inode->i_mode) ?
-				F2FS_DIRTY_DENTS : F2FS_DIRTY_DATA);
-	if (IS_NOQUOTA(inode))
-		inc_page_count(F2FS_I_SB(inode), F2FS_DIRTY_QDATA);
-}
-
-static inline void dec_page_count(struct f2fs_sb_info *sbi, int count_type)
-{
-	atomic_dec(&sbi->nr_pages[count_type]);
-}
-
-static inline int dec_return_page_count(struct f2fs_sb_info *sbi, int count_type)
-{
-	return atomic_dec_return(&sbi->nr_pages[count_type]);
-}
-
-static inline void inode_dec_dirty_pages(struct inode *inode)
-{
-	if (!S_ISDIR(inode->i_mode) && !S_ISREG(inode->i_mode) &&
-			!S_ISLNK(inode->i_mode))
-		return;
-
-	atomic_dec(&F2FS_I(inode)->dirty_pages);
-	dec_page_count(F2FS_I_SB(inode), S_ISDIR(inode->i_mode) ?
-				F2FS_DIRTY_DENTS : F2FS_DIRTY_DATA);
-	if (IS_NOQUOTA(inode))
-		dec_page_count(F2FS_I_SB(inode), F2FS_DIRTY_QDATA);
-}
-
-static inline s64 get_pages(struct f2fs_sb_info *sbi, int count_type)
-{
-	return atomic_read(&sbi->nr_pages[count_type]);
-}
-
-static inline int get_dirty_pages(struct inode *inode)
-{
-	return atomic_read(&F2FS_I(inode)->dirty_pages);
-}
-
-static inline int get_blocktype_secs(struct f2fs_sb_info *sbi, int block_type)
-{
-	unsigned int pages_per_sec = sbi->segs_per_sec * sbi->blocks_per_seg;
-	unsigned int segs = (get_pages(sbi, block_type) + pages_per_sec - 1) >>
-						sbi->log_blocks_per_seg;
-
-	return segs / sbi->segs_per_sec;
-}
-
-static inline block_t valid_user_blocks(struct f2fs_sb_info *sbi)
-{
-	return sbi->total_valid_block_count;
-}
-
-static inline block_t discard_blocks(struct f2fs_sb_info *sbi)
-{
-	return sbi->discard_blks;
-}
-
-static inline unsigned long __bitmap_size(struct f2fs_sb_info *sbi, int flag)
-{
-	struct f2fs_checkpoint *ckpt = F2FS_CKPT(sbi);
-
-	/* return NAT or SIT bitmap */
-	if (flag == NAT_BITMAP)
-		return le32_to_cpu(ckpt->nat_ver_bitmap_bytesize);
-	else if (flag == SIT_BITMAP)
-		return le32_to_cpu(ckpt->sit_ver_bitmap_bytesize);
-
-	return 0;
-}
-
-static inline block_t __cp_payload(struct f2fs_sb_info *sbi)
-{
-	return le32_to_cpu(F2FS_RAW_SUPER(sbi)->cp_payload);
-}
-
-static inline void *__bitmap_ptr(struct f2fs_sb_info *sbi, int flag)
-{
-	struct f2fs_checkpoint *ckpt = F2FS_CKPT(sbi);
-	int offset;
-
-	if (is_set_ckpt_flags(sbi, CP_LARGE_NAT_BITMAP_FLAG)) {
-		offset = (flag == SIT_BITMAP) ?
-			le32_to_cpu(ckpt->nat_ver_bitmap_bytesize) : 0;
-		/*
-		 * if large_nat_bitmap feature is enabled, leave checksum
-		 * protection for all nat/sit bitmaps.
-		 */
-		return &ckpt->sit_nat_version_bitmap + offset + sizeof(__le32);
-	}
-
-	if (__cp_payload(sbi) > 0) {
-		if (flag == NAT_BITMAP)
-			return &ckpt->sit_nat_version_bitmap;
-		else
-			return (unsigned char *)ckpt + F2FS_BLKSIZE;
-	} else {
-		offset = (flag == NAT_BITMAP) ?
-			le32_to_cpu(ckpt->sit_ver_bitmap_bytesize) : 0;
-		return &ckpt->sit_nat_version_bitmap + offset;
-	}
-}
-
-static inline block_t __start_cp_addr(struct f2fs_sb_info *sbi)
-{
-	block_t start_addr = le32_to_cpu(F2FS_RAW_SUPER(sbi)->cp_blkaddr);
-
-	if (sbi->cur_cp_pack == 2)
-		start_addr += sbi->blocks_per_seg;
-	return start_addr;
-}
-
-static inline block_t __start_cp_next_addr(struct f2fs_sb_info *sbi)
-{
-	block_t start_addr = le32_to_cpu(F2FS_RAW_SUPER(sbi)->cp_blkaddr);
-
-	if (sbi->cur_cp_pack == 1)
-		start_addr += sbi->blocks_per_seg;
-	return start_addr;
-}
-
-static inline void __set_cp_next_pack(struct f2fs_sb_info *sbi)
-{
-	sbi->cur_cp_pack = (sbi->cur_cp_pack == 1) ? 2 : 1;
-}
-
-static inline block_t __start_sum_addr(struct f2fs_sb_info *sbi)
-{
-	return le32_to_cpu(F2FS_CKPT(sbi)->cp_pack_start_sum);
-}
-
-static inline int inc_valid_node_count(struct f2fs_sb_info *sbi,
-					struct inode *inode, bool is_inode)
-{
-	block_t	valid_block_count;
-	unsigned int valid_node_count, user_block_count;
-	int err;
-
-	if (is_inode) {
-		if (inode) {
-			err = dquot_alloc_inode(inode);
-			if (err)
-				return err;
-		}
-	} else {
-		err = dquot_reserve_block(inode, 1);
-		if (err)
-			return err;
-	}
-
-	if (time_to_inject(sbi, FAULT_BLOCK)) {
-		f2fs_show_injection_info(sbi, FAULT_BLOCK);
-		goto enospc;
-	}
-
-	spin_lock(&sbi->stat_lock);
-
-	valid_block_count = sbi->total_valid_block_count +
-					sbi->current_reserved_blocks + 1;
-
-	if (!__allow_reserved_blocks(sbi, inode, false))
-		valid_block_count += F2FS_OPTION(sbi).root_reserved_blocks;
-	user_block_count = sbi->user_block_count;
-	if (unlikely(is_sbi_flag_set(sbi, SBI_CP_DISABLED)))
-		user_block_count -= sbi->unusable_block_count;
-
-	if (unlikely(valid_block_count > user_block_count)) {
-		spin_unlock(&sbi->stat_lock);
-		goto enospc;
-	}
-
-	valid_node_count = sbi->total_valid_node_count + 1;
-	if (unlikely(valid_node_count > sbi->total_node_count)) {
-		spin_unlock(&sbi->stat_lock);
-		goto enospc;
-	}
-
-	sbi->total_valid_node_count++;
-	sbi->total_valid_block_count++;
-	spin_unlock(&sbi->stat_lock);
-
-	if (inode) {
-		if (is_inode)
-			f2fs_mark_inode_dirty_sync(inode, true);
-		else
-			f2fs_i_blocks_write(inode, 1, true, true);
-	}
-
-	percpu_counter_inc(&sbi->alloc_valid_block_count);
-	return 0;
-
-enospc:
-	if (is_inode) {
-		if (inode)
-			dquot_free_inode(inode);
-	} else {
-		dquot_release_reservation_block(inode, 1);
-	}
-	return -ENOSPC;
-}
-
-static inline void dec_valid_node_count(struct f2fs_sb_info *sbi,
-					struct inode *inode, bool is_inode)
-{
-	spin_lock(&sbi->stat_lock);
-
-	f2fs_bug_on(sbi, !sbi->total_valid_block_count);
-	f2fs_bug_on(sbi, !sbi->total_valid_node_count);
-
-	sbi->total_valid_node_count--;
-	sbi->total_valid_block_count--;
-	if (sbi->reserved_blocks &&
-		sbi->current_reserved_blocks < sbi->reserved_blocks)
-		sbi->current_reserved_blocks++;
-
-	spin_unlock(&sbi->stat_lock);
-
-	if (is_inode) {
-		dquot_free_inode(inode);
-	} else {
-		if (unlikely(inode->i_blocks == 0)) {
-			f2fs_warn(sbi, "dec_valid_node_count: inconsistent i_blocks, ino:%lu, iblocks:%llu",
-				  inode->i_ino,
-				  (unsigned long long)inode->i_blocks);
-			set_sbi_flag(sbi, SBI_NEED_FSCK);
-			return;
-		}
-		f2fs_i_blocks_write(inode, 1, false, true);
-	}
-}
-
-static inline unsigned int valid_node_count(struct f2fs_sb_info *sbi)
-{
-	return sbi->total_valid_node_count;
-}
-
-static inline void inc_valid_inode_count(struct f2fs_sb_info *sbi)
-{
-	percpu_counter_inc(&sbi->total_valid_inode_count);
-}
-
-static inline void dec_valid_inode_count(struct f2fs_sb_info *sbi)
-{
-	percpu_counter_dec(&sbi->total_valid_inode_count);
-}
-
-static inline s64 valid_inode_count(struct f2fs_sb_info *sbi)
-{
-	return percpu_counter_sum_positive(&sbi->total_valid_inode_count);
-}
-
-static inline struct page *f2fs_grab_cache_page(struct address_space *mapping,
-						pgoff_t index, bool for_write)
-{
-	struct page *page;
-
-	if (IS_ENABLED(CONFIG_F2FS_FAULT_INJECTION)) {
-		if (!for_write)
-			page = find_get_page_flags(mapping, index,
-							FGP_LOCK | FGP_ACCESSED);
-		else
-			page = find_lock_page(mapping, index);
-		if (page)
-			return page;
-
-		if (time_to_inject(F2FS_M_SB(mapping), FAULT_PAGE_ALLOC)) {
-			f2fs_show_injection_info(F2FS_M_SB(mapping),
-							FAULT_PAGE_ALLOC);
-			return NULL;
-		}
-	}
-
-	if (!for_write)
-		return grab_cache_page(mapping, index);
-	return grab_cache_page_write_begin(mapping, index, AOP_FLAG_NOFS);
-}
-
-static inline struct page *f2fs_pagecache_get_page(
-				struct address_space *mapping, pgoff_t index,
-				int fgp_flags, gfp_t gfp_mask)
-{
-	if (time_to_inject(F2FS_M_SB(mapping), FAULT_PAGE_GET)) {
-		f2fs_show_injection_info(F2FS_M_SB(mapping), FAULT_PAGE_GET);
-		return NULL;
-	}
-
-	return pagecache_get_page(mapping, index, fgp_flags, gfp_mask);
-}
-
-static inline void f2fs_copy_page(struct page *src, struct page *dst)
-{
-	char *src_kaddr = kmap(src);
-	char *dst_kaddr = kmap(dst);
-
-	memcpy(dst_kaddr, src_kaddr, PAGE_SIZE);
-	kunmap(dst);
-	kunmap(src);
-}
-
-static inline void f2fs_put_page(struct page *page, int unlock)
-{
-	if (!page)
-		return;
-
-	if (unlock) {
-		f2fs_bug_on(F2FS_P_SB(page), !PageLocked(page));
-		unlock_page(page);
-	}
-	put_page(page);
-}
-
-static inline void f2fs_put_dnode(struct dnode_of_data *dn)
-{
-	if (dn->node_page)
-		f2fs_put_page(dn->node_page, 1);
-	if (dn->inode_page && dn->node_page != dn->inode_page)
-		f2fs_put_page(dn->inode_page, 0);
-	dn->node_page = NULL;
-	dn->inode_page = NULL;
-}
-
-static inline struct kmem_cache *f2fs_kmem_cache_create(const char *name,
-					size_t size)
-{
-	return kmem_cache_create(name, size, 0, SLAB_RECLAIM_ACCOUNT, NULL);
-}
-
-static inline void *f2fs_kmem_cache_alloc(struct kmem_cache *cachep,
-						gfp_t flags)
-{
-	void *entry;
-
-	entry = kmem_cache_alloc(cachep, flags);
-	if (!entry)
-		entry = kmem_cache_alloc(cachep, flags | __GFP_NOFAIL);
-	return entry;
-}
-
-static inline bool is_idle(struct f2fs_sb_info *sbi, int type)
-{
-	if (sbi->gc_mode == GC_URGENT)
-		return true;
-
-	if (get_pages(sbi, F2FS_RD_DATA) || get_pages(sbi, F2FS_RD_NODE) ||
-		get_pages(sbi, F2FS_RD_META) || get_pages(sbi, F2FS_WB_DATA) ||
-		get_pages(sbi, F2FS_WB_CP_DATA) ||
-		get_pages(sbi, F2FS_DIO_READ) ||
-		get_pages(sbi, F2FS_DIO_WRITE))
-		return false;
-
-	if (type != DISCARD_TIME && SM_I(sbi) && SM_I(sbi)->dcc_info &&
-			atomic_read(&SM_I(sbi)->dcc_info->queued_discard))
-		return false;
-
-	if (SM_I(sbi) && SM_I(sbi)->fcc_info &&
-			atomic_read(&SM_I(sbi)->fcc_info->queued_flush))
-		return false;
-
-	return f2fs_time_over(sbi, type);
-}
-
-static inline void f2fs_radix_tree_insert(struct radix_tree_root *root,
-				unsigned long index, void *item)
-{
-	while (radix_tree_insert(root, index, item))
-		cond_resched();
-}
-
-#define RAW_IS_INODE(p)	((p)->footer.nid == (p)->footer.ino)
-
-static inline bool IS_INODE(struct page *page)
-{
-	struct f2fs_node *p = F2FS_NODE(page);
-
-	return RAW_IS_INODE(p);
-}
-
-static inline int offset_in_addr(struct f2fs_inode *i)
-{
-	return (i->i_inline & F2FS_EXTRA_ATTR) ?
-			(le16_to_cpu(i->i_extra_isize) / sizeof(__le32)) : 0;
-}
-
-static inline __le32 *blkaddr_in_node(struct f2fs_node *node)
-{
-	return RAW_IS_INODE(node) ? node->i.i_addr : node->dn.addr;
-}
-
-static inline int f2fs_has_extra_attr(struct inode *inode);
-static inline block_t data_blkaddr(struct inode *inode,
-			struct page *node_page, unsigned int offset)
-{
-	struct f2fs_node *raw_node;
-	__le32 *addr_array;
-	int base = 0;
-	bool is_inode = IS_INODE(node_page);
-
-	raw_node = F2FS_NODE(node_page);
-
-	if (is_inode) {
-		if (!inode)
-			/* from GC path only */
-			base = offset_in_addr(&raw_node->i);
-		else if (f2fs_has_extra_attr(inode))
-			base = get_extra_isize(inode);
-	}
-
-	addr_array = blkaddr_in_node(raw_node);
-	return le32_to_cpu(addr_array[base + offset]);
-}
-
-static inline block_t f2fs_data_blkaddr(struct dnode_of_data *dn)
-{
-	return data_blkaddr(dn->inode, dn->node_page, dn->ofs_in_node);
-}
-
-static inline int f2fs_test_bit(unsigned int nr, char *addr)
-{
-	int mask;
-
-	addr += (nr >> 3);
-	mask = 1 << (7 - (nr & 0x07));
-	return mask & *addr;
-}
-
-static inline void f2fs_set_bit(unsigned int nr, char *addr)
-{
-	int mask;
-
-	addr += (nr >> 3);
-	mask = 1 << (7 - (nr & 0x07));
-	*addr |= mask;
-}
-
-static inline void f2fs_clear_bit(unsigned int nr, char *addr)
-{
-	int mask;
-
-	addr += (nr >> 3);
-	mask = 1 << (7 - (nr & 0x07));
-	*addr &= ~mask;
-}
-
-static inline int f2fs_test_and_set_bit(unsigned int nr, char *addr)
-{
-	int mask;
-	int ret;
-
-	addr += (nr >> 3);
-	mask = 1 << (7 - (nr & 0x07));
-	ret = mask & *addr;
-	*addr |= mask;
-	return ret;
-}
-
-static inline int f2fs_test_and_clear_bit(unsigned int nr, char *addr)
-{
-	int mask;
-	int ret;
-
-	addr += (nr >> 3);
-	mask = 1 << (7 - (nr & 0x07));
-	ret = mask & *addr;
-	*addr &= ~mask;
-	return ret;
-}
-
-static inline void f2fs_change_bit(unsigned int nr, char *addr)
-{
-	int mask;
-
-	addr += (nr >> 3);
-	mask = 1 << (7 - (nr & 0x07));
-	*addr ^= mask;
-}
-
-
-enum F2FS_SEC_FUA_MODE {
-	F2FS_SEC_FUA_NONE = 0,
-	F2FS_SEC_FUA_ROOT,
-	F2FS_SEC_FUA_DIR,
-
-	NR_F2FS_SEC_FUA_MODE,
-};
-
-#define __f2fs_is_cold_node(page)			\
-	(le32_to_cpu(F2FS_NODE(page)->footer.flag) & (1 << COLD_BIT_SHIFT))
-
-static inline void f2fs_cond_set_fua(struct f2fs_io_info *fio) 
-{
-	if (!fio->sbi->s_sec_cond_fua_mode) 
-		return;
-
-	if (fio->type == META)
-		fio->op_flags |= REQ_PREFLUSH | REQ_FUA;
-	else if ((fio->page && IS_NOQUOTA(fio->page->mapping->host)) || 
-			(fio->ino == f2fs_qf_ino(fio->sbi->sb, USRQUOTA) ||
-			fio->ino == f2fs_qf_ino(fio->sbi->sb, GRPQUOTA) ||
-			fio->ino == f2fs_qf_ino(fio->sbi->sb, PRJQUOTA)))
-		fio->op_flags |= REQ_FUA;
-	else if (fio->sbi->s_sec_cond_fua_mode == F2FS_SEC_FUA_ROOT &&
-			fio->ino == F2FS_ROOT_INO(fio->sbi))
-		fio->op_flags |= REQ_FUA;
-	else if (fio->sbi->s_sec_cond_fua_mode == F2FS_SEC_FUA_DIR && fio->page &&
-		((fio->type == NODE && !__f2fs_is_cold_node(fio->page)) ||
-		(fio->type == DATA && S_ISDIR(fio->page->mapping->host->i_mode))))
-		fio->op_flags |= REQ_FUA;
-	// Directory Inode or Indirect Node -> COLD_BIT X
-	// ref. set_cold_node()
-}
-
-/*
- * On-disk inode flags (f2fs_inode::i_flags)
- */
-#define F2FS_COMPR_FL			0x00000004 /* Compress file */
-#define F2FS_SYNC_FL			0x00000008 /* Synchronous updates */
-#define F2FS_IMMUTABLE_FL		0x00000010 /* Immutable file */
-#define F2FS_APPEND_FL			0x00000020 /* writes to file may only append */
-#define F2FS_NODUMP_FL			0x00000040 /* do not dump file */
-#define F2FS_NOATIME_FL			0x00000080 /* do not update atime */
-#define F2FS_NOCOMP_FL			0x00000400 /* Don't compress */
-#define F2FS_INDEX_FL			0x00001000 /* hash-indexed directory */
-#define F2FS_DIRSYNC_FL			0x00010000 /* dirsync behaviour (directories only) */
-#define F2FS_PROJINHERIT_FL		0x20000000 /* Create with parents projid */
-#define F2FS_CASEFOLD_FL		0x40000000 /* Casefolded file */
-
-/* Flags that should be inherited by new inodes from their parent. */
-#define F2FS_FL_INHERITED (F2FS_SYNC_FL | F2FS_NODUMP_FL | F2FS_NOATIME_FL | \
-			   F2FS_DIRSYNC_FL | F2FS_PROJINHERIT_FL | \
-			   F2FS_CASEFOLD_FL | F2FS_COMPR_FL | F2FS_NOCOMP_FL)
-
-/* Flags that are appropriate for regular files (all but dir-specific ones). */
-#define F2FS_REG_FLMASK		(~(F2FS_DIRSYNC_FL | F2FS_PROJINHERIT_FL | \
-				F2FS_CASEFOLD_FL))
-
-/* Flags that are appropriate for non-directories/regular files. */
-#define F2FS_OTHER_FLMASK	(F2FS_NODUMP_FL | F2FS_NOATIME_FL)
-
-static inline __u32 f2fs_mask_flags(umode_t mode, __u32 flags)
-{
-	if (S_ISDIR(mode))
-		return flags;
-	else if (S_ISREG(mode))
-		return flags & F2FS_REG_FLMASK;
-	else
-		return flags & F2FS_OTHER_FLMASK;
-}
-
-<<<<<<< HEAD
 /* used for f2fs_inode_info->flags */
 enum {
 	FI_NEW_INODE,		/* indicate newly allocated inode */
@@ -2953,10 +794,2124 @@
 #ifdef CONFIG_FS_HPB
 	FI_HPB_INODE,		/* HPB */
 #endif
-};
-
-=======
->>>>>>> 9f80205d
+	FI_MAX,			/* max flag, never be used */
+};
+
+struct f2fs_inode_info {
+	struct inode vfs_inode;		/* serve a vfs inode */
+	unsigned long i_flags;		/* keep an inode flags for ioctl */
+	unsigned char i_advise;		/* use to give file attribute hints */
+	unsigned char i_dir_level;	/* use for dentry level for large dir */
+	unsigned int i_current_depth;	/* only for directory depth */
+	/* for gc failure statistic */
+	unsigned int i_gc_failures[MAX_GC_FAILURE];
+	unsigned int i_pino;		/* parent inode number */
+	umode_t i_acl_mode;		/* keep file acl mode temporarily */
+
+	/* Use below internally in f2fs*/
+	unsigned long flags[BITS_TO_LONGS(FI_MAX)];	/* use to pass per-file flags */
+	struct rw_semaphore i_sem;	/* protect fi info */
+	atomic_t dirty_pages;		/* # of dirty pages */
+	f2fs_hash_t chash;		/* hash value of given file name */
+	unsigned int clevel;		/* maximum level of given file name */
+	struct task_struct *task;	/* lookup and create consistency */
+	struct task_struct *cp_task;	/* separate cp/wb IO stats*/
+	nid_t i_xattr_nid;		/* node id that contains xattrs */
+	loff_t	last_disk_size;		/* lastly written file size */
+	spinlock_t i_size_lock;		/* protect last_disk_size */
+
+#ifdef CONFIG_QUOTA
+	struct dquot *i_dquot[MAXQUOTAS];
+
+	/* quota space reservation, managed internally by quota code */
+	qsize_t i_reserved_quota;
+#endif
+	struct list_head dirty_list;	/* dirty list for dirs and files */
+	struct list_head gdirty_list;	/* linked in global dirty list */
+	struct list_head inmem_ilist;	/* list for inmem inodes */
+	struct list_head inmem_pages;	/* inmemory pages managed by f2fs */
+	struct task_struct *inmem_task;	/* store inmemory task */
+	struct mutex inmem_lock;	/* lock for inmemory pages */
+	struct extent_tree *extent_tree;	/* cached extent_tree entry */
+
+	/* avoid racing between foreground op and gc */
+	struct rw_semaphore i_gc_rwsem[2];
+	struct rw_semaphore i_mmap_sem;
+	struct rw_semaphore i_xattr_sem; /* avoid racing between reading and changing EAs */
+
+	int i_extra_isize;		/* size of extra space located in i_addr */
+	kprojid_t i_projid;		/* id for project quota */
+	int i_inline_xattr_size;	/* inline xattr size */
+	struct timespec64 i_crtime;	/* inode creation time */
+	struct timespec64 i_disk_time[4];/* inode disk times */
+
+	/* for file compress */
+	u64 i_compr_blocks;			/* # of compressed blocks */
+	unsigned char i_compress_algorithm;	/* algorithm type */
+	unsigned char i_log_cluster_size;	/* log of cluster size */
+	unsigned int i_cluster_size;		/* cluster size */
+};
+
+static inline void get_extent_info(struct extent_info *ext,
+					struct f2fs_extent *i_ext)
+{
+	ext->fofs = le32_to_cpu(i_ext->fofs);
+	ext->blk = le32_to_cpu(i_ext->blk);
+	ext->len = le32_to_cpu(i_ext->len);
+}
+
+static inline void set_raw_extent(struct extent_info *ext,
+					struct f2fs_extent *i_ext)
+{
+	i_ext->fofs = cpu_to_le32(ext->fofs);
+	i_ext->blk = cpu_to_le32(ext->blk);
+	i_ext->len = cpu_to_le32(ext->len);
+}
+
+static inline void set_extent_info(struct extent_info *ei, unsigned int fofs,
+						u32 blk, unsigned int len)
+{
+	ei->fofs = fofs;
+	ei->blk = blk;
+	ei->len = len;
+}
+
+static inline bool __is_discard_mergeable(struct discard_info *back,
+			struct discard_info *front, unsigned int max_len)
+{
+	return (back->lstart + back->len == front->lstart) &&
+		(back->len + front->len <= max_len);
+}
+
+static inline bool __is_discard_back_mergeable(struct discard_info *cur,
+			struct discard_info *back, unsigned int max_len)
+{
+	return __is_discard_mergeable(back, cur, max_len);
+}
+
+static inline bool __is_discard_front_mergeable(struct discard_info *cur,
+			struct discard_info *front, unsigned int max_len)
+{
+	return __is_discard_mergeable(cur, front, max_len);
+}
+
+static inline bool __is_extent_mergeable(struct extent_info *back,
+						struct extent_info *front)
+{
+	return (back->fofs + back->len == front->fofs &&
+			back->blk + back->len == front->blk);
+}
+
+static inline bool __is_back_mergeable(struct extent_info *cur,
+						struct extent_info *back)
+{
+	return __is_extent_mergeable(back, cur);
+}
+
+static inline bool __is_front_mergeable(struct extent_info *cur,
+						struct extent_info *front)
+{
+	return __is_extent_mergeable(cur, front);
+}
+
+extern void f2fs_mark_inode_dirty_sync(struct inode *inode, bool sync);
+static inline void __try_update_largest_extent(struct extent_tree *et,
+						struct extent_node *en)
+{
+	if (en->ei.len > et->largest.len) {
+		et->largest = en->ei;
+		et->largest_updated = true;
+	}
+}
+
+static inline void print_block_data(struct super_block *sb, sector_t blocknr,
+		      unsigned char *data_to_dump, int start, int len)
+{
+	int i, j;
+	int bh_offset = (start / 16) * 16;
+	char row_data[17] = { 0, };
+	char row_hex[50] = { 0, };
+	char ch;
+	struct mount *mnt = NULL;
+
+	if (ignore_fs_panic)
+		return;
+
+	printk(KERN_ERR "As F2FS-fs error, printing data in hex\n");
+	printk(KERN_ERR " [partition info] s_id : %s, start sector# : %lu\n"
+			, sb->s_id, sb->s_bdev->bd_part->start_sect);
+	printk(KERN_ERR " dump block# : %lu, start offset(byte) : %d\n"
+			, blocknr, start);
+	printk(KERN_ERR " length(byte) : %d, data_to_dump 0x%p\n"
+			, len, (void *)data_to_dump);
+	if (!list_empty(&sb->s_mounts)) {
+		mnt = list_first_entry(&sb->s_mounts, struct mount, mnt_instance);
+		if (mnt)
+			printk(KERN_ERR " mountpoint : %s\n"
+					, mnt->mnt_mountpoint->d_name.name);
+	}
+	printk(KERN_ERR "-------------------------------------------------\n");
+	for (i = 0; i < (len + 15) / 16; i++) {
+		for (j = 0; j < 16; j++) {
+			ch = *(data_to_dump + bh_offset + j);
+			if (start <= bh_offset + j
+				&& start + len > bh_offset + j) {
+
+				if (isascii(ch) && isprint(ch))
+					sprintf(row_data + j, "%c", ch);
+				else
+					sprintf(row_data + j, ".");
+
+				sprintf(row_hex + (j * 3), "%2.2x ", ch);
+			} else {
+				sprintf(row_data + j, " ");
+				sprintf(row_hex + (j * 3), "-- ");
+			}
+		}
+		printk(KERN_ERR "0x%4.4x : %s | %s\n"
+				, bh_offset, row_hex, row_data);
+		bh_offset += 16;
+	}
+	printk(KERN_ERR "-------------------------------------------------\n");
+}
+
+
+static inline void print_bh(struct super_block *sb, struct buffer_head *bh
+				, int start, int len)
+{
+	if (bh) {
+		printk(KERN_ERR " print_bh: bh %p,"
+				" bh->b_size %lu, bh->b_data %p\n",
+				(void *) bh, bh->b_size, (void *) bh->b_data);
+		print_block_data(sb, bh->b_blocknr, bh->b_data, start, len);
+
+	} else {
+		printk(KERN_ERR " print_bh: bh is null!\n");
+	}
+}
+
+/*
+ * For free nid management
+ */
+enum nid_state {
+	FREE_NID,		/* newly added to free nid list */
+	PREALLOC_NID,		/* it is preallocated */
+	MAX_NID_STATE,
+};
+ 
+enum nat_state {
+	TOTAL_NAT,
+	DIRTY_NAT,
+	RECLAIMABLE_NAT,
+	MAX_NAT_STATE,
+};
+
+struct f2fs_nm_info {
+	block_t nat_blkaddr;		/* base disk address of NAT */
+	nid_t max_nid;			/* maximum possible node ids */
+	nid_t available_nids;		/* # of available node ids */
+	nid_t next_scan_nid;		/* the next nid to be scanned */
+	unsigned int ram_thresh;	/* control the memory footprint */
+	unsigned int ra_nid_pages;	/* # of nid pages to be readaheaded */
+	unsigned int dirty_nats_ratio;	/* control dirty nats ratio threshold */
+
+	/* NAT cache management */
+	struct radix_tree_root nat_root;/* root of the nat entry cache */
+	struct radix_tree_root nat_set_root;/* root of the nat set cache */
+	struct rw_semaphore nat_tree_lock;	/* protect nat_tree_lock */
+	struct list_head nat_entries;	/* cached nat entry list (clean) */
+	spinlock_t nat_list_lock;	/* protect clean nat entry list */
+	unsigned int nat_cnt[MAX_NAT_STATE]; /* the # of cached nat entries */
+	unsigned int nat_blocks;	/* # of nat blocks */
+
+	/* free node ids management */
+	struct radix_tree_root free_nid_root;/* root of the free_nid cache */
+	struct list_head free_nid_list;		/* list for free nids excluding preallocated nids */
+	unsigned int nid_cnt[MAX_NID_STATE];	/* the number of free node id */
+	spinlock_t nid_list_lock;	/* protect nid lists ops */
+	struct mutex build_lock;	/* lock for build free nids */
+	unsigned char **free_nid_bitmap;
+	unsigned char *nat_block_bitmap;
+	unsigned short *free_nid_count;	/* free nid count of NAT block */
+
+	/* for checkpoint */
+	char *nat_bitmap;		/* NAT bitmap pointer */
+
+	unsigned int nat_bits_blocks;	/* # of nat bits blocks */
+	unsigned char *nat_bits;	/* NAT bits blocks */
+	unsigned char *full_nat_bits;	/* full NAT pages */
+	unsigned char *empty_nat_bits;	/* empty NAT pages */
+#ifdef CONFIG_F2FS_CHECK_FS
+	char *nat_bitmap_mir;		/* NAT bitmap mirror */
+#endif
+	int bitmap_size;		/* bitmap size */
+};
+
+/*
+ * this structure is used as one of function parameters.
+ * all the information are dedicated to a given direct node block determined
+ * by the data offset in a file.
+ */
+struct dnode_of_data {
+	struct inode *inode;		/* vfs inode pointer */
+	struct page *inode_page;	/* its inode page, NULL is possible */
+	struct page *node_page;		/* cached direct node page */
+	nid_t nid;			/* node id of the direct node block */
+	unsigned int ofs_in_node;	/* data offset in the node page */
+	bool inode_page_locked;		/* inode page is locked or not */
+	bool node_changed;		/* is node block changed */
+	char cur_level;			/* level of hole node page */
+	char max_level;			/* level of current page located */
+	block_t	data_blkaddr;		/* block address of the node block */
+};
+
+static inline void set_new_dnode(struct dnode_of_data *dn, struct inode *inode,
+		struct page *ipage, struct page *npage, nid_t nid)
+{
+	memset(dn, 0, sizeof(*dn));
+	dn->inode = inode;
+	dn->inode_page = ipage;
+	dn->node_page = npage;
+	dn->nid = nid;
+}
+
+/*
+ * For SIT manager
+ *
+ * By default, there are 6 active log areas across the whole main area.
+ * When considering hot and cold data separation to reduce cleaning overhead,
+ * we split 3 for data logs and 3 for node logs as hot, warm, and cold types,
+ * respectively.
+ * In the current design, you should not change the numbers intentionally.
+ * Instead, as a mount option such as active_logs=x, you can use 2, 4, and 6
+ * logs individually according to the underlying devices. (default: 6)
+ * Just in case, on-disk layout covers maximum 16 logs that consist of 8 for
+ * data and 8 for node logs.
+ */
+#define	NR_CURSEG_DATA_TYPE	(3)
+#define NR_CURSEG_NODE_TYPE	(3)
+#define NR_CURSEG_TYPE	(NR_CURSEG_DATA_TYPE + NR_CURSEG_NODE_TYPE)
+
+enum {
+	CURSEG_HOT_DATA	= 0,	/* directory entry blocks */
+	CURSEG_WARM_DATA,	/* data blocks */
+	CURSEG_COLD_DATA,	/* multimedia or GCed data blocks */
+	CURSEG_HOT_NODE,	/* direct node blocks of directory files */
+	CURSEG_WARM_NODE,	/* direct node blocks of normal files */
+	CURSEG_COLD_NODE,	/* indirect node blocks */
+	NO_CHECK_TYPE,
+	CURSEG_COLD_DATA_PINNED,/* cold data for pinned file */
+};
+
+struct flush_cmd {
+	struct completion wait;
+	struct llist_node llnode;
+	nid_t ino;
+	int ret;
+};
+
+struct flush_cmd_control {
+	struct task_struct *f2fs_issue_flush;	/* flush thread */
+	wait_queue_head_t flush_wait_queue;	/* waiting queue for wake-up */
+	atomic_t issued_flush;			/* # of issued flushes */
+	atomic_t queued_flush;			/* # of queued flushes */
+	struct llist_head issue_list;		/* list for command issue */
+	struct llist_node *dispatch_list;	/* list for command dispatch */
+};
+
+struct f2fs_sm_info {
+	struct sit_info *sit_info;		/* whole segment information */
+	struct free_segmap_info *free_info;	/* free segment information */
+	struct dirty_seglist_info *dirty_info;	/* dirty segment information */
+	struct curseg_info *curseg_array;	/* active segment information */
+
+	struct rw_semaphore curseg_lock;	/* for preventing curseg change */
+
+	block_t seg0_blkaddr;		/* block address of 0'th segment */
+	block_t main_blkaddr;		/* start block address of main area */
+	block_t ssa_blkaddr;		/* start block address of SSA area */
+
+	unsigned int segment_count;	/* total # of segments */
+	unsigned int main_segments;	/* # of segments in main area */
+	unsigned int reserved_segments;	/* # of reserved segments */
+	unsigned int ovp_segments;	/* # of overprovision segments */
+
+	/* a threshold to reclaim prefree segments */
+	unsigned int rec_prefree_segments;
+
+	/* for batched trimming */
+	unsigned int trim_sections;		/* # of sections to trim */
+
+	struct list_head sit_entry_set;	/* sit entry set list */
+
+	unsigned int ipu_policy;	/* in-place-update policy */
+	unsigned int min_ipu_util;	/* in-place-update threshold */
+	unsigned int min_fsync_blocks;	/* threshold for fsync */
+	unsigned int min_seq_blocks;	/* threshold for sequential blocks */
+	unsigned int min_hot_blocks;	/* threshold for hot block allocation */
+	unsigned int min_ssr_sections;	/* threshold to trigger SSR allocation */
+
+	/* for flush command control */
+	struct flush_cmd_control *fcc_info;
+
+	/* for discard command control */
+	struct discard_cmd_control *dcc_info;
+};
+
+/*
+ * For superblock
+ */
+/*
+ * COUNT_TYPE for monitoring
+ *
+ * f2fs monitors the number of several block types such as on-writeback,
+ * dirty dentry blocks, dirty node blocks, and dirty meta blocks.
+ */
+#define WB_DATA_TYPE(p)	(__is_cp_guaranteed(p) ? F2FS_WB_CP_DATA : F2FS_WB_DATA)
+enum count_type {
+	F2FS_DIRTY_DENTS,
+	F2FS_DIRTY_DATA,
+	F2FS_DIRTY_QDATA,
+	F2FS_DIRTY_NODES,
+	F2FS_DIRTY_META,
+	F2FS_INMEM_PAGES,
+	F2FS_DIRTY_IMETA,
+	F2FS_WB_CP_DATA,
+	F2FS_WB_DATA,
+	F2FS_RD_DATA,
+	F2FS_RD_NODE,
+	F2FS_RD_META,
+	F2FS_DIO_WRITE,
+	F2FS_DIO_READ,
+	NR_COUNT_TYPE,
+};
+
+/*
+ * The below are the page types of bios used in submit_bio().
+ * The available types are:
+ * DATA			User data pages. It operates as async mode.
+ * NODE			Node pages. It operates as async mode.
+ * META			FS metadata pages such as SIT, NAT, CP.
+ * NR_PAGE_TYPE		The number of page types.
+ * META_FLUSH		Make sure the previous pages are written
+ *			with waiting the bio's completion
+ * ...			Only can be used with META.
+ */
+#define PAGE_TYPE_OF_BIO(type)	((type) > META ? META : (type))
+enum page_type {
+	DATA,
+	NODE,
+	META,
+	NR_PAGE_TYPE,
+	META_FLUSH,
+	INMEM,		/* the below types are used by tracepoints only. */
+	INMEM_DROP,
+	INMEM_INVALIDATE,
+	INMEM_REVOKE,
+	IPU,
+	OPU,
+};
+
+enum temp_type {
+	HOT = 0,	/* must be zero for meta bio */
+	WARM,
+	COLD,
+	NR_TEMP_TYPE,
+};
+
+enum need_lock_type {
+	LOCK_REQ = 0,
+	LOCK_DONE,
+	LOCK_RETRY,
+};
+
+enum cp_reason_type {
+	CP_NO_NEEDED,
+	CP_NON_REGULAR,
+	CP_COMPRESSED,
+	CP_HARDLINK,
+	CP_SB_NEED_CP,
+	CP_WRONG_PINO,
+	CP_NO_SPC_ROLL,
+	CP_NODE_NEED_CP,
+	CP_FASTBOOT_MODE,
+	CP_SPEC_LOG_NUM,
+	CP_RECOVER_DIR,
+	NR_CP_REASON,
+};
+
+enum iostat_type {
+	/* WRITE IO */
+	APP_DIRECT_IO,			/* app direct write IOs */
+	APP_BUFFERED_IO,		/* app buffered write IOs */
+	APP_WRITE_IO,			/* app write IOs */
+	APP_MAPPED_IO,			/* app mapped IOs */
+	FS_DATA_IO,			/* data IOs from kworker/fsync/reclaimer */
+	FS_NODE_IO,			/* node IOs from kworker/fsync/reclaimer */
+	FS_META_IO,			/* meta IOs from kworker/reclaimer */
+	FS_GC_DATA_IO,			/* data IOs from forground gc */
+	FS_GC_NODE_IO,			/* node IOs from forground gc */
+	FS_CP_DATA_IO,			/* data IOs from checkpoint */
+	FS_CP_NODE_IO,			/* node IOs from checkpoint */
+	FS_CP_META_IO,			/* meta IOs from checkpoint */
+
+	/* READ IO */
+	APP_DIRECT_READ_IO,		/* app direct read IOs */
+	APP_BUFFERED_READ_IO,		/* app buffered read IOs */
+	APP_READ_IO,			/* app read IOs */
+	APP_MAPPED_READ_IO,		/* app mapped read IOs */
+	FS_DATA_READ_IO,		/* data read IOs */
+	FS_GDATA_READ_IO,		/* data read IOs from background gc */
+	FS_CDATA_READ_IO,		/* compressed data read IOs */
+	FS_NODE_READ_IO,		/* node read IOs */
+	FS_META_READ_IO,		/* meta read IOs */
+
+	/* other */
+	FS_DISCARD,			/* discard */
+	NR_IO_TYPE,
+};
+
+struct f2fs_io_info {
+	struct f2fs_sb_info *sbi;	/* f2fs_sb_info pointer */
+	nid_t ino;		/* inode number */
+	enum page_type type;	/* contains DATA/NODE/META/META_FLUSH */
+	enum temp_type temp;	/* contains HOT/WARM/COLD */
+	int op;			/* contains REQ_OP_ */
+	int op_flags;		/* req_flag_bits */
+	block_t new_blkaddr;	/* new block address to be written */
+	block_t old_blkaddr;	/* old block address before Cow */
+	struct page *page;	/* page to be written */
+	struct page *encrypted_page;	/* encrypted page */
+	struct page *compressed_page;	/* compressed page */
+	struct list_head list;		/* serialize IOs */
+	bool submitted;		/* indicate IO submission */
+	int need_lock;		/* indicate we need to lock cp_rwsem */
+	bool in_list;		/* indicate fio is in io_list */
+	bool is_por;		/* indicate IO is from recovery or not */
+	bool retry;		/* need to reallocate block address */
+	int compr_blocks;	/* # of compressed block addresses */
+	bool encrypted;		/* indicate file is encrypted */
+	enum iostat_type io_type;	/* io type */
+	struct writeback_control *io_wbc; /* writeback control */
+	struct bio **bio;		/* bio for ipu */
+	sector_t *last_block;		/* last block number in bio */
+	unsigned char version;		/* version of the node */
+};
+
+struct bio_entry {
+	struct bio *bio;
+	struct list_head list;
+};
+
+#define is_read_io(rw) ((rw) == READ)
+struct f2fs_bio_info {
+	struct f2fs_sb_info *sbi;	/* f2fs superblock */
+	struct bio *bio;		/* bios to merge */
+	sector_t last_block_in_bio;	/* last block number */
+	struct f2fs_io_info fio;	/* store buffered io info. */
+	struct rw_semaphore io_rwsem;	/* blocking op for bio */
+	spinlock_t io_lock;		/* serialize DATA/NODE IOs */
+	struct list_head io_list;	/* track fios */
+	struct list_head bio_list;	/* bio entry list head */
+	struct rw_semaphore bio_list_lock;	/* lock to protect bio entry list */
+};
+
+#define FDEV(i)				(sbi->devs[i])
+#define RDEV(i)				(raw_super->devs[i])
+struct f2fs_dev_info {
+	struct block_device *bdev;
+	char path[MAX_PATH_LEN];
+	unsigned int total_segments;
+	block_t start_blk;
+	block_t end_blk;
+#ifdef CONFIG_BLK_DEV_ZONED
+	unsigned int nr_blkz;		/* Total number of zones */
+	unsigned long *blkz_seq;	/* Bitmap indicating sequential zones */
+#endif
+};
+
+enum inode_type {
+	DIR_INODE,			/* for dirty dir inode */
+	FILE_INODE,			/* for dirty regular/symlink inode */
+	DIRTY_META,			/* for all dirtied inode metadata */
+	ATOMIC_FILE,			/* for all atomic files */
+	NR_INODE_TYPE,
+};
+
+/* for inner inode cache management */
+struct inode_management {
+	struct radix_tree_root ino_root;	/* ino entry array */
+	spinlock_t ino_lock;			/* for ino entry lock */
+	struct list_head ino_list;		/* inode list head */
+	unsigned long ino_num;			/* number of entries */
+};
+
+/* For s_flag in struct f2fs_sb_info */
+enum {
+	SBI_IS_DIRTY,				/* dirty flag for checkpoint */
+	SBI_IS_CLOSE,				/* specify unmounting */
+	SBI_NEED_FSCK,				/* need fsck.f2fs to fix */
+	SBI_POR_DOING,				/* recovery is doing or not */
+	SBI_NEED_SB_WRITE,			/* need to recover superblock */
+	SBI_NEED_CP,				/* need to checkpoint */
+	SBI_IS_SHUTDOWN,			/* shutdown by ioctl */
+	SBI_IS_RECOVERED,			/* recovered orphan/data */
+	SBI_CP_DISABLED,			/* CP was disabled last mount */
+	SBI_CP_DISABLED_QUICK,			/* CP was disabled quickly */
+	SBI_QUOTA_NEED_FLUSH,			/* need to flush quota info in CP */
+	SBI_QUOTA_SKIP_FLUSH,			/* skip flushing quota in current CP */
+	SBI_QUOTA_NEED_REPAIR,			/* quota file may be corrupted */
+	SBI_IS_RESIZEFS,			/* resizefs is in process */
+};
+
+enum {
+	CP_TIME,
+	REQ_TIME,
+	DISCARD_TIME,
+	GC_TIME,
+	DISABLE_TIME,
+	UMOUNT_DISCARD_TIMEOUT,
+	MAX_TIME,
+};
+
+enum {
+	GC_NORMAL,
+	GC_IDLE_CB,
+	GC_IDLE_GREEDY,
+	GC_URGENT,
+};
+
+enum {
+	BGGC_MODE_ON,		/* background gc is on */
+	BGGC_MODE_OFF,		/* background gc is off */
+	BGGC_MODE_SYNC,		/*
+				 * background gc is on, migrating blocks
+				 * like foreground gc
+				 */
+};
+
+enum {
+	FS_MODE_ADAPTIVE,	/* use both lfs/ssr allocation */
+	FS_MODE_LFS,		/* use lfs allocation only */
+};
+
+enum {
+	WHINT_MODE_OFF,		/* not pass down write hints */
+	WHINT_MODE_USER,	/* try to pass down hints given by users */
+	WHINT_MODE_FS,		/* pass down hints with F2FS policy */
+};
+
+enum {
+	ALLOC_MODE_DEFAULT,	/* stay default */
+	ALLOC_MODE_REUSE,	/* reuse segments as much as possible */
+};
+
+enum fsync_mode {
+	FSYNC_MODE_POSIX,	/* fsync follows posix semantics */
+	FSYNC_MODE_STRICT,	/* fsync behaves in line with ext4 */
+	FSYNC_MODE_NOBARRIER,	/* fsync behaves nobarrier based on posix */
+};
+
+/*
+ * this value is set in page as a private data which indicate that
+ * the page is atomically written, and it is in inmem_pages list.
+ */
+#define ATOMIC_WRITTEN_PAGE		((unsigned long)-1)
+#define DUMMY_WRITTEN_PAGE		((unsigned long)-2)
+
+#define IS_ATOMIC_WRITTEN_PAGE(page)			\
+		(page_private(page) == (unsigned long)ATOMIC_WRITTEN_PAGE)
+#define IS_DUMMY_WRITTEN_PAGE(page)			\
+		(page_private(page) == (unsigned long)DUMMY_WRITTEN_PAGE)
+
+#ifdef CONFIG_FS_ENCRYPTION
+#define DUMMY_ENCRYPTION_ENABLED(sbi) \
+	(unlikely(F2FS_OPTION(sbi).dummy_enc_ctx.ctx != NULL))
+#else
+#define DUMMY_ENCRYPTION_ENABLED(sbi) (0)
+#endif
+
+enum sec_stat_cp_type {
+	STAT_CP_ALL,
+	STAT_CP_BG,
+	STAT_CP_FSYNC,
+	NR_STAT_CP,
+};
+
+struct f2fs_sec_stat_info {
+	u64 gc_count[2];		/* FG_GC, BG_GC */
+	u64 gc_node_seg_count[2];
+	u64 gc_data_seg_count[2];
+	u64 gc_node_blk_count[2];
+	u64 gc_data_blk_count[2];
+	u64 gc_ttime[2];
+
+	u64 cp_cnt[NR_STAT_CP];		/* total, balance, fsync */
+	u64 cpr_cnt[NR_CP_REASON];	/* cp reason by fsync */
+	u64 cp_max_interval;		/* max checkpoint interval */
+	u64 alloc_seg_type[2];		/* LFS, SSR */
+	u64 alloc_blk_count[2];
+	atomic64_t inplace_count;	/* atomic */
+	u64 fsync_count;
+	u64 fsync_dirty_pages;
+	u64 hot_file_written_blocks;	/* db, db-journal, db-wal, db-shm */
+	u64 cold_file_written_blocks;
+	u64 warm_file_written_blocks;
+
+	u64 max_inmem_pages;		/* get_pages(sbi, F2FS_INMEM_PAGES) */
+	u64 drop_inmem_all;
+	u64 drop_inmem_files;
+	u64 kwritten_byte;
+	u32 fs_por_error;
+	u32 fs_error;
+	u32 max_undiscard_blks;		/* # of undiscard blocks */
+};
+
+struct f2fs_sec_fsck_info {
+	u64 fsck_read_bytes;
+	u64 fsck_written_bytes;
+	u64 fsck_elapsed_time;
+	u32 fsck_exit_code;
+	u32 valid_node_count;
+	u32 valid_inode_count;
+};
+
+#ifdef CONFIG_F2FS_SEC_BLOCK_OPERATIONS_DEBUG
+#define F2FS_SEC_BLKOPS_ENTRIES		10
+#define F2FS_SEC_BLKOPS_LOGGING_THR	5		// > 5 Secs -> logging
+enum sec_blkops_dbg_type {
+	F2FS_SEC_DBG_DENTS,
+	F2FS_SEC_DBG_IMETA,
+	F2FS_SEC_DBG_NODES,
+
+	NR_F2FS_SEC_DBG_ENTRY,
+};
+
+struct f2fs_sec_blkops_entry {
+	unsigned int nr_ops;
+	unsigned long long cumulative_jiffies;
+};
+
+struct f2fs_sec_blkops_dbg {
+	unsigned long long start_time;
+	unsigned long long end_time;
+	unsigned int entry_idx;
+	unsigned int step;
+	int ret_val;
+	struct f2fs_sec_blkops_entry entry[NR_F2FS_SEC_DBG_ENTRY];
+};
+#endif
+
+
+#define F2FS_SUPPORT_CHECKPOINT_CMD_TIME_NS
+
+struct checkpoint_cmd {
+	struct completion wait;
+	struct llist_node llnode;
+	int ret;
+	struct task_struct *owner;
+	unsigned long queue_time;		/* jiffies */
+	unsigned long dispatch_time;
+	unsigned long start_time;
+	unsigned long complete_time;
+#ifdef F2FS_SUPPORT_CHECKPOINT_CMD_TIME_NS
+	unsigned long long queue_time_ns;	/* sched_clock */
+	unsigned long long dispatch_time_ns;
+	unsigned long long start_time_ns;
+	unsigned long long complete_time_ns;
+#endif
+};
+
+struct f2fs_ckpt_cmd_control {
+	struct task_struct *ckpt_task;		/* issue checkpoint task */
+	wait_queue_head_t ckpt_wait_queue;	/* waiting queue for wake-up */
+	atomic_t issued_ckpt;			/* # of issued ckpts */
+	atomic_t issing_ckpt;			/* # of issing ckpts */
+	atomic_t accum_ckpt;			/* # of accum. issing ckpts */
+	struct llist_head issue_list;		/* list for command issue */
+	struct llist_node *dispatch_list;	/* list for command dispatch */
+};
+
+/* For compression */
+enum compress_algorithm_type {
+	COMPRESS_LZO,
+	COMPRESS_LZ4,
+	COMPRESS_ZSTD,
+	COMPRESS_MAX,
+};
+
+#define COMPRESS_DATA_RESERVED_SIZE		5
+struct compress_data {
+	__le32 clen;			/* compressed data size */
+	__le32 reserved[COMPRESS_DATA_RESERVED_SIZE];	/* reserved */
+	u8 cdata[];			/* compressed data */
+};
+
+#define COMPRESS_HEADER_SIZE	(sizeof(struct compress_data))
+
+#define F2FS_COMPRESSED_PAGE_MAGIC	0xF5F2C000
+
+/* compress context */
+struct compress_ctx {
+	struct inode *inode;		/* inode the context belong to */
+	pgoff_t cluster_idx;		/* cluster index number */
+	unsigned int cluster_size;	/* page count in cluster */
+	unsigned int log_cluster_size;	/* log of cluster size */
+	struct page **rpages;		/* pages store raw data in cluster */
+	unsigned int nr_rpages;		/* total page number in rpages */
+	struct page **cpages;		/* pages store compressed data in cluster */
+	unsigned int nr_cpages;		/* total page number in cpages */
+	void *rbuf;			/* virtual mapped address on rpages */
+	struct compress_data *cbuf;	/* virtual mapped address on cpages */
+	size_t rlen;			/* valid data length in rbuf */
+	size_t clen;			/* valid data length in cbuf */
+	void *private;			/* payload buffer for specified compression algorithm */
+	void *private2;			/* extra payload buffer */
+};
+
+/* compress context for write IO path */
+struct compress_io_ctx {
+	u32 magic;			/* magic number to indicate page is compressed */
+	struct inode *inode;		/* inode the context belong to */
+	struct page **rpages;		/* pages store raw data in cluster */
+	unsigned int nr_rpages;		/* total page number in rpages */
+	refcount_t ref;			/* referrence count of raw page */
+};
+
+/* decompress io context for read IO path */
+struct decompress_io_ctx {
+	u32 magic;			/* magic number to indicate page is compressed */
+	struct inode *inode;		/* inode the context belong to */
+	pgoff_t cluster_idx;		/* cluster index number */
+	unsigned int cluster_size;	/* page count in cluster */
+	unsigned int log_cluster_size;	/* log of cluster size */
+	struct page **rpages;		/* pages store raw data in cluster */
+	unsigned int nr_rpages;		/* total page number in rpages */
+	struct page **cpages;		/* pages store compressed data in cluster */
+	unsigned int nr_cpages;		/* total page number in cpages */
+	struct page **tpages;		/* temp pages to pad holes in cluster */
+	void *rbuf;			/* virtual mapped address on rpages */
+	struct compress_data *cbuf;	/* virtual mapped address on cpages */
+	size_t rlen;			/* valid data length in rbuf */
+	size_t clen;			/* valid data length in cbuf */
+	refcount_t ref;			/* referrence count of compressed page */
+	bool failed;			/* indicate IO error during decompression */
+	void *private;			/* payload buffer for specified decompression algorithm */
+	void *private2;			/* extra payload buffer */
+};
+
+#define NULL_CLUSTER			((unsigned int)(~0))
+#define MIN_COMPRESS_LOG_SIZE		2
+#define MAX_COMPRESS_LOG_SIZE		8
+#define MAX_COMPRESS_WINDOW_SIZE	((PAGE_SIZE) << MAX_COMPRESS_LOG_SIZE)
+
+struct f2fs_sb_info {
+	struct super_block *sb;			/* pointer to VFS super block */
+	struct proc_dir_entry *s_proc;		/* proc entry */
+	struct f2fs_super_block *raw_super;	/* raw super block pointer */
+	struct rw_semaphore sb_lock;		/* lock for raw super block */
+	int valid_super_block;			/* valid super block no */
+	unsigned long s_flag;				/* flags for sbi */
+	struct mutex writepages;		/* mutex for writepages() */
+
+#ifdef CONFIG_BLK_DEV_ZONED
+	unsigned int blocks_per_blkz;		/* F2FS blocks per zone */
+	unsigned int log_blocks_per_blkz;	/* log2 F2FS blocks per zone */
+#endif
+
+	/* for node-related operations */
+	struct f2fs_nm_info *nm_info;		/* node manager */
+	struct inode *node_inode;		/* cache node blocks */
+
+	/* for segment-related operations */
+	struct f2fs_sm_info *sm_info;		/* segment manager */
+
+	/* for bio operations */
+	struct f2fs_bio_info *write_io[NR_PAGE_TYPE];	/* for write bios */
+	/* keep migration IO order for LFS mode */
+	struct rw_semaphore io_order_lock;
+	mempool_t *write_io_dummy;		/* Dummy pages */
+
+	/* for checkpoint */
+	struct f2fs_ckpt_cmd_control *ccc_info;	/* for checkpoint cmd control */
+	struct f2fs_checkpoint *ckpt;		/* raw checkpoint pointer */
+	int cur_cp_pack;			/* remain current cp pack */
+	spinlock_t cp_lock;			/* for flag in ckpt */
+	struct inode *meta_inode;		/* cache meta blocks */
+	struct mutex cp_mutex;			/* checkpoint procedure lock */
+	struct rw_semaphore cp_rwsem;		/* blocking FS operations */
+	struct rw_semaphore node_write;		/* locking node writes */
+	struct rw_semaphore node_change;	/* locking node change */
+	wait_queue_head_t cp_wait;
+	unsigned long last_time[MAX_TIME];	/* to store time in jiffies */
+	long interval_time[MAX_TIME];		/* to store thresholds */
+
+	struct inode_management im[MAX_INO_ENTRY];      /* manage inode cache */
+
+	spinlock_t fsync_node_lock;		/* for node entry lock */
+	struct list_head fsync_node_list;	/* node list head */
+	unsigned int fsync_seg_id;		/* sequence id */
+	unsigned int fsync_node_num;		/* number of node entries */
+
+	/* for orphan inode, use 0'th array */
+	unsigned int max_orphans;		/* max orphan inodes */
+
+	/* for inode management */
+	struct list_head inode_list[NR_INODE_TYPE];	/* dirty inode list */
+	spinlock_t inode_lock[NR_INODE_TYPE];	/* for dirty inode list lock */
+	struct mutex flush_lock;		/* for flush exclusion */
+
+	/* for extent tree cache */
+	struct radix_tree_root extent_tree_root;/* cache extent cache entries */
+	struct mutex extent_tree_lock;	/* locking extent radix tree */
+	struct list_head extent_list;		/* lru list for shrinker */
+	spinlock_t extent_lock;			/* locking extent lru list */
+	atomic_t total_ext_tree;		/* extent tree count */
+	struct list_head zombie_list;		/* extent zombie tree list */
+	atomic_t total_zombie_tree;		/* extent zombie tree count */
+	atomic_t total_ext_node;		/* extent info count */
+
+	/* basic filesystem units */
+	unsigned int log_sectors_per_block;	/* log2 sectors per block */
+	unsigned int log_blocksize;		/* log2 block size */
+	unsigned int blocksize;			/* block size */
+	unsigned int root_ino_num;		/* root inode number*/
+	unsigned int node_ino_num;		/* node inode number*/
+	unsigned int meta_ino_num;		/* meta inode number*/
+	unsigned int log_blocks_per_seg;	/* log2 blocks per segment */
+	unsigned int blocks_per_seg;		/* blocks per segment */
+	unsigned int segs_per_sec;		/* segments per section */
+	unsigned int secs_per_zone;		/* sections per zone */
+	unsigned int total_sections;		/* total section count */
+	unsigned int total_node_count;		/* total node block count */
+	unsigned int total_valid_node_count;	/* valid node block count */
+	loff_t max_file_blocks;			/* max block index of file */
+	int dir_level;				/* directory level */
+	int readdir_ra;				/* readahead inode in readdir */
+
+	block_t user_block_count;		/* # of user blocks */
+	block_t total_valid_block_count;	/* # of valid blocks */
+	block_t discard_blks;			/* discard command candidats */
+	block_t last_valid_block_count;		/* for recovery */
+	block_t reserved_blocks;		/* configurable reserved blocks */
+	block_t current_reserved_blocks;	/* current reserved blocks */
+
+	/* Additional tracking for no checkpoint mode */
+	block_t unusable_block_count;		/* # of blocks saved by last cp */
+
+	unsigned int nquota_files;		/* # of quota sysfile */
+	struct rw_semaphore quota_sem;		/* blocking cp for flags */
+
+	/* # of pages, see count_type */
+	atomic_t nr_pages[NR_COUNT_TYPE];
+	/* # of allocated blocks */
+	struct percpu_counter alloc_valid_block_count;
+
+	/* writeback control */
+	atomic_t wb_sync_req[META];	/* count # of WB_SYNC threads */
+
+	/* valid inode count */
+	struct percpu_counter total_valid_inode_count;
+
+	struct f2fs_mount_info mount_opt;	/* mount options */
+
+	/* for cleaning operations */
+	struct rw_semaphore gc_lock;		/*
+						 * semaphore for GC, avoid
+						 * race between GC and GC or CP
+						 */
+	struct f2fs_gc_kthread	*gc_thread;	/* GC thread */
+	unsigned int cur_victim_sec;		/* current victim section num */
+	unsigned int gc_mode;			/* current GC state */
+	unsigned int next_victim_seg[2];	/* next segment in victim section */
+	/* for skip statistic */
+	unsigned int atomic_files;              /* # of opened atomic file */
+	unsigned long long skipped_atomic_files[2];	/* FG_GC and BG_GC */
+	unsigned long long skipped_gc_rwsem;		/* FG_GC only */
+
+	/* threshold for gc trials on pinned files */
+	u64 gc_pin_file_threshold;
+	struct rw_semaphore pin_sem;
+
+	/* maximum # of trials to find a victim segment for SSR and GC */
+	unsigned int max_victim_search;
+	/* migration granularity of garbage collection, unit: segment */
+	unsigned int migration_granularity;
+
+	/*
+	 * for stat information.
+	 * one is for the LFS mode, and the other is for the SSR mode.
+	 */
+#ifdef CONFIG_F2FS_STAT_FS
+	struct f2fs_stat_info *stat_info;	/* FS status information */
+	atomic_t meta_count[META_MAX];		/* # of meta blocks */
+	unsigned int segment_count[2];		/* # of allocated segments */
+	unsigned int block_count[2];		/* # of allocated blocks */
+	atomic_t inplace_count;		/* # of inplace update */
+	atomic64_t total_hit_ext;		/* # of lookup extent cache */
+	atomic64_t read_hit_rbtree;		/* # of hit rbtree extent node */
+	atomic64_t read_hit_largest;		/* # of hit largest extent node */
+	atomic64_t read_hit_cached;		/* # of hit cached extent node */
+	atomic_t inline_xattr;			/* # of inline_xattr inodes */
+	atomic_t inline_inode;			/* # of inline_data inodes */
+	atomic_t inline_dir;			/* # of inline_dentry inodes */
+	atomic_t compr_inode;			/* # of compressed inodes */
+	atomic_t compr_blocks;			/* # of compressed blocks */
+	atomic_t vw_cnt;			/* # of volatile writes */
+	atomic_t max_aw_cnt;			/* max # of atomic writes */
+	atomic_t max_vw_cnt;			/* max # of volatile writes */
+	unsigned int io_skip_bggc;		/* skip background gc for in-flight IO */
+	unsigned int other_skip_bggc;		/* skip background gc for other reasons */
+	unsigned int ndirty_inode[NR_INODE_TYPE];	/* # of dirty inodes */
+#endif
+	spinlock_t stat_lock;			/* lock for stat operations */
+
+	/* For app/fs IO statistics */
+	spinlock_t iostat_lock;
+	unsigned long long rw_iostat[NR_IO_TYPE];
+	unsigned long long prev_rw_iostat[NR_IO_TYPE];
+	bool iostat_enable;
+	unsigned long iostat_next_period;
+	unsigned int iostat_period_ms;
+
+	/* to attach REQ_META|REQ_FUA flags */
+	unsigned int data_io_flag;
+	unsigned int node_io_flag;
+
+	/* For sysfs suppport */
+	struct kobject s_kobj;
+	struct completion s_kobj_unregister;
+
+	/* For shrinker support */
+	struct list_head s_list;
+	int s_ndevs;				/* number of devices */
+	struct f2fs_dev_info *devs;		/* for device list */
+	unsigned int dirty_device;		/* for checkpoint data flush */
+	spinlock_t dev_lock;			/* protect dirty_device */
+	struct mutex umount_mutex;
+	unsigned int shrinker_run_no;
+
+	/* For write statistics */
+	u64 sectors_written_start;
+	u64 kbytes_written;
+
+	/* Reference to checksum algorithm driver via cryptoapi */
+	struct crypto_shash *s_chksum_driver;
+
+	/* Precomputed FS UUID checksum for seeding other checksums */
+	__u32 s_chksum_seed;
+
+	struct workqueue_struct *post_read_wq;	/* post read workqueue */
+
+	struct kmem_cache *inline_xattr_slab;	/* inline xattr entry */
+	unsigned int inline_xattr_slab_size;	/* default inline xattr slab size */
+
+	unsigned int sec_hqm_preserve;
+	struct f2fs_sec_stat_info sec_stat;
+	struct f2fs_sec_fsck_info sec_fsck_stat;
+
+	/* To gather information of fragmentation */
+	unsigned int s_sec_part_best_extents;
+	unsigned int s_sec_part_current_extents;
+	unsigned int s_sec_part_score;
+	unsigned int s_sec_defrag_writes_kb;
+	unsigned int s_sec_num_apps;
+	unsigned int s_sec_capacity_apps_kb;
+
+	unsigned int s_sec_cond_fua_mode;
+
+#ifdef CONFIG_F2FS_SEC_BLOCK_OPERATIONS_DEBUG
+	unsigned int s_sec_blkops_total;
+	unsigned long long s_sec_blkops_max_elapsed;
+	struct f2fs_sec_blkops_dbg s_sec_dbg_entries[F2FS_SEC_BLKOPS_ENTRIES];
+	struct f2fs_sec_blkops_dbg s_sec_dbg_max_entry;
+#endif
+};
+
+struct f2fs_private_dio {
+	struct inode *inode;
+	void *orig_private;
+	bio_end_io_t *orig_end_io;
+	bool write;
+};
+
+#ifdef CONFIG_F2FS_FAULT_INJECTION
+#define f2fs_show_injection_info(sbi, type)					\
+	printk_ratelimited("%sF2FS-fs (%s) : inject %s in %s of %pS\n",	\
+		KERN_INFO, sbi->sb->s_id,				\
+		f2fs_fault_name[type],					\
+		__func__, __builtin_return_address(0))
+static inline bool time_to_inject(struct f2fs_sb_info *sbi, int type)
+{
+	struct f2fs_fault_info *ffi = &F2FS_OPTION(sbi).fault_info;
+
+	if (!ffi->inject_rate)
+		return false;
+
+	if (!IS_FAULT_SET(ffi, type))
+		return false;
+
+	atomic_inc(&ffi->inject_ops);
+	if (atomic_read(&ffi->inject_ops) >= ffi->inject_rate) {
+		atomic_set(&ffi->inject_ops, 0);
+		return true;
+	}
+	return false;
+}
+#else
+#define f2fs_show_injection_info(sbi, type) do { } while (0)
+static inline bool time_to_inject(struct f2fs_sb_info *sbi, int type)
+{
+	return false;
+}
+#endif
+
+/*
+ * Test if the mounted volume is a multi-device volume.
+ *   - For a single regular disk volume, sbi->s_ndevs is 0.
+ *   - For a single zoned disk volume, sbi->s_ndevs is 1.
+ *   - For a multi-device volume, sbi->s_ndevs is always 2 or more.
+ */
+static inline bool f2fs_is_multi_device(struct f2fs_sb_info *sbi)
+{
+	return sbi->s_ndevs > 1;
+}
+
+/* For write statistics. Suppose sector size is 512 bytes,
+ * and the return value is in kbytes. s is of struct f2fs_sb_info.
+ */
+#define BD_PART_WRITTEN(s)						 \
+(((u64)part_stat_read((s)->sb->s_bdev->bd_part, sectors[STAT_WRITE]) -   \
+		(s)->sectors_written_start) >> 1)
+
+static inline void f2fs_update_time(struct f2fs_sb_info *sbi, int type)
+{
+	unsigned long now = jiffies;
+
+	sbi->last_time[type] = now;
+
+	/* DISCARD_TIME and GC_TIME are based on REQ_TIME */
+	if (type == REQ_TIME) {
+		sbi->last_time[DISCARD_TIME] = now;
+		sbi->last_time[GC_TIME] = now;
+	}
+}
+
+static inline bool f2fs_time_over(struct f2fs_sb_info *sbi, int type)
+{
+	unsigned long interval = sbi->interval_time[type] * HZ;
+
+	return time_after(jiffies, sbi->last_time[type] + interval);
+}
+
+static inline unsigned int f2fs_time_to_wait(struct f2fs_sb_info *sbi,
+						int type)
+{
+	unsigned long interval = sbi->interval_time[type] * HZ;
+	unsigned int wait_ms = 0;
+	long delta;
+
+	delta = (sbi->last_time[type] + interval) - jiffies;
+	if (delta > 0)
+		wait_ms = jiffies_to_msecs(delta);
+
+	return wait_ms;
+}
+
+/*
+ * SEC Specific Patch
+ * <------ SB -----><----------- CP -------------><-------- .... ----->
+ * [SB0][SB1]....[ ][CP1][CP Payload...]...[CP2]....
+ *                ^ (cp_blkaddr - 1) Reserved block for extra flags
+ * - struct f2fs_sb_extra_flag_blk
+ *   - need_fsck : force fsck request flags - F2FS_SEC_EXTRA_FSC_MAGIC
+ *   - spo_counter : count by fsck (!CP_UMOUNT)
+ *   - rsvd
+ */
+void f2fs_set_sb_extra_flag(struct f2fs_sb_info *sbi, int flag);
+void f2fs_get_fsck_stat(struct f2fs_sb_info *sbi);
+
+/*
+ * Inline functions
+ */
+static inline u32 __f2fs_crc32(struct f2fs_sb_info *sbi, u32 crc,
+			      const void *address, unsigned int length)
+{
+	struct {
+		struct shash_desc shash;
+		char ctx[4];
+	} desc;
+	int err;
+
+	BUG_ON(crypto_shash_descsize(sbi->s_chksum_driver) != sizeof(desc.ctx));
+
+	desc.shash.tfm = sbi->s_chksum_driver;
+	desc.shash.flags = 0;
+	*(u32 *)desc.ctx = crc;
+
+	err = crypto_shash_update(&desc.shash, address, length);
+	BUG_ON(err);
+
+	return *(u32 *)desc.ctx;
+}
+
+static inline u32 f2fs_crc32(struct f2fs_sb_info *sbi, const void *address,
+			   unsigned int length)
+{
+	return __f2fs_crc32(sbi, F2FS_SUPER_MAGIC, address, length);
+}
+
+static inline bool f2fs_crc_valid(struct f2fs_sb_info *sbi, __u32 blk_crc,
+				  void *buf, size_t buf_size)
+{
+	return f2fs_crc32(sbi, buf, buf_size) == blk_crc;
+}
+
+static inline u32 f2fs_chksum(struct f2fs_sb_info *sbi, u32 crc,
+			      const void *address, unsigned int length)
+{
+	return __f2fs_crc32(sbi, crc, address, length);
+}
+
+static inline struct f2fs_inode_info *F2FS_I(struct inode *inode)
+{
+	return container_of(inode, struct f2fs_inode_info, vfs_inode);
+}
+
+static inline struct f2fs_sb_info *F2FS_SB(struct super_block *sb)
+{
+	return sb->s_fs_info;
+}
+
+static inline struct f2fs_sb_info *F2FS_I_SB(struct inode *inode)
+{
+	return F2FS_SB(inode->i_sb);
+}
+
+static inline struct f2fs_sb_info *F2FS_M_SB(struct address_space *mapping)
+{
+	return F2FS_I_SB(mapping->host);
+}
+
+static inline struct f2fs_sb_info *F2FS_P_SB(struct page *page)
+{
+	return F2FS_M_SB(page_file_mapping(page));
+}
+
+static inline struct f2fs_super_block *F2FS_RAW_SUPER(struct f2fs_sb_info *sbi)
+{
+	return (struct f2fs_super_block *)(sbi->raw_super);
+}
+
+static inline struct f2fs_checkpoint *F2FS_CKPT(struct f2fs_sb_info *sbi)
+{
+	return (struct f2fs_checkpoint *)(sbi->ckpt);
+}
+
+static inline struct f2fs_node *F2FS_NODE(struct page *page)
+{
+	return (struct f2fs_node *)page_address(page);
+}
+
+static inline struct f2fs_inode *F2FS_INODE(struct page *page)
+{
+	return &((struct f2fs_node *)page_address(page))->i;
+}
+
+static inline struct f2fs_nm_info *NM_I(struct f2fs_sb_info *sbi)
+{
+	return (struct f2fs_nm_info *)(sbi->nm_info);
+}
+
+static inline struct f2fs_sm_info *SM_I(struct f2fs_sb_info *sbi)
+{
+	return (struct f2fs_sm_info *)(sbi->sm_info);
+}
+
+static inline struct sit_info *SIT_I(struct f2fs_sb_info *sbi)
+{
+	return (struct sit_info *)(SM_I(sbi)->sit_info);
+}
+
+static inline struct free_segmap_info *FREE_I(struct f2fs_sb_info *sbi)
+{
+	return (struct free_segmap_info *)(SM_I(sbi)->free_info);
+}
+
+static inline struct dirty_seglist_info *DIRTY_I(struct f2fs_sb_info *sbi)
+{
+	return (struct dirty_seglist_info *)(SM_I(sbi)->dirty_info);
+}
+
+static inline struct address_space *META_MAPPING(struct f2fs_sb_info *sbi)
+{
+	return sbi->meta_inode->i_mapping;
+}
+
+static inline struct address_space *NODE_MAPPING(struct f2fs_sb_info *sbi)
+{
+	return sbi->node_inode->i_mapping;
+}
+
+static inline bool is_sbi_flag_set(struct f2fs_sb_info *sbi, unsigned int type)
+{
+	return test_bit(type, &sbi->s_flag);
+}
+
+static inline void set_sbi_flag(struct f2fs_sb_info *sbi, unsigned int type)
+{
+	set_bit(type, &sbi->s_flag);
+}
+
+static inline void clear_sbi_flag(struct f2fs_sb_info *sbi, unsigned int type)
+{
+	clear_bit(type, &sbi->s_flag);
+}
+
+static inline unsigned long long cur_cp_version(struct f2fs_checkpoint *cp)
+{
+	return le64_to_cpu(cp->checkpoint_ver);
+}
+
+static inline unsigned long f2fs_qf_ino(struct super_block *sb, int type)
+{
+	if (type < F2FS_MAX_QUOTAS)
+		return le32_to_cpu(F2FS_SB(sb)->raw_super->qf_ino[type]);
+	return 0;
+}
+
+static inline __u64 cur_cp_crc(struct f2fs_checkpoint *cp)
+{
+	size_t crc_offset = le32_to_cpu(cp->checksum_offset);
+	return le32_to_cpu(*((__le32 *)((unsigned char *)cp + crc_offset)));
+}
+
+static inline bool __is_set_ckpt_flags(struct f2fs_checkpoint *cp, unsigned int f)
+{
+	unsigned int ckpt_flags = le32_to_cpu(cp->ckpt_flags);
+
+	return ckpt_flags & f;
+}
+
+static inline bool is_set_ckpt_flags(struct f2fs_sb_info *sbi, unsigned int f)
+{
+	return __is_set_ckpt_flags(F2FS_CKPT(sbi), f);
+}
+
+static inline void __set_ckpt_flags(struct f2fs_checkpoint *cp, unsigned int f)
+{
+	unsigned int ckpt_flags;
+
+	ckpt_flags = le32_to_cpu(cp->ckpt_flags);
+	ckpt_flags |= f;
+	cp->ckpt_flags = cpu_to_le32(ckpt_flags);
+}
+
+static inline void set_ckpt_flags(struct f2fs_sb_info *sbi, unsigned int f)
+{
+	unsigned long flags;
+
+	spin_lock_irqsave(&sbi->cp_lock, flags);
+	__set_ckpt_flags(F2FS_CKPT(sbi), f);
+	spin_unlock_irqrestore(&sbi->cp_lock, flags);
+}
+
+static inline void __clear_ckpt_flags(struct f2fs_checkpoint *cp, unsigned int f)
+{
+	unsigned int ckpt_flags;
+
+	ckpt_flags = le32_to_cpu(cp->ckpt_flags);
+	ckpt_flags &= (~f);
+	cp->ckpt_flags = cpu_to_le32(ckpt_flags);
+}
+
+static inline void clear_ckpt_flags(struct f2fs_sb_info *sbi, unsigned int f)
+{
+	unsigned long flags;
+
+	spin_lock_irqsave(&sbi->cp_lock, flags);
+	__clear_ckpt_flags(F2FS_CKPT(sbi), f);
+	spin_unlock_irqrestore(&sbi->cp_lock, flags);
+}
+
+static inline void disable_nat_bits(struct f2fs_sb_info *sbi, bool lock)
+{
+	unsigned long flags;
+	unsigned char *nat_bits;
+
+	/*
+	 * In order to re-enable nat_bits we need to call fsck.f2fs by
+	 * set_sbi_flag(sbi, SBI_NEED_FSCK). But it may give huge cost,
+	 * so let's rely on regular fsck or unclean shutdown.
+	 */
+
+	if (lock)
+		spin_lock_irqsave(&sbi->cp_lock, flags);
+	__clear_ckpt_flags(F2FS_CKPT(sbi), CP_NAT_BITS_FLAG);
+	nat_bits = NM_I(sbi)->nat_bits;
+	NM_I(sbi)->nat_bits = NULL;
+	if (lock)
+		spin_unlock_irqrestore(&sbi->cp_lock, flags);
+
+	kvfree(nat_bits);
+}
+
+static inline bool enabled_nat_bits(struct f2fs_sb_info *sbi,
+					struct cp_control *cpc)
+{
+	bool set = is_set_ckpt_flags(sbi, CP_NAT_BITS_FLAG);
+
+	return (cpc) ? (cpc->reason & CP_UMOUNT) && set : set;
+}
+
+static inline void f2fs_lock_op(struct f2fs_sb_info *sbi)
+{
+	down_read(&sbi->cp_rwsem);
+}
+
+static inline int f2fs_trylock_op(struct f2fs_sb_info *sbi)
+{
+	return down_read_trylock(&sbi->cp_rwsem);
+}
+
+static inline void f2fs_unlock_op(struct f2fs_sb_info *sbi)
+{
+	up_read(&sbi->cp_rwsem);
+}
+
+static inline void f2fs_lock_all(struct f2fs_sb_info *sbi)
+{
+	down_write(&sbi->cp_rwsem);
+}
+
+static inline void f2fs_unlock_all(struct f2fs_sb_info *sbi)
+{
+	up_write(&sbi->cp_rwsem);
+}
+
+static inline int __get_cp_reason(struct f2fs_sb_info *sbi)
+{
+	int reason = CP_SYNC;
+
+	if (test_opt(sbi, FASTBOOT))
+		reason = CP_FASTBOOT;
+	if (is_sbi_flag_set(sbi, SBI_IS_CLOSE))
+		reason = CP_UMOUNT;
+	return reason;
+}
+
+static inline bool __remain_node_summaries(int reason)
+{
+	return (reason & (CP_UMOUNT | CP_FASTBOOT));
+}
+
+static inline bool __exist_node_summaries(struct f2fs_sb_info *sbi)
+{
+	return (is_set_ckpt_flags(sbi, CP_UMOUNT_FLAG) ||
+			is_set_ckpt_flags(sbi, CP_FASTBOOT_FLAG));
+}
+
+/*
+ * Check whether the inode has blocks or not
+ */
+static inline int F2FS_HAS_BLOCKS(struct inode *inode)
+{
+	block_t xattr_block = F2FS_I(inode)->i_xattr_nid ? 1 : 0;
+
+	return (inode->i_blocks >> F2FS_LOG_SECTORS_PER_BLOCK) > xattr_block;
+}
+
+static inline bool f2fs_has_xattr_block(unsigned int ofs)
+{
+	return ofs == XATTR_NODE_OFFSET;
+}
+
+static inline bool __allow_reserved_blocks(struct f2fs_sb_info *sbi,
+					struct inode *inode, bool cap)
+{
+	if (!inode)
+		return true;
+	if (!test_opt(sbi, RESERVE_ROOT))
+		return false;
+	if (IS_NOQUOTA(inode))
+		return true;
+	if (uid_eq(F2FS_OPTION(sbi).s_resuid, current_fsuid()))
+		return true;
+	if (!gid_eq(F2FS_OPTION(sbi).s_resgid, GLOBAL_ROOT_GID) &&
+					in_group_p(F2FS_OPTION(sbi).s_resgid))
+		return true;
+	if (cap && capable(CAP_SYS_RESOURCE))
+		return true;
+	return false;
+}
+
+static inline void f2fs_i_blocks_write(struct inode *, block_t, bool, bool);
+static inline int inc_valid_block_count(struct f2fs_sb_info *sbi,
+				 struct inode *inode, blkcnt_t *count)
+{
+	blkcnt_t diff = 0, release = 0;
+	block_t avail_user_block_count;
+	int ret;
+
+	ret = dquot_reserve_block(inode, *count);
+	if (ret)
+		return ret;
+
+	if (time_to_inject(sbi, FAULT_BLOCK)) {
+		f2fs_show_injection_info(sbi, FAULT_BLOCK);
+		release = *count;
+		goto release_quota;
+	}
+
+	/*
+	 * let's increase this in prior to actual block count change in order
+	 * for f2fs_sync_file to avoid data races when deciding checkpoint.
+	 */
+	percpu_counter_add(&sbi->alloc_valid_block_count, (*count));
+
+	spin_lock(&sbi->stat_lock);
+	sbi->total_valid_block_count += (block_t)(*count);
+	avail_user_block_count = sbi->user_block_count -
+					sbi->current_reserved_blocks;
+
+	if (!__allow_reserved_blocks(sbi, inode, true))
+		avail_user_block_count -= F2FS_OPTION(sbi).root_reserved_blocks;
+	if (unlikely(is_sbi_flag_set(sbi, SBI_CP_DISABLED))) {
+		if (avail_user_block_count > sbi->unusable_block_count)
+			avail_user_block_count -= sbi->unusable_block_count;
+		else
+			avail_user_block_count = 0;
+	}
+	if (unlikely(sbi->total_valid_block_count > avail_user_block_count)) {
+		diff = sbi->total_valid_block_count - avail_user_block_count;
+		if (diff > *count)
+			diff = *count;
+		*count -= diff;
+		release = diff;
+		sbi->total_valid_block_count -= diff;
+		if (!*count) {
+			spin_unlock(&sbi->stat_lock);
+			goto enospc;
+		}
+	}
+	spin_unlock(&sbi->stat_lock);
+
+	if (unlikely(release)) {
+		percpu_counter_sub(&sbi->alloc_valid_block_count, release);
+		dquot_release_reservation_block(inode, release);
+	}
+	f2fs_i_blocks_write(inode, *count, true, true);
+	return 0;
+
+enospc:
+	percpu_counter_sub(&sbi->alloc_valid_block_count, release);
+release_quota:
+	dquot_release_reservation_block(inode, release);
+	return -ENOSPC;
+}
+
+__printf(2, 3)
+void f2fs_printk(struct f2fs_sb_info *sbi, const char *fmt, ...);
+
+#define f2fs_err(sbi, fmt, ...)						\
+	f2fs_printk(sbi, KERN_ERR fmt, ##__VA_ARGS__)
+#define f2fs_warn(sbi, fmt, ...)					\
+	f2fs_printk(sbi, KERN_WARNING fmt, ##__VA_ARGS__)
+#define f2fs_notice(sbi, fmt, ...)					\
+	f2fs_printk(sbi, KERN_NOTICE fmt, ##__VA_ARGS__)
+#define f2fs_info(sbi, fmt, ...)					\
+	f2fs_printk(sbi, KERN_INFO fmt, ##__VA_ARGS__)
+#define f2fs_debug(sbi, fmt, ...)					\
+	f2fs_printk(sbi, KERN_DEBUG fmt, ##__VA_ARGS__)
+
+static inline void dec_valid_block_count(struct f2fs_sb_info *sbi,
+						struct inode *inode,
+						block_t count)
+{
+	blkcnt_t sectors = count << F2FS_LOG_SECTORS_PER_BLOCK;
+
+	spin_lock(&sbi->stat_lock);
+	f2fs_bug_on(sbi, sbi->total_valid_block_count < (block_t) count);
+	sbi->total_valid_block_count -= (block_t)count;
+	if (sbi->reserved_blocks &&
+		sbi->current_reserved_blocks < sbi->reserved_blocks)
+		sbi->current_reserved_blocks = min(sbi->reserved_blocks,
+					sbi->current_reserved_blocks + count);
+	spin_unlock(&sbi->stat_lock);
+	if (unlikely(inode->i_blocks < sectors)) {
+		f2fs_warn(sbi, "Inconsistent i_blocks, ino:%lu, iblocks:%llu, sectors:%llu",
+			  inode->i_ino,
+			  (unsigned long long)inode->i_blocks,
+			  (unsigned long long)sectors);
+		set_sbi_flag(sbi, SBI_NEED_FSCK);
+		return;
+	}
+	f2fs_i_blocks_write(inode, count, false, true);
+}
+
+static inline void inc_page_count(struct f2fs_sb_info *sbi, int count_type)
+{
+	atomic_inc(&sbi->nr_pages[count_type]);
+
+	if (count_type == F2FS_DIRTY_DENTS ||
+			count_type == F2FS_DIRTY_NODES ||
+			count_type == F2FS_DIRTY_META ||
+			count_type == F2FS_DIRTY_QDATA ||
+			count_type == F2FS_DIRTY_IMETA)
+		set_sbi_flag(sbi, SBI_IS_DIRTY);
+}
+
+static inline void inode_inc_dirty_pages(struct inode *inode)
+{
+	atomic_inc(&F2FS_I(inode)->dirty_pages);
+	inc_page_count(F2FS_I_SB(inode), S_ISDIR(inode->i_mode) ?
+				F2FS_DIRTY_DENTS : F2FS_DIRTY_DATA);
+	if (IS_NOQUOTA(inode))
+		inc_page_count(F2FS_I_SB(inode), F2FS_DIRTY_QDATA);
+}
+
+static inline void dec_page_count(struct f2fs_sb_info *sbi, int count_type)
+{
+	atomic_dec(&sbi->nr_pages[count_type]);
+}
+
+static inline int dec_return_page_count(struct f2fs_sb_info *sbi, int count_type)
+{
+	return atomic_dec_return(&sbi->nr_pages[count_type]);
+}
+
+static inline void inode_dec_dirty_pages(struct inode *inode)
+{
+	if (!S_ISDIR(inode->i_mode) && !S_ISREG(inode->i_mode) &&
+			!S_ISLNK(inode->i_mode))
+		return;
+
+	atomic_dec(&F2FS_I(inode)->dirty_pages);
+	dec_page_count(F2FS_I_SB(inode), S_ISDIR(inode->i_mode) ?
+				F2FS_DIRTY_DENTS : F2FS_DIRTY_DATA);
+	if (IS_NOQUOTA(inode))
+		dec_page_count(F2FS_I_SB(inode), F2FS_DIRTY_QDATA);
+}
+
+static inline s64 get_pages(struct f2fs_sb_info *sbi, int count_type)
+{
+	return atomic_read(&sbi->nr_pages[count_type]);
+}
+
+static inline int get_dirty_pages(struct inode *inode)
+{
+	return atomic_read(&F2FS_I(inode)->dirty_pages);
+}
+
+static inline int get_blocktype_secs(struct f2fs_sb_info *sbi, int block_type)
+{
+	unsigned int pages_per_sec = sbi->segs_per_sec * sbi->blocks_per_seg;
+	unsigned int segs = (get_pages(sbi, block_type) + pages_per_sec - 1) >>
+						sbi->log_blocks_per_seg;
+
+	return segs / sbi->segs_per_sec;
+}
+
+static inline block_t valid_user_blocks(struct f2fs_sb_info *sbi)
+{
+	return sbi->total_valid_block_count;
+}
+
+static inline block_t discard_blocks(struct f2fs_sb_info *sbi)
+{
+	return sbi->discard_blks;
+}
+
+static inline unsigned long __bitmap_size(struct f2fs_sb_info *sbi, int flag)
+{
+	struct f2fs_checkpoint *ckpt = F2FS_CKPT(sbi);
+
+	/* return NAT or SIT bitmap */
+	if (flag == NAT_BITMAP)
+		return le32_to_cpu(ckpt->nat_ver_bitmap_bytesize);
+	else if (flag == SIT_BITMAP)
+		return le32_to_cpu(ckpt->sit_ver_bitmap_bytesize);
+
+	return 0;
+}
+
+static inline block_t __cp_payload(struct f2fs_sb_info *sbi)
+{
+	return le32_to_cpu(F2FS_RAW_SUPER(sbi)->cp_payload);
+}
+
+static inline void *__bitmap_ptr(struct f2fs_sb_info *sbi, int flag)
+{
+	struct f2fs_checkpoint *ckpt = F2FS_CKPT(sbi);
+	int offset;
+
+	if (is_set_ckpt_flags(sbi, CP_LARGE_NAT_BITMAP_FLAG)) {
+		offset = (flag == SIT_BITMAP) ?
+			le32_to_cpu(ckpt->nat_ver_bitmap_bytesize) : 0;
+		/*
+		 * if large_nat_bitmap feature is enabled, leave checksum
+		 * protection for all nat/sit bitmaps.
+		 */
+		return &ckpt->sit_nat_version_bitmap + offset + sizeof(__le32);
+	}
+
+	if (__cp_payload(sbi) > 0) {
+		if (flag == NAT_BITMAP)
+			return &ckpt->sit_nat_version_bitmap;
+		else
+			return (unsigned char *)ckpt + F2FS_BLKSIZE;
+	} else {
+		offset = (flag == NAT_BITMAP) ?
+			le32_to_cpu(ckpt->sit_ver_bitmap_bytesize) : 0;
+		return &ckpt->sit_nat_version_bitmap + offset;
+	}
+}
+
+static inline block_t __start_cp_addr(struct f2fs_sb_info *sbi)
+{
+	block_t start_addr = le32_to_cpu(F2FS_RAW_SUPER(sbi)->cp_blkaddr);
+
+	if (sbi->cur_cp_pack == 2)
+		start_addr += sbi->blocks_per_seg;
+	return start_addr;
+}
+
+static inline block_t __start_cp_next_addr(struct f2fs_sb_info *sbi)
+{
+	block_t start_addr = le32_to_cpu(F2FS_RAW_SUPER(sbi)->cp_blkaddr);
+
+	if (sbi->cur_cp_pack == 1)
+		start_addr += sbi->blocks_per_seg;
+	return start_addr;
+}
+
+static inline void __set_cp_next_pack(struct f2fs_sb_info *sbi)
+{
+	sbi->cur_cp_pack = (sbi->cur_cp_pack == 1) ? 2 : 1;
+}
+
+static inline block_t __start_sum_addr(struct f2fs_sb_info *sbi)
+{
+	return le32_to_cpu(F2FS_CKPT(sbi)->cp_pack_start_sum);
+}
+
+static inline int inc_valid_node_count(struct f2fs_sb_info *sbi,
+					struct inode *inode, bool is_inode)
+{
+	block_t	valid_block_count;
+	unsigned int valid_node_count, user_block_count;
+	int err;
+
+	if (is_inode) {
+		if (inode) {
+			err = dquot_alloc_inode(inode);
+			if (err)
+				return err;
+		}
+	} else {
+		err = dquot_reserve_block(inode, 1);
+		if (err)
+			return err;
+	}
+
+	if (time_to_inject(sbi, FAULT_BLOCK)) {
+		f2fs_show_injection_info(sbi, FAULT_BLOCK);
+		goto enospc;
+	}
+
+	spin_lock(&sbi->stat_lock);
+
+	valid_block_count = sbi->total_valid_block_count +
+					sbi->current_reserved_blocks + 1;
+
+	if (!__allow_reserved_blocks(sbi, inode, false))
+		valid_block_count += F2FS_OPTION(sbi).root_reserved_blocks;
+	user_block_count = sbi->user_block_count;
+	if (unlikely(is_sbi_flag_set(sbi, SBI_CP_DISABLED)))
+		user_block_count -= sbi->unusable_block_count;
+
+	if (unlikely(valid_block_count > user_block_count)) {
+		spin_unlock(&sbi->stat_lock);
+		goto enospc;
+	}
+
+	valid_node_count = sbi->total_valid_node_count + 1;
+	if (unlikely(valid_node_count > sbi->total_node_count)) {
+		spin_unlock(&sbi->stat_lock);
+		goto enospc;
+	}
+
+	sbi->total_valid_node_count++;
+	sbi->total_valid_block_count++;
+	spin_unlock(&sbi->stat_lock);
+
+	if (inode) {
+		if (is_inode)
+			f2fs_mark_inode_dirty_sync(inode, true);
+		else
+			f2fs_i_blocks_write(inode, 1, true, true);
+	}
+
+	percpu_counter_inc(&sbi->alloc_valid_block_count);
+	return 0;
+
+enospc:
+	if (is_inode) {
+		if (inode)
+			dquot_free_inode(inode);
+	} else {
+		dquot_release_reservation_block(inode, 1);
+	}
+	return -ENOSPC;
+}
+
+static inline void dec_valid_node_count(struct f2fs_sb_info *sbi,
+					struct inode *inode, bool is_inode)
+{
+	spin_lock(&sbi->stat_lock);
+
+	f2fs_bug_on(sbi, !sbi->total_valid_block_count);
+	f2fs_bug_on(sbi, !sbi->total_valid_node_count);
+
+	sbi->total_valid_node_count--;
+	sbi->total_valid_block_count--;
+	if (sbi->reserved_blocks &&
+		sbi->current_reserved_blocks < sbi->reserved_blocks)
+		sbi->current_reserved_blocks++;
+
+	spin_unlock(&sbi->stat_lock);
+
+	if (is_inode) {
+		dquot_free_inode(inode);
+	} else {
+		if (unlikely(inode->i_blocks == 0)) {
+			f2fs_warn(sbi, "dec_valid_node_count: inconsistent i_blocks, ino:%lu, iblocks:%llu",
+				  inode->i_ino,
+				  (unsigned long long)inode->i_blocks);
+			set_sbi_flag(sbi, SBI_NEED_FSCK);
+			return;
+		}
+		f2fs_i_blocks_write(inode, 1, false, true);
+	}
+}
+
+static inline unsigned int valid_node_count(struct f2fs_sb_info *sbi)
+{
+	return sbi->total_valid_node_count;
+}
+
+static inline void inc_valid_inode_count(struct f2fs_sb_info *sbi)
+{
+	percpu_counter_inc(&sbi->total_valid_inode_count);
+}
+
+static inline void dec_valid_inode_count(struct f2fs_sb_info *sbi)
+{
+	percpu_counter_dec(&sbi->total_valid_inode_count);
+}
+
+static inline s64 valid_inode_count(struct f2fs_sb_info *sbi)
+{
+	return percpu_counter_sum_positive(&sbi->total_valid_inode_count);
+}
+
+static inline struct page *f2fs_grab_cache_page(struct address_space *mapping,
+						pgoff_t index, bool for_write)
+{
+	struct page *page;
+
+	if (IS_ENABLED(CONFIG_F2FS_FAULT_INJECTION)) {
+		if (!for_write)
+			page = find_get_page_flags(mapping, index,
+							FGP_LOCK | FGP_ACCESSED);
+		else
+			page = find_lock_page(mapping, index);
+		if (page)
+			return page;
+
+		if (time_to_inject(F2FS_M_SB(mapping), FAULT_PAGE_ALLOC)) {
+			f2fs_show_injection_info(F2FS_M_SB(mapping),
+							FAULT_PAGE_ALLOC);
+			return NULL;
+		}
+	}
+
+	if (!for_write)
+		return grab_cache_page(mapping, index);
+	return grab_cache_page_write_begin(mapping, index, AOP_FLAG_NOFS);
+}
+
+static inline struct page *f2fs_pagecache_get_page(
+				struct address_space *mapping, pgoff_t index,
+				int fgp_flags, gfp_t gfp_mask)
+{
+	if (time_to_inject(F2FS_M_SB(mapping), FAULT_PAGE_GET)) {
+		f2fs_show_injection_info(F2FS_M_SB(mapping), FAULT_PAGE_GET);
+		return NULL;
+	}
+
+	return pagecache_get_page(mapping, index, fgp_flags, gfp_mask);
+}
+
+static inline void f2fs_copy_page(struct page *src, struct page *dst)
+{
+	char *src_kaddr = kmap(src);
+	char *dst_kaddr = kmap(dst);
+
+	memcpy(dst_kaddr, src_kaddr, PAGE_SIZE);
+	kunmap(dst);
+	kunmap(src);
+}
+
+static inline void f2fs_put_page(struct page *page, int unlock)
+{
+	if (!page)
+		return;
+
+	if (unlock) {
+		f2fs_bug_on(F2FS_P_SB(page), !PageLocked(page));
+		unlock_page(page);
+	}
+	put_page(page);
+}
+
+static inline void f2fs_put_dnode(struct dnode_of_data *dn)
+{
+	if (dn->node_page)
+		f2fs_put_page(dn->node_page, 1);
+	if (dn->inode_page && dn->node_page != dn->inode_page)
+		f2fs_put_page(dn->inode_page, 0);
+	dn->node_page = NULL;
+	dn->inode_page = NULL;
+}
+
+static inline struct kmem_cache *f2fs_kmem_cache_create(const char *name,
+					size_t size)
+{
+	return kmem_cache_create(name, size, 0, SLAB_RECLAIM_ACCOUNT, NULL);
+}
+
+static inline void *f2fs_kmem_cache_alloc(struct kmem_cache *cachep,
+						gfp_t flags)
+{
+	void *entry;
+
+	entry = kmem_cache_alloc(cachep, flags);
+	if (!entry)
+		entry = kmem_cache_alloc(cachep, flags | __GFP_NOFAIL);
+	return entry;
+}
+
+static inline bool is_idle(struct f2fs_sb_info *sbi, int type)
+{
+	if (sbi->gc_mode == GC_URGENT)
+		return true;
+
+	if (get_pages(sbi, F2FS_RD_DATA) || get_pages(sbi, F2FS_RD_NODE) ||
+		get_pages(sbi, F2FS_RD_META) || get_pages(sbi, F2FS_WB_DATA) ||
+		get_pages(sbi, F2FS_WB_CP_DATA) ||
+		get_pages(sbi, F2FS_DIO_READ) ||
+		get_pages(sbi, F2FS_DIO_WRITE))
+		return false;
+
+	if (type != DISCARD_TIME && SM_I(sbi) && SM_I(sbi)->dcc_info &&
+			atomic_read(&SM_I(sbi)->dcc_info->queued_discard))
+		return false;
+
+	if (SM_I(sbi) && SM_I(sbi)->fcc_info &&
+			atomic_read(&SM_I(sbi)->fcc_info->queued_flush))
+		return false;
+
+	return f2fs_time_over(sbi, type);
+}
+
+static inline void f2fs_radix_tree_insert(struct radix_tree_root *root,
+				unsigned long index, void *item)
+{
+	while (radix_tree_insert(root, index, item))
+		cond_resched();
+}
+
+#define RAW_IS_INODE(p)	((p)->footer.nid == (p)->footer.ino)
+
+static inline bool IS_INODE(struct page *page)
+{
+	struct f2fs_node *p = F2FS_NODE(page);
+
+	return RAW_IS_INODE(p);
+}
+
+static inline int offset_in_addr(struct f2fs_inode *i)
+{
+	return (i->i_inline & F2FS_EXTRA_ATTR) ?
+			(le16_to_cpu(i->i_extra_isize) / sizeof(__le32)) : 0;
+}
+
+static inline __le32 *blkaddr_in_node(struct f2fs_node *node)
+{
+	return RAW_IS_INODE(node) ? node->i.i_addr : node->dn.addr;
+}
+
+static inline int f2fs_has_extra_attr(struct inode *inode);
+static inline block_t data_blkaddr(struct inode *inode,
+			struct page *node_page, unsigned int offset)
+{
+	struct f2fs_node *raw_node;
+	__le32 *addr_array;
+	int base = 0;
+	bool is_inode = IS_INODE(node_page);
+
+	raw_node = F2FS_NODE(node_page);
+
+	if (is_inode) {
+		if (!inode)
+			/* from GC path only */
+			base = offset_in_addr(&raw_node->i);
+		else if (f2fs_has_extra_attr(inode))
+			base = get_extra_isize(inode);
+	}
+
+	addr_array = blkaddr_in_node(raw_node);
+	return le32_to_cpu(addr_array[base + offset]);
+}
+
+static inline block_t f2fs_data_blkaddr(struct dnode_of_data *dn)
+{
+	return data_blkaddr(dn->inode, dn->node_page, dn->ofs_in_node);
+}
+
+static inline int f2fs_test_bit(unsigned int nr, char *addr)
+{
+	int mask;
+
+	addr += (nr >> 3);
+	mask = 1 << (7 - (nr & 0x07));
+	return mask & *addr;
+}
+
+static inline void f2fs_set_bit(unsigned int nr, char *addr)
+{
+	int mask;
+
+	addr += (nr >> 3);
+	mask = 1 << (7 - (nr & 0x07));
+	*addr |= mask;
+}
+
+static inline void f2fs_clear_bit(unsigned int nr, char *addr)
+{
+	int mask;
+
+	addr += (nr >> 3);
+	mask = 1 << (7 - (nr & 0x07));
+	*addr &= ~mask;
+}
+
+static inline int f2fs_test_and_set_bit(unsigned int nr, char *addr)
+{
+	int mask;
+	int ret;
+
+	addr += (nr >> 3);
+	mask = 1 << (7 - (nr & 0x07));
+	ret = mask & *addr;
+	*addr |= mask;
+	return ret;
+}
+
+static inline int f2fs_test_and_clear_bit(unsigned int nr, char *addr)
+{
+	int mask;
+	int ret;
+
+	addr += (nr >> 3);
+	mask = 1 << (7 - (nr & 0x07));
+	ret = mask & *addr;
+	*addr &= ~mask;
+	return ret;
+}
+
+static inline void f2fs_change_bit(unsigned int nr, char *addr)
+{
+	int mask;
+
+	addr += (nr >> 3);
+	mask = 1 << (7 - (nr & 0x07));
+	*addr ^= mask;
+}
+
+
+enum F2FS_SEC_FUA_MODE {
+	F2FS_SEC_FUA_NONE = 0,
+	F2FS_SEC_FUA_ROOT,
+	F2FS_SEC_FUA_DIR,
+
+	NR_F2FS_SEC_FUA_MODE,
+};
+
+#define __f2fs_is_cold_node(page)			\
+	(le32_to_cpu(F2FS_NODE(page)->footer.flag) & (1 << COLD_BIT_SHIFT))
+
+static inline void f2fs_cond_set_fua(struct f2fs_io_info *fio) 
+{
+	if (!fio->sbi->s_sec_cond_fua_mode) 
+		return;
+
+	if (fio->type == META)
+		fio->op_flags |= REQ_PREFLUSH | REQ_FUA;
+	else if ((fio->page && IS_NOQUOTA(fio->page->mapping->host)) || 
+			(fio->ino == f2fs_qf_ino(fio->sbi->sb, USRQUOTA) ||
+			fio->ino == f2fs_qf_ino(fio->sbi->sb, GRPQUOTA) ||
+			fio->ino == f2fs_qf_ino(fio->sbi->sb, PRJQUOTA)))
+		fio->op_flags |= REQ_FUA;
+	else if (fio->sbi->s_sec_cond_fua_mode == F2FS_SEC_FUA_ROOT &&
+			fio->ino == F2FS_ROOT_INO(fio->sbi))
+		fio->op_flags |= REQ_FUA;
+	else if (fio->sbi->s_sec_cond_fua_mode == F2FS_SEC_FUA_DIR && fio->page &&
+		((fio->type == NODE && !__f2fs_is_cold_node(fio->page)) ||
+		(fio->type == DATA && S_ISDIR(fio->page->mapping->host->i_mode))))
+		fio->op_flags |= REQ_FUA;
+	// Directory Inode or Indirect Node -> COLD_BIT X
+	// ref. set_cold_node()
+}
+
+/*
+ * On-disk inode flags (f2fs_inode::i_flags)
+ */
+#define F2FS_COMPR_FL			0x00000004 /* Compress file */
+#define F2FS_SYNC_FL			0x00000008 /* Synchronous updates */
+#define F2FS_IMMUTABLE_FL		0x00000010 /* Immutable file */
+#define F2FS_APPEND_FL			0x00000020 /* writes to file may only append */
+#define F2FS_NODUMP_FL			0x00000040 /* do not dump file */
+#define F2FS_NOATIME_FL			0x00000080 /* do not update atime */
+#define F2FS_NOCOMP_FL			0x00000400 /* Don't compress */
+#define F2FS_INDEX_FL			0x00001000 /* hash-indexed directory */
+#define F2FS_DIRSYNC_FL			0x00010000 /* dirsync behaviour (directories only) */
+#define F2FS_PROJINHERIT_FL		0x20000000 /* Create with parents projid */
+#define F2FS_CASEFOLD_FL		0x40000000 /* Casefolded file */
+
+/* Flags that should be inherited by new inodes from their parent. */
+#define F2FS_FL_INHERITED (F2FS_SYNC_FL | F2FS_NODUMP_FL | F2FS_NOATIME_FL | \
+			   F2FS_DIRSYNC_FL | F2FS_PROJINHERIT_FL | \
+			   F2FS_CASEFOLD_FL | F2FS_COMPR_FL | F2FS_NOCOMP_FL)
+
+/* Flags that are appropriate for regular files (all but dir-specific ones). */
+#define F2FS_REG_FLMASK		(~(F2FS_DIRSYNC_FL | F2FS_PROJINHERIT_FL | \
+				F2FS_CASEFOLD_FL))
+
+/* Flags that are appropriate for non-directories/regular files. */
+#define F2FS_OTHER_FLMASK	(F2FS_NODUMP_FL | F2FS_NOATIME_FL)
+
+static inline __u32 f2fs_mask_flags(umode_t mode, __u32 flags)
+{
+	if (S_ISDIR(mode))
+		return flags;
+	else if (S_ISREG(mode))
+		return flags & F2FS_REG_FLMASK;
+	else
+		return flags & F2FS_OTHER_FLMASK;
+}
+
 static inline void __mark_inode_dirty_flag(struct inode *inode,
 						int flag, bool set)
 {
