--- conflicted
+++ resolved
@@ -52,12 +52,8 @@
 	struct inode *inode = file_inode(vmf->vma->vm_file);
 	struct f2fs_sb_info *sbi = F2FS_I_SB(inode);
 	struct dnode_of_data dn;
-<<<<<<< HEAD
-	int err;
-=======
 	bool need_alloc = true;
 	int err = 0;
->>>>>>> 3389e56d
 
 	if (unlikely(f2fs_cp_error(sbi))) {
 		err = -EIO;
@@ -93,19 +89,6 @@
 
 	f2fs_bug_on(sbi, f2fs_has_inline_data(inode));
 
-	/* block allocation */
-	f2fs_lock_op(sbi);
-	set_new_dnode(&dn, inode, NULL, NULL, 0);
-	err = f2fs_reserve_block(&dn, page->index);
-	if (err) {
-		f2fs_unlock_op(sbi);
-		goto out;
-	}
-	f2fs_put_dnode(&dn);
-	f2fs_unlock_op(sbi);
-
-	f2fs_balance_fs(sbi, dn.node_changed);
-
 	file_update_time(vmf->vma->vm_file);
 	down_read(&F2FS_I(inode)->i_mmap_sem);
 	lock_page(page);
@@ -117,8 +100,6 @@
 		goto out_sem;
 	}
 
-<<<<<<< HEAD
-=======
 	if (need_alloc) {
 		/* block allocation */
 		__do_map_lock(sbi, F2FS_GET_BLOCK_PRE_AIO, true);
@@ -138,12 +119,11 @@
 	/* wait for GCed page writeback via META_MAPPING */
 	f2fs_wait_on_block_writeback(inode, dn.data_blkaddr);
 
->>>>>>> 3389e56d
 	/*
 	 * check to see if the page is mapped already (no holes)
 	 */
 	if (PageMappedToDisk(page))
-		goto mapped;
+		goto out_sem;
 
 	/* page is wholly or partially inside EOF */
 	if (((loff_t)(page->index + 1) << PAGE_SHIFT) >
@@ -161,19 +141,10 @@
 	f2fs_update_time(sbi, REQ_TIME);
 
 	trace_f2fs_vm_page_mkwrite(page, DATA);
-mapped:
-	/* fill the page */
-	f2fs_wait_on_page_writeback(page, DATA, false, true);
-
-<<<<<<< HEAD
-	/* wait for GCed page writeback via META_MAPPING */
-	f2fs_wait_on_block_writeback(inode, dn.data_blkaddr);
 
 out_sem:
 	up_read(&F2FS_I(inode)->i_mmap_sem);
-out:
-=======
->>>>>>> 3389e56d
+
 	sb_end_pagefault(inode->i_sb);
 err:
 	return block_page_mkwrite_return(err);
