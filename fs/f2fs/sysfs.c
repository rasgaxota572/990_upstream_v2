// SPDX-License-Identifier: GPL-2.0
/*
 * f2fs sysfs interface
 *
 * Copyright (c) 2012 Samsung Electronics Co., Ltd.
 *             http://www.samsung.com/
 * Copyright (c) 2017 Chao Yu <chao@kernel.org>
 */
#include <linux/compiler.h>
#include <linux/proc_fs.h>
#include <linux/f2fs_fs.h>
#include <linux/seq_file.h>
<<<<<<< HEAD
#include <linux/statfs.h>
#include <linux/nls.h>
=======
#include <linux/unicode.h>
>>>>>>> 2700cf83

#include "f2fs.h"
#include "segment.h"
#include "gc.h"

#define SEC_BIGDATA_VERSION	(2)

static struct proc_dir_entry *f2fs_proc_root;

/* Sysfs support for f2fs */
enum {
	GC_THREAD,	/* struct f2fs_gc_thread */
	SM_INFO,	/* struct f2fs_sm_info */
	DCC_INFO,	/* struct discard_cmd_control */
	NM_INFO,	/* struct f2fs_nm_info */
	F2FS_SBI,	/* struct f2fs_sb_info */
#ifdef CONFIG_F2FS_FAULT_INJECTION
	FAULT_INFO_RATE,	/* struct f2fs_fault_info */
	FAULT_INFO_TYPE,	/* struct f2fs_fault_info */
#endif
	RESERVED_BLOCKS,	/* struct f2fs_sb_info */
};

#ifdef CONFIG_F2FS_SEC_BLOCK_OPERATIONS_DEBUG
const char *sec_blkops_dbg_type_names[NR_F2FS_SEC_DBG_ENTRY] = {
	"DENTS",
	"IMETA",
	"NODES",
};
#endif

const char *sec_fua_mode_names[NR_F2FS_SEC_FUA_MODE] = {
	"NONE",
	"ROOT",
	"ALL",
};

struct f2fs_attr {
	struct attribute attr;
	ssize_t (*show)(struct f2fs_attr *, struct f2fs_sb_info *, char *);
	ssize_t (*store)(struct f2fs_attr *, struct f2fs_sb_info *,
			 const char *, size_t);
	int struct_type;
	int offset;
	int id;
};

static unsigned char *__struct_ptr(struct f2fs_sb_info *sbi, int struct_type)
{
	if (struct_type == GC_THREAD)
		return (unsigned char *)sbi->gc_thread;
	else if (struct_type == SM_INFO)
		return (unsigned char *)SM_I(sbi);
	else if (struct_type == DCC_INFO)
		return (unsigned char *)SM_I(sbi)->dcc_info;
	else if (struct_type == NM_INFO)
		return (unsigned char *)NM_I(sbi);
	else if (struct_type == F2FS_SBI || struct_type == RESERVED_BLOCKS)
		return (unsigned char *)sbi;
#ifdef CONFIG_F2FS_FAULT_INJECTION
	else if (struct_type == FAULT_INFO_RATE ||
					struct_type == FAULT_INFO_TYPE)
		return (unsigned char *)&F2FS_OPTION(sbi).fault_info;
#endif
	return NULL;
}

static ssize_t dirty_segments_show(struct f2fs_attr *a,
		struct f2fs_sb_info *sbi, char *buf)
{
	return snprintf(buf, PAGE_SIZE, "%llu\n",
		(unsigned long long)(dirty_segments(sbi)));
}

static ssize_t unusable_show(struct f2fs_attr *a,
		struct f2fs_sb_info *sbi, char *buf)
{
	block_t unusable;

	if (test_opt(sbi, DISABLE_CHECKPOINT))
		unusable = sbi->unusable_block_count;
	else
		unusable = f2fs_get_unusable_blocks(sbi);
	return snprintf(buf, PAGE_SIZE, "%llu\n",
		(unsigned long long)unusable);
}

<<<<<<< HEAD
=======
static ssize_t encoding_show(struct f2fs_attr *a,
		struct f2fs_sb_info *sbi, char *buf)
{
#ifdef CONFIG_UNICODE
	if (f2fs_sb_has_casefold(sbi))
		return snprintf(buf, PAGE_SIZE, "%s (%d.%d.%d)\n",
			sbi->s_encoding->charset,
			(sbi->s_encoding->version >> 16) & 0xff,
			(sbi->s_encoding->version >> 8) & 0xff,
			sbi->s_encoding->version & 0xff);
#endif
	return snprintf(buf, PAGE_SIZE, "(none)");
}
>>>>>>> 2700cf83

static ssize_t lifetime_write_kbytes_show(struct f2fs_attr *a,
		struct f2fs_sb_info *sbi, char *buf)
{
	struct super_block *sb = sbi->sb;

	if (!sb->s_bdev->bd_part)
		return snprintf(buf, PAGE_SIZE, "0\n");

	return snprintf(buf, PAGE_SIZE, "%llu\n",
		(unsigned long long)(sbi->kbytes_written +
			BD_PART_WRITTEN(sbi)));
}

static ssize_t sec_fs_stat_show(struct f2fs_attr *a,
		struct f2fs_sb_info *sbi, char *buf)
{
	struct dentry *root = sbi->sb->s_root;
	struct f2fs_checkpoint *ckpt = F2FS_CKPT(sbi);
	struct kstatfs statbuf;
	int ret;

	if (!root->d_sb->s_op->statfs)
		goto errout;

	ret = root->d_sb->s_op->statfs(root, &statbuf);
	if (ret)
		goto errout;

	return snprintf(buf, PAGE_SIZE, "\"%s\":\"%llu\",\"%s\":\"%llu\",\"%s\":\"%u\","
		"\"%s\":\"%llu\",\"%s\":\"%llu\",\"%s\":\"%u\",\"%s\":\"%u\","
		"\"%s\":\"%d\"\n",
		"F_BLOCKS", statbuf.f_blocks,
		"F_BFREE", statbuf.f_bfree,
		"F_SFREE", free_sections(sbi),
		"F_FILES", statbuf.f_files,
		"F_FFREE", statbuf.f_ffree,
		"F_FUSED", ckpt->valid_inode_count,
		"F_NUSED", ckpt->valid_node_count,
		"F_VER", SEC_BIGDATA_VERSION);

errout:
	return snprintf(buf, PAGE_SIZE, "\"%s\":\"%d\",\"%s\":\"%d\",\"%s\":\"%d\","
		"\"%s\":\"%d\",\"%s\":\"%d\",\"%s\":\"%d\",\"%s\":\"%d\","
		"\"%s\":\"%d\"\n",
		"F_BLOCKS", 0, "F_BFREE", 0, "F_SFREE", 0, "F_FILES", 0,
		"F_FFREE", 0, "F_FUSED", 0, "F_NUSED", 0, "F_VER", SEC_BIGDATA_VERSION);
}

static ssize_t features_show(struct f2fs_attr *a,
		struct f2fs_sb_info *sbi, char *buf)
{
	struct super_block *sb = sbi->sb;
	int len = 0;

	if (!sb->s_bdev->bd_part)
		return snprintf(buf, PAGE_SIZE, "0\n");

	if (f2fs_sb_has_encrypt(sbi))
		len += snprintf(buf, PAGE_SIZE - len, "%s",
						"encryption");
	if (f2fs_sb_has_blkzoned(sbi))
		len += snprintf(buf + len, PAGE_SIZE - len, "%s%s",
				len ? ", " : "", "blkzoned");
	if (f2fs_sb_has_extra_attr(sbi))
		len += snprintf(buf + len, PAGE_SIZE - len, "%s%s",
				len ? ", " : "", "extra_attr");
	if (f2fs_sb_has_project_quota(sbi))
		len += snprintf(buf + len, PAGE_SIZE - len, "%s%s",
				len ? ", " : "", "projquota");
	if (f2fs_sb_has_inode_chksum(sbi))
		len += snprintf(buf + len, PAGE_SIZE - len, "%s%s",
				len ? ", " : "", "inode_checksum");
	if (f2fs_sb_has_flexible_inline_xattr(sbi))
		len += snprintf(buf + len, PAGE_SIZE - len, "%s%s",
				len ? ", " : "", "flexible_inline_xattr");
	if (f2fs_sb_has_quota_ino(sbi))
		len += snprintf(buf + len, PAGE_SIZE - len, "%s%s",
				len ? ", " : "", "quota_ino");
	if (f2fs_sb_has_inode_crtime(sbi))
		len += snprintf(buf + len, PAGE_SIZE - len, "%s%s",
				len ? ", " : "", "inode_crtime");
	if (f2fs_sb_has_lost_found(sbi))
		len += snprintf(buf + len, PAGE_SIZE - len, "%s%s",
				len ? ", " : "", "lost_found");
<<<<<<< HEAD
	if (f2fs_sb_has_sb_chksum(sbi))
		len += snprintf(buf + len, PAGE_SIZE - len, "%s%s",
				len ? ", " : "", "sb_checksum");
=======
	if (f2fs_sb_has_verity(sbi))
		len += snprintf(buf + len, PAGE_SIZE - len, "%s%s",
				len ? ", " : "", "verity");
	if (f2fs_sb_has_sb_chksum(sbi))
		len += snprintf(buf + len, PAGE_SIZE - len, "%s%s",
				len ? ", " : "", "sb_checksum");
	if (f2fs_sb_has_casefold(sbi))
		len += snprintf(buf + len, PAGE_SIZE - len, "%s%s",
				len ? ", " : "", "casefold");
>>>>>>> 2700cf83
	len += snprintf(buf + len, PAGE_SIZE - len, "\n");
	return len;
}

static ssize_t current_reserved_blocks_show(struct f2fs_attr *a,
					struct f2fs_sb_info *sbi, char *buf)
{
	return snprintf(buf, PAGE_SIZE, "%u\n", sbi->current_reserved_blocks);
}

#ifdef CONFIG_F2FS_SEC_BLOCK_OPERATIONS_DEBUG
static int f2fs_sec_blockops_dbg(struct f2fs_sb_info *sbi, char *buf, int src_len) {
	int len = src_len;
	int i, j;

	len += snprintf(buf + len, PAGE_SIZE - len, "\nblock_operations() DBG : %u, max : %llu\n",
			sbi->s_sec_blkops_total,
			sbi->s_sec_blkops_max_elapsed);
	for (i = 0; i < F2FS_SEC_BLKOPS_ENTRIES; i++) {
		len += snprintf(buf + len, PAGE_SIZE - len, " - [%u - %s(%d)] S: %llu, E: %llu [%llu]",
				sbi->s_sec_dbg_entries[i].entry_idx,
				sec_blkops_dbg_type_names[sbi->s_sec_dbg_entries[i].step],
				sbi->s_sec_dbg_entries[i].ret_val,
				sbi->s_sec_dbg_entries[i].start_time,
				sbi->s_sec_dbg_entries[i].end_time,
				(sbi->s_sec_dbg_entries[i].end_time - sbi->s_sec_dbg_entries[i].start_time));

		for(j = 0; j < NR_F2FS_SEC_DBG_ENTRY; j++) {
			len += snprintf(buf + len, PAGE_SIZE - len, ", %s: [%u] [%llu]",
					sec_blkops_dbg_type_names[j],
					sbi->s_sec_dbg_entries[i].entry[j].nr_ops,
					sbi->s_sec_dbg_entries[i].entry[j].cumulative_jiffies);
		}
	}

	len += snprintf(buf + len, PAGE_SIZE - len, "\n - [MAX - %s(%d)] S: %llu, E: %llu [%llu]",
				sec_blkops_dbg_type_names[sbi->s_sec_dbg_max_entry.step],
				sbi->s_sec_dbg_max_entry.ret_val,
				sbi->s_sec_dbg_max_entry.start_time,
				sbi->s_sec_dbg_max_entry.end_time,
				(sbi->s_sec_dbg_max_entry.end_time - sbi->s_sec_dbg_max_entry.start_time));
	for(j = 0; j < NR_F2FS_SEC_DBG_ENTRY; j++) {
		len += snprintf(buf + len, PAGE_SIZE - len, ", %s: [%u] [%llu]",
				sec_blkops_dbg_type_names[j],
				sbi->s_sec_dbg_max_entry.entry[j].nr_ops,
				sbi->s_sec_dbg_max_entry.entry[j].cumulative_jiffies);
	}

	len += snprintf(buf + len, PAGE_SIZE - len, "\n");

	return (len - src_len);
}
#endif

/* Copy from debug.c stat_show */
static ssize_t f2fs_sec_stats_show(struct f2fs_sb_info *sbi, char *buf)
{
	struct f2fs_stat_info *si = sbi->stat_info;
	int i = 0, len = 0;
	int j;

	f2fs_update_sec_stats(sbi);

	len += snprintf(buf + len, PAGE_SIZE - len,
			"\n=====[ partition info(%pg). #%d, %s, CP: %s]=====\n",
			si->sbi->sb->s_bdev, i++,
			f2fs_readonly(si->sbi->sb) ? "RO": "RW",
			is_set_ckpt_flags(si->sbi, CP_DISABLED_FLAG) ?
			"Disabled": (f2fs_cp_error(si->sbi) ? "Error": "Good"));
	len += snprintf(buf + len, PAGE_SIZE - len,
			"[SB: 1] [CP: 2] [SIT: %d] [NAT: %d] ",
			si->sit_area_segs, si->nat_area_segs);
	len += snprintf(buf + len, PAGE_SIZE - len, "[SSA: %d] [MAIN: %d",
			si->ssa_area_segs, si->main_area_segs);
	len += snprintf(buf + len, PAGE_SIZE - len, "(OverProv:%d Resv:%d)]\n\n",
			si->overp_segs, si->rsvd_segs);
	if (test_opt(si->sbi, DISCARD))
		len += snprintf(buf + len, PAGE_SIZE - len, "Utilization: %u%% (%u valid blocks, %u discard blocks)\n",
				si->utilization, si->valid_count, si->discard_blks);
	else
		len += snprintf(buf + len, PAGE_SIZE - len, "Utilization: %u%% (%u valid blocks)\n",
				si->utilization, si->valid_count);

	len += snprintf(buf + len, PAGE_SIZE - len, "  - Node: %u (Inode: %u, ",
			si->valid_node_count, si->valid_inode_count);
	len += snprintf(buf + len, PAGE_SIZE - len, "Other: %u)\n  - Data: %u\n",
			si->valid_node_count - si->valid_inode_count,
			si->valid_count - si->valid_node_count);
	len += snprintf(buf + len, PAGE_SIZE - len, "  - Inline_xattr Inode: %u\n",
			si->inline_xattr);
	len += snprintf(buf + len, PAGE_SIZE - len, "  - Inline_data Inode: %u\n",
			si->inline_inode);
	len += snprintf(buf + len, PAGE_SIZE - len, "  - Inline_dentry Inode: %u\n",
			si->inline_dir);
	len += snprintf(buf + len, PAGE_SIZE - len, "  - Orphan/Append/Update Inode: %u, %u, %u\n",
			si->orphans, si->append, si->update);
	len += snprintf(buf + len, PAGE_SIZE - len, "\nMain area: %d segs, %d secs %d zones\n",
			si->main_area_segs, si->main_area_sections,
			si->main_area_zones);
	len += snprintf(buf + len, PAGE_SIZE - len, "  - COLD  data: %d, %d, %d\n",
			si->curseg[CURSEG_COLD_DATA],
			si->cursec[CURSEG_COLD_DATA],
			si->curzone[CURSEG_COLD_DATA]);
	len += snprintf(buf + len, PAGE_SIZE - len, "  - WARM  data: %d, %d, %d\n",
			si->curseg[CURSEG_WARM_DATA],
			si->cursec[CURSEG_WARM_DATA],
			si->curzone[CURSEG_WARM_DATA]);
	len += snprintf(buf + len, PAGE_SIZE - len, "  - HOT   data: %d, %d, %d\n",
			si->curseg[CURSEG_HOT_DATA],
			si->cursec[CURSEG_HOT_DATA],
			si->curzone[CURSEG_HOT_DATA]);
	len += snprintf(buf + len, PAGE_SIZE - len, "  - Dir   dnode: %d, %d, %d\n",
			si->curseg[CURSEG_HOT_NODE],
			si->cursec[CURSEG_HOT_NODE],
			si->curzone[CURSEG_HOT_NODE]);
	len += snprintf(buf + len, PAGE_SIZE - len, "  - File   dnode: %d, %d, %d\n",
			si->curseg[CURSEG_WARM_NODE],
			si->cursec[CURSEG_WARM_NODE],
			si->curzone[CURSEG_WARM_NODE]);
	len += snprintf(buf + len, PAGE_SIZE - len, "  - Indir nodes: %d, %d, %d\n",
			si->curseg[CURSEG_COLD_NODE],
			si->cursec[CURSEG_COLD_NODE],
			si->curzone[CURSEG_COLD_NODE]);
	len += snprintf(buf + len, PAGE_SIZE - len, "\n  - Valid: %d\n  - Dirty: %d\n",
			si->main_area_segs - si->dirty_count -
			si->prefree_count - si->free_segs,
			si->dirty_count);
	len += snprintf(buf + len, PAGE_SIZE - len, "  - Prefree: %d\n  - Free: %d (%d)\n\n",
			si->prefree_count, si->free_segs, si->free_secs);
	len += snprintf(buf + len, PAGE_SIZE - len, "CP calls: %d (BG: %d)\n",
			si->cp_count, si->bg_cp_count);
	len += snprintf(buf + len, PAGE_SIZE - len, "  - cp blocks : %u\n", si->meta_count[META_CP]);
	len += snprintf(buf + len, PAGE_SIZE - len, "  - sit blocks : %u\n",
			si->meta_count[META_SIT]);
	len += snprintf(buf + len, PAGE_SIZE - len, "  - nat blocks : %u\n",
			si->meta_count[META_NAT]);
	len += snprintf(buf + len, PAGE_SIZE - len, "  - ssa blocks : %u\n",
			si->meta_count[META_SSA]);
	len += snprintf(buf + len, PAGE_SIZE - len, "GC calls: %d (BG: %d)\n",
			si->call_count, si->bg_gc);
	len += snprintf(buf + len, PAGE_SIZE - len, "  - data segments : %d (%d)\n",
			si->data_segs, si->bg_data_segs);
	len += snprintf(buf + len, PAGE_SIZE - len, "  - node segments : %d (%d)\n",
			si->node_segs, si->bg_node_segs);
	len += snprintf(buf + len, PAGE_SIZE - len, "Try to move %d blocks (BG: %d)\n", si->tot_blks,
			si->bg_data_blks + si->bg_node_blks);
	len += snprintf(buf + len, PAGE_SIZE - len, "  - data blocks : %d (%d)\n", si->data_blks,
			si->bg_data_blks);
	len += snprintf(buf + len, PAGE_SIZE - len, "  - node blocks : %d (%d)\n", si->node_blks,
			si->bg_node_blks);
	len += snprintf(buf + len, PAGE_SIZE - len, "Skipped : atomic write %llu (%llu)\n",
			si->skipped_atomic_files[BG_GC] +
			si->skipped_atomic_files[FG_GC],
			si->skipped_atomic_files[BG_GC]);
	len += snprintf(buf + len, PAGE_SIZE - len, "BG skip : IO: %u, Other: %u\n",
			si->io_skip_bggc, si->other_skip_bggc);
	len += snprintf(buf + len, PAGE_SIZE - len, "\nExtent Cache:\n");
	len += snprintf(buf + len, PAGE_SIZE - len, "  - Hit Count: L1-1:%llu L1-2:%llu L2:%llu\n",
			si->hit_largest, si->hit_cached,
			si->hit_rbtree);
	len += snprintf(buf + len, PAGE_SIZE - len, "  - Hit Ratio: %llu%% (%llu / %llu)\n",
			!si->total_ext ? 0 :
			div64_u64(si->hit_total * 100, si->total_ext),
			si->hit_total, si->total_ext);
	len += snprintf(buf + len, PAGE_SIZE - len, "  - Inner Struct Count: tree: %d(%d), node: %d\n",
			si->ext_tree, si->zombie_tree, si->ext_node);
	len += snprintf(buf + len, PAGE_SIZE - len, "\nBalancing F2FS Async:\n");
	len += snprintf(buf + len, PAGE_SIZE - len, "  - IO_R (Data: %4d, Node: %4d, Meta: %4d\n",
			si->nr_rd_data, si->nr_rd_node, si->nr_rd_meta);
	len += snprintf(buf + len, PAGE_SIZE - len, "  - IO_W (CP: %4d, Data: %4d, Flush: (%4d %4d %4d), "
			"Discard: (%4d %4d)) cmd: %4d undiscard:%4u\n",
			si->nr_wb_cp_data, si->nr_wb_data,
			si->nr_flushing, si->nr_flushed,
			si->flush_list_empty,
			si->nr_discarding, si->nr_discarded,
			si->nr_discard_cmd, si->undiscard_blks);
	len += snprintf(buf + len, PAGE_SIZE - len, "  - inmem: %4d, atomic IO: %4d (Max. %4d), "
			"volatile IO: %4d (Max. %4d)\n",
			si->inmem_pages, si->aw_cnt, si->max_aw_cnt,
			si->vw_cnt, si->max_vw_cnt);
	len += snprintf(buf + len, PAGE_SIZE - len, "  - nodes: %4d in %4d\n",
			si->ndirty_node, si->node_pages);
	len += snprintf(buf + len, PAGE_SIZE - len, "  - dents: %4d in dirs:%4d (%4d)\n",
			si->ndirty_dent, si->ndirty_dirs, si->ndirty_all);
	len += snprintf(buf + len, PAGE_SIZE - len, "  - datas: %4d in files:%4d\n",
			si->ndirty_data, si->ndirty_files);
	len += snprintf(buf + len, PAGE_SIZE - len, "  - quota datas: %4d in quota files:%4d\n",
			si->ndirty_qdata, si->nquota_files);
	len += snprintf(buf + len, PAGE_SIZE - len, "  - meta: %4d in %4d\n",
			si->ndirty_meta, si->meta_pages);
	len += snprintf(buf + len, PAGE_SIZE - len, "  - imeta: %4d\n",
			si->ndirty_imeta);
	len += snprintf(buf + len, PAGE_SIZE - len, "  - NATs: %9d/%9d\n  - SITs: %9d/%9d\n",
			si->dirty_nats, si->nats, si->dirty_sits, si->sits);
	len += snprintf(buf + len, PAGE_SIZE - len, "  - free_nids: %9d/%9d\n  - alloc_nids: %9d\n",
			si->free_nids, si->avail_nids, si->alloc_nids);
	len += snprintf(buf + len, PAGE_SIZE - len, "\nDistribution of User Blocks:");
	len += snprintf(buf + len, PAGE_SIZE - len, " [ valid | invalid | free ]\n");
	len += snprintf(buf + len, PAGE_SIZE - len, "  [");

	for (j = 0; j < si->util_valid; j++)
		len += snprintf(buf + len, PAGE_SIZE - len, "-");
	len += snprintf(buf + len, PAGE_SIZE - len, "|");

	for (j = 0; j < si->util_invalid; j++)
		len += snprintf(buf + len, PAGE_SIZE - len, "-");
	len += snprintf(buf + len, PAGE_SIZE - len, "|");

	for (j = 0; j < si->util_free; j++)
		len += snprintf(buf + len, PAGE_SIZE - len, "-");
	len += snprintf(buf + len, PAGE_SIZE - len, "]\n\n");
	len += snprintf(buf + len, PAGE_SIZE - len, "IPU: %u blocks\n", si->inplace_count);
	len += snprintf(buf + len, PAGE_SIZE - len, "SSR: %u blocks in %u segments\n",
			si->block_count[SSR], si->segment_count[SSR]);
	len += snprintf(buf + len, PAGE_SIZE - len, "LFS: %u blocks in %u segments\n",
			si->block_count[LFS], si->segment_count[LFS]);

	/* segment usage info */
	len += snprintf(buf + len, PAGE_SIZE - len, "\nBDF: %u, avg. vblocks: %u\n",
			si->bimodal, si->avg_vblocks);

	/* memory footprint */
	len += snprintf(buf + len, PAGE_SIZE - len, "\nMemory: %llu KB\n",
			(si->base_mem + si->cache_mem + si->page_mem) >> 10);
	len += snprintf(buf + len, PAGE_SIZE - len, "  - static: %llu KB\n",
			si->base_mem >> 10);
	len += snprintf(buf + len, PAGE_SIZE - len, "  - cached: %llu KB\n",
			si->cache_mem >> 10);
	len += snprintf(buf + len, PAGE_SIZE - len, "  - paged : %llu KB\n",
			si->page_mem >> 10);

#ifdef CONFIG_F2FS_SEC_BLOCK_OPERATIONS_DEBUG
	/* block_operations debug node */
	len += f2fs_sec_blockops_dbg(sbi, buf, len);
#endif
	return len;
}

static void __sec_bigdata_init_value(struct f2fs_sb_info *sbi,
		const char *attr_name)
{
	unsigned int i = 0;

	if (!strcmp(attr_name, "sec_gc_stat")) {
		sbi->sec_stat.gc_count[BG_GC] = 0;
		sbi->sec_stat.gc_count[FG_GC] = 0;
		sbi->sec_stat.gc_node_seg_count[BG_GC] = 0;
		sbi->sec_stat.gc_node_seg_count[FG_GC] = 0;
		sbi->sec_stat.gc_data_seg_count[BG_GC] = 0;
		sbi->sec_stat.gc_data_seg_count[FG_GC] = 0;
		sbi->sec_stat.gc_node_blk_count[BG_GC] = 0;
		sbi->sec_stat.gc_node_blk_count[FG_GC] = 0;
		sbi->sec_stat.gc_data_blk_count[BG_GC] = 0;
		sbi->sec_stat.gc_data_blk_count[FG_GC] = 0;
		sbi->sec_stat.gc_ttime[BG_GC] = 0;
		sbi->sec_stat.gc_ttime[FG_GC] = 0;
	} else if (!strcmp(attr_name, "sec_io_stat")) {
		sbi->sec_stat.cp_cnt[STAT_CP_ALL] = 0;
		sbi->sec_stat.cp_cnt[STAT_CP_BG] = 0;
		sbi->sec_stat.cp_cnt[STAT_CP_FSYNC] = 0;
		for (i = 0; i < NR_CP_REASON; i++)
			sbi->sec_stat.cpr_cnt[i] = 0;
		sbi->sec_stat.cp_max_interval = 0;
		sbi->sec_stat.alloc_seg_type[LFS] = 0;
		sbi->sec_stat.alloc_seg_type[SSR] = 0;
		sbi->sec_stat.alloc_blk_count[LFS] = 0;
		sbi->sec_stat.alloc_blk_count[SSR] = 0;
		atomic64_set(&sbi->sec_stat.inplace_count, 0);
		sbi->sec_stat.fsync_count = 0;
		sbi->sec_stat.fsync_dirty_pages = 0;
		sbi->sec_stat.hot_file_written_blocks = 0;
		sbi->sec_stat.cold_file_written_blocks = 0;
		sbi->sec_stat.warm_file_written_blocks = 0;
		sbi->sec_stat.max_inmem_pages = 0;
		sbi->sec_stat.drop_inmem_all = 0;
		sbi->sec_stat.drop_inmem_files = 0;
		if (sbi->sb->s_bdev->bd_part)
			sbi->sec_stat.kwritten_byte = BD_PART_WRITTEN(sbi);
		sbi->sec_stat.fs_por_error = 0;
		sbi->sec_stat.fs_error = 0;
		sbi->sec_stat.max_undiscard_blks = 0;
	} else if (!strcmp(attr_name, "sec_fsck_stat")) {
		sbi->sec_fsck_stat.fsck_read_bytes = 0;
		sbi->sec_fsck_stat.fsck_written_bytes = 0;
		sbi->sec_fsck_stat.fsck_elapsed_time = 0;
		sbi->sec_fsck_stat.fsck_exit_code = 0;
		sbi->sec_fsck_stat.valid_node_count = 0;
		sbi->sec_fsck_stat.valid_inode_count = 0;
	} else if (!strcmp(attr_name, "sec_defrag_stat")) {
		sbi->s_sec_part_best_extents = 0;
		sbi->s_sec_part_current_extents = 0;
		sbi->s_sec_part_score = 0;
		sbi->s_sec_defrag_writes_kb = 0;
		sbi->s_sec_num_apps = 0;
		sbi->s_sec_capacity_apps_kb = 0;
	}
}

static ssize_t f2fs_sbi_show(struct f2fs_attr *a,
			struct f2fs_sb_info *sbi, char *buf)
{
	unsigned char *ptr = NULL;
	unsigned int *ui;

	ptr = __struct_ptr(sbi, a->struct_type);
	if (!ptr)
		return -EINVAL;

	if (!strcmp(a->attr.name, "extension_list")) {
		__u8 (*extlist)[F2FS_EXTENSION_LEN] =
					sbi->raw_super->extension_list;
		int cold_count = le32_to_cpu(sbi->raw_super->extension_count);
		int hot_count = sbi->raw_super->hot_ext_count;
		int len = 0, i;

		len += snprintf(buf + len, PAGE_SIZE - len,
						"cold file extension:\n");
		for (i = 0; i < cold_count; i++)
			len += snprintf(buf + len, PAGE_SIZE - len, "%s\n",
								extlist[i]);

		len += snprintf(buf + len, PAGE_SIZE - len,
						"hot file extension:\n");
		for (i = cold_count; i < cold_count + hot_count; i++)
			len += snprintf(buf + len, PAGE_SIZE - len, "%s\n",
								extlist[i]);
		return len;
	} else if (!strcmp(a->attr.name, "sec_gc_stat")) {
		int len = 0;

		len = snprintf(buf, PAGE_SIZE, "\"%s\":\"%llu\",\"%s\":\"%llu\","
		"\"%s\":\"%llu\",\"%s\":\"%llu\",\"%s\":\"%llu\",\"%s\":\"%llu\","
		"\"%s\":\"%llu\",\"%s\":\"%llu\",\"%s\":\"%llu\",\"%s\":\"%llu\","
		"\"%s\":\"%llu\",\"%s\":\"%llu\"\n",
			"FGGC", sbi->sec_stat.gc_count[FG_GC],
			"FGGC_NSEG", sbi->sec_stat.gc_node_seg_count[FG_GC],
			"FGGC_NBLK", sbi->sec_stat.gc_node_blk_count[FG_GC],
			"FGGC_DSEG", sbi->sec_stat.gc_data_seg_count[FG_GC],
			"FGGC_DBLK", sbi->sec_stat.gc_data_blk_count[FG_GC],
			"FGGC_TTIME", sbi->sec_stat.gc_ttime[FG_GC],
			"BGGC", sbi->sec_stat.gc_count[BG_GC],
			"BGGC_NSEG", sbi->sec_stat.gc_node_seg_count[BG_GC],
			"BGGC_NBLK", sbi->sec_stat.gc_node_blk_count[BG_GC],
			"BGGC_DSEG", sbi->sec_stat.gc_data_seg_count[BG_GC],
			"BGGC_DBLK", sbi->sec_stat.gc_data_blk_count[BG_GC],
			"BGGC_TTIME", sbi->sec_stat.gc_ttime[BG_GC]);

		if (!sbi->sec_hqm_preserve)
			__sec_bigdata_init_value(sbi, a->attr.name);

		return len;
	} else if (!strcmp(a->attr.name, "sec_io_stat")) {
		u64 kbytes_written = 0;
		int len = 0;

		if (sbi->sb->s_bdev->bd_part)
			kbytes_written = BD_PART_WRITTEN(sbi) -
					 sbi->sec_stat.kwritten_byte;

		len = snprintf(buf, PAGE_SIZE, "\"%s\":\"%llu\",\"%s\":\"%llu\","
		"\"%s\":\"%llu\",\"%s\":\"%llu\",\"%s\":\"%llu\",\"%s\":\"%llu\","
		"\"%s\":\"%llu\",\"%s\":\"%llu\",\"%s\":\"%llu\",\"%s\":\"%llu\","
		"\"%s\":\"%llu\",\"%s\":\"%llu\",\"%s\":\"%llu\",\"%s\":\"%llu\","
		"\"%s\":\"%llu\",\"%s\":\"%llu\",\"%s\":\"%llu\",\"%s\":\"%llu\","
		"\"%s\":\"%llu\",\"%s\":\"%llu\",\"%s\":\"%llu\",\"%s\":\"%u\","
		"\"%s\":\"%u\",\"%s\":\"%u\"\n",
			"CP",		sbi->sec_stat.cp_cnt[STAT_CP_ALL],
			"CPBG",		sbi->sec_stat.cp_cnt[STAT_CP_BG],
			"CPSYNC",	sbi->sec_stat.cp_cnt[STAT_CP_FSYNC],
			"CPNONRE",	sbi->sec_stat.cpr_cnt[CP_NON_REGULAR],
			"CPSBNEED",	sbi->sec_stat.cpr_cnt[CP_SB_NEED_CP],
			"CPWPINO",	sbi->sec_stat.cpr_cnt[CP_WRONG_PINO],
			"CP_MAX_INT",	sbi->sec_stat.cp_max_interval,
			"LFSSEG",	sbi->sec_stat.alloc_seg_type[LFS],
			"SSRSEG",	sbi->sec_stat.alloc_seg_type[SSR],
			"LFSBLK",	sbi->sec_stat.alloc_blk_count[LFS],
			"SSRBLK",	sbi->sec_stat.alloc_blk_count[SSR],
			"IPU",		(u64)atomic64_read(&sbi->sec_stat.inplace_count),
			"FSYNC",	sbi->sec_stat.fsync_count,
			"FSYNC_MB",	sbi->sec_stat.fsync_dirty_pages >> 8,
			"HOT_DATA",	sbi->sec_stat.hot_file_written_blocks >> 8,
			"COLD_DATA",	sbi->sec_stat.cold_file_written_blocks >> 8,
			"WARM_DATA",	sbi->sec_stat.warm_file_written_blocks >> 8,
			"MAX_INMEM",	sbi->sec_stat.max_inmem_pages,
			"DROP_INMEM",	sbi->sec_stat.drop_inmem_all,
			"DROP_INMEMF",	sbi->sec_stat.drop_inmem_files,
			"WRITE_MB",	(u64)(kbytes_written >> 10),
			"FS_PERROR",	sbi->sec_stat.fs_por_error,
			"FS_ERROR",	sbi->sec_stat.fs_error,
			"MAX_UNDSCD",	sbi->sec_stat.max_undiscard_blks);

		if (!sbi->sec_hqm_preserve)
			__sec_bigdata_init_value(sbi, a->attr.name);

		return len;
	} else if (!strcmp(a->attr.name, "sec_fsck_stat")) {
		int len = 0;

		len = snprintf(buf, PAGE_SIZE,
		"\"%s\":\"%llu\",\"%s\":\"%llu\",\"%s\":\"%llu\",\"%s\":\"%u\","
		"\"%s\":\"%u\",\"%s\":\"%u\"\n",
			"FSCK_RBYTES",	sbi->sec_fsck_stat.fsck_read_bytes,
			"FSCK_WBYTES",	sbi->sec_fsck_stat.fsck_written_bytes,
			"FSCK_TIME_MS",	sbi->sec_fsck_stat.fsck_elapsed_time,
			"FSCK_EXIT",	sbi->sec_fsck_stat.fsck_exit_code,
			"FSCK_VNODES",	sbi->sec_fsck_stat.valid_node_count,
			"FSCK_VINODES",	sbi->sec_fsck_stat.valid_inode_count);

		if (!sbi->sec_hqm_preserve)
			__sec_bigdata_init_value(sbi, a->attr.name);

		return len;
	} else if (!strcmp(a->attr.name, "sec_defrag_stat")) {
		int len = 0;

		len = snprintf(buf, PAGE_SIZE,
		"\"%s\":\"%u\",\"%s\":\"%u\",\"%s\":\"%u\",\"%s\":\"%u\",\"%s\":\"%u\",\"%s\":\"%u\"\n",
			"BESTEXT",  sbi->s_sec_part_best_extents,
			"CUREXT",   sbi->s_sec_part_current_extents,
			"DEFSCORE", sbi->s_sec_part_score,
			"DEFWRITE", sbi->s_sec_defrag_writes_kb,
			"NUMAPP",   sbi->s_sec_num_apps,
			"CAPAPP",   sbi->s_sec_capacity_apps_kb);

		if (!sbi->sec_hqm_preserve)
			__sec_bigdata_init_value(sbi, a->attr.name);

		return len;
	} else if (!strcmp(a->attr.name, "sec_fua_mode")) {
		int len = 0, i;

		for (i = 0; i < NR_F2FS_SEC_FUA_MODE; i++) {
			if (i == sbi->s_sec_cond_fua_mode)
				len += snprintf(buf, PAGE_SIZE, "[%s] ", 
						sec_fua_mode_names[i]);
			else
				len += snprintf(buf, PAGE_SIZE, "%s ", 
						sec_fua_mode_names[i]);
		}

		return len;
	} else if (!strcmp(a->attr.name, "sec_stats")) {
		return f2fs_sec_stats_show(sbi, buf);
	}

	ui = (unsigned int *)(ptr + a->offset);

	return snprintf(buf, PAGE_SIZE, "%u\n", *ui);
}

static ssize_t __sbi_store(struct f2fs_attr *a,
			struct f2fs_sb_info *sbi,
			const char *buf, size_t count)
{
	unsigned char *ptr;
	unsigned long t;
	unsigned int *ui;
	ssize_t ret;

	ptr = __struct_ptr(sbi, a->struct_type);
	if (!ptr)
		return -EINVAL;

	if (!strcmp(a->attr.name, "extension_list")) {
		const char *name = strim((char *)buf);
		bool set = true, hot;

		if (!strncmp(name, "[h]", 3))
			hot = true;
		else if (!strncmp(name, "[c]", 3))
			hot = false;
		else
			return -EINVAL;

		name += 3;

		if (*name == '!') {
			name++;
			set = false;
		}

		if (strlen(name) >= F2FS_EXTENSION_LEN)
			return -EINVAL;

		down_write(&sbi->sb_lock);

		ret = f2fs_update_extension_list(sbi, name, hot, set);
		if (ret)
			goto out;

		ret = f2fs_commit_super(sbi, false);
		if (ret)
			f2fs_update_extension_list(sbi, name, hot, !set);
out:
		up_write(&sbi->sb_lock);
		return ret ? ret : count;
	} else if(!strcmp(a->attr.name, "sec_gc_stat")) {
		__sec_bigdata_init_value(sbi, a->attr.name);
		return count;
	} else if (!strcmp(a->attr.name, "sec_io_stat")) {
		__sec_bigdata_init_value(sbi, a->attr.name);
		return count;
	} else if (!strcmp(a->attr.name, "sec_fsck_stat")) {
		__sec_bigdata_init_value(sbi, a->attr.name);
		return count;
	} else if (!strcmp(a->attr.name, "sec_defrag_stat")) {
		__sec_bigdata_init_value(sbi, a->attr.name);
		return count;
	} else if (!strcmp(a->attr.name, "sec_fua_mode")) {
		const char *mode= strim((char *)buf);
		int idx;

		for (idx = 0; idx < NR_F2FS_SEC_FUA_MODE; idx++) {
			if(!strcmp(mode, sec_fua_mode_names[idx]))
				sbi->s_sec_cond_fua_mode = idx;
		}

		return count;
	}

	ui = (unsigned int *)(ptr + a->offset);

	ret = kstrtoul(skip_spaces(buf), 0, &t);
	if (ret < 0)
		return ret;
#ifdef CONFIG_F2FS_FAULT_INJECTION
	if (a->struct_type == FAULT_INFO_TYPE && t >= (1 << FAULT_MAX))
		return -EINVAL;
	if (a->struct_type == FAULT_INFO_RATE && t >= UINT_MAX)
		return -EINVAL;
#endif
	if (a->struct_type == RESERVED_BLOCKS) {
		spin_lock(&sbi->stat_lock);
		if (t > (unsigned long)(sbi->user_block_count -
				F2FS_OPTION(sbi).root_reserved_blocks)) {
			spin_unlock(&sbi->stat_lock);
			return -EINVAL;
		}
		*ui = t;
		sbi->current_reserved_blocks = min(sbi->reserved_blocks,
				sbi->user_block_count - valid_user_blocks(sbi));
		spin_unlock(&sbi->stat_lock);
		return count;
	}

	if (!strcmp(a->attr.name, "discard_granularity")) {
		if (t == 0 || t > MAX_PLIST_NUM)
			return -EINVAL;
		if (t == *ui)
			return count;
		*ui = t;
		return count;
	}

	if (!strcmp(a->attr.name, "migration_granularity")) {
		if (t == 0 || t > sbi->segs_per_sec)
			return -EINVAL;
	}

	if (!strcmp(a->attr.name, "trim_sections"))
		return -EINVAL;

	if (!strcmp(a->attr.name, "gc_urgent")) {
		if (t >= 1) {
			sbi->gc_mode = GC_URGENT;
			if (sbi->gc_thread) {
				sbi->gc_thread->gc_wake = 1;
				wake_up_interruptible_all(
					&sbi->gc_thread->gc_wait_queue_head);
				wake_up_discard_thread(sbi, true);
			}
		} else {
			sbi->gc_mode = GC_NORMAL;
		}
		return count;
	}
	if (!strcmp(a->attr.name, "gc_idle")) {
		if (t == GC_IDLE_CB)
			sbi->gc_mode = GC_IDLE_CB;
		else if (t == GC_IDLE_GREEDY)
			sbi->gc_mode = GC_IDLE_GREEDY;
		else
			sbi->gc_mode = GC_NORMAL;
		return count;
	}


	if (!strcmp(a->attr.name, "iostat_enable")) {
		sbi->iostat_enable = !!t;
		if (!sbi->iostat_enable)
			f2fs_reset_iostat(sbi);
		return count;
	}

	*ui = (unsigned int)t;

	return count;
}

static ssize_t f2fs_sbi_store(struct f2fs_attr *a,
			struct f2fs_sb_info *sbi,
			const char *buf, size_t count)
{
	ssize_t ret;
	bool gc_entry = (!strcmp(a->attr.name, "gc_urgent") ||
					a->struct_type == GC_THREAD);

	if (gc_entry) {
		if (!down_read_trylock(&sbi->sb->s_umount))
			return -EAGAIN;
	}
	ret = __sbi_store(a, sbi, buf, count);
	if (gc_entry)
		up_read(&sbi->sb->s_umount);

	return ret;
}

static ssize_t f2fs_attr_show(struct kobject *kobj,
				struct attribute *attr, char *buf)
{
	struct f2fs_sb_info *sbi = container_of(kobj, struct f2fs_sb_info,
								s_kobj);
	struct f2fs_attr *a = container_of(attr, struct f2fs_attr, attr);

	return a->show ? a->show(a, sbi, buf) : 0;
}

static ssize_t f2fs_attr_store(struct kobject *kobj, struct attribute *attr,
						const char *buf, size_t len)
{
	struct f2fs_sb_info *sbi = container_of(kobj, struct f2fs_sb_info,
									s_kobj);
	struct f2fs_attr *a = container_of(attr, struct f2fs_attr, attr);

	return a->store ? a->store(a, sbi, buf, len) : 0;
}

static void f2fs_sb_release(struct kobject *kobj)
{
	struct f2fs_sb_info *sbi = container_of(kobj, struct f2fs_sb_info,
								s_kobj);
	complete(&sbi->s_kobj_unregister);
}

enum feat_id {
	FEAT_CRYPTO = 0,
	FEAT_BLKZONED,
	FEAT_ATOMIC_WRITE,
	FEAT_EXTRA_ATTR,
	FEAT_PROJECT_QUOTA,
	FEAT_INODE_CHECKSUM,
	FEAT_FLEXIBLE_INLINE_XATTR,
	FEAT_QUOTA_INO,
	FEAT_INODE_CRTIME,
	FEAT_LOST_FOUND,
<<<<<<< HEAD
	FEAT_SB_CHECKSUM,
=======
	FEAT_VERITY,
	FEAT_SB_CHECKSUM,
	FEAT_CASEFOLD,
>>>>>>> 2700cf83
};

static ssize_t f2fs_feature_show(struct f2fs_attr *a,
		struct f2fs_sb_info *sbi, char *buf)
{
	switch (a->id) {
	case FEAT_CRYPTO:
	case FEAT_BLKZONED:
	case FEAT_ATOMIC_WRITE:
	case FEAT_EXTRA_ATTR:
	case FEAT_PROJECT_QUOTA:
	case FEAT_INODE_CHECKSUM:
	case FEAT_FLEXIBLE_INLINE_XATTR:
	case FEAT_QUOTA_INO:
	case FEAT_INODE_CRTIME:
	case FEAT_LOST_FOUND:
<<<<<<< HEAD
	case FEAT_SB_CHECKSUM:
=======
	case FEAT_VERITY:
	case FEAT_SB_CHECKSUM:
	case FEAT_CASEFOLD:
>>>>>>> 2700cf83
		return snprintf(buf, PAGE_SIZE, "supported\n");
	}
	return 0;
}

#define F2FS_ATTR_OFFSET(_struct_type, _name, _mode, _show, _store, _offset) \
static struct f2fs_attr f2fs_attr_##_name = {			\
	.attr = {.name = __stringify(_name), .mode = _mode },	\
	.show	= _show,					\
	.store	= _store,					\
	.struct_type = _struct_type,				\
	.offset = _offset					\
}

#define F2FS_RW_ATTR(struct_type, struct_name, name, elname)	\
	F2FS_ATTR_OFFSET(struct_type, name, 0644,		\
		f2fs_sbi_show, f2fs_sbi_store,			\
		offsetof(struct struct_name, elname))

#define F2FS_RW_ATTR_640(struct_type, struct_name, name, elname)	\
	F2FS_ATTR_OFFSET(struct_type, name, 0640,		\
		f2fs_sbi_show, f2fs_sbi_store,			\
		offsetof(struct struct_name, elname))

#define F2FS_GENERAL_RO_ATTR(name) \
static struct f2fs_attr f2fs_attr_##name = __ATTR(name, 0444, name##_show, NULL)

#define F2FS_FEATURE_RO_ATTR(_name, _id)			\
static struct f2fs_attr f2fs_attr_##_name = {			\
	.attr = {.name = __stringify(_name), .mode = 0444 },	\
	.show	= f2fs_feature_show,				\
	.id	= _id,						\
}

F2FS_RW_ATTR(GC_THREAD, f2fs_gc_kthread, gc_urgent_sleep_time,
							urgent_sleep_time);
F2FS_RW_ATTR(GC_THREAD, f2fs_gc_kthread, gc_min_sleep_time, min_sleep_time);
F2FS_RW_ATTR(GC_THREAD, f2fs_gc_kthread, gc_max_sleep_time, max_sleep_time);
F2FS_RW_ATTR(GC_THREAD, f2fs_gc_kthread, gc_no_gc_sleep_time, no_gc_sleep_time);
F2FS_RW_ATTR(F2FS_SBI, f2fs_sb_info, gc_idle, gc_mode);
F2FS_RW_ATTR(F2FS_SBI, f2fs_sb_info, gc_urgent, gc_mode);
F2FS_RW_ATTR(SM_INFO, f2fs_sm_info, reclaim_segments, rec_prefree_segments);
F2FS_RW_ATTR(DCC_INFO, discard_cmd_control, max_small_discards, max_discards);
F2FS_RW_ATTR(DCC_INFO, discard_cmd_control, discard_granularity, discard_granularity);
F2FS_RW_ATTR(RESERVED_BLOCKS, f2fs_sb_info, reserved_blocks, reserved_blocks);
F2FS_RW_ATTR(SM_INFO, f2fs_sm_info, batched_trim_sections, trim_sections);
F2FS_RW_ATTR(SM_INFO, f2fs_sm_info, ipu_policy, ipu_policy);
F2FS_RW_ATTR(SM_INFO, f2fs_sm_info, min_ipu_util, min_ipu_util);
F2FS_RW_ATTR(SM_INFO, f2fs_sm_info, min_fsync_blocks, min_fsync_blocks);
F2FS_RW_ATTR(SM_INFO, f2fs_sm_info, min_seq_blocks, min_seq_blocks);
F2FS_RW_ATTR(SM_INFO, f2fs_sm_info, min_hot_blocks, min_hot_blocks);
F2FS_RW_ATTR(SM_INFO, f2fs_sm_info, min_ssr_sections, min_ssr_sections);
F2FS_RW_ATTR(NM_INFO, f2fs_nm_info, ram_thresh, ram_thresh);
F2FS_RW_ATTR(NM_INFO, f2fs_nm_info, ra_nid_pages, ra_nid_pages);
F2FS_RW_ATTR(NM_INFO, f2fs_nm_info, dirty_nats_ratio, dirty_nats_ratio);
F2FS_RW_ATTR(F2FS_SBI, f2fs_sb_info, max_victim_search, max_victim_search);
F2FS_RW_ATTR(F2FS_SBI, f2fs_sb_info, migration_granularity, migration_granularity);
F2FS_RW_ATTR(F2FS_SBI, f2fs_sb_info, dir_level, dir_level);
F2FS_RW_ATTR(F2FS_SBI, f2fs_sb_info, cp_interval, interval_time[CP_TIME]);
F2FS_RW_ATTR(F2FS_SBI, f2fs_sb_info, idle_interval, interval_time[REQ_TIME]);
F2FS_RW_ATTR(F2FS_SBI, f2fs_sb_info, discard_idle_interval,
					interval_time[DISCARD_TIME]);
F2FS_RW_ATTR(F2FS_SBI, f2fs_sb_info, gc_idle_interval, interval_time[GC_TIME]);
F2FS_RW_ATTR(F2FS_SBI, f2fs_sb_info,
		umount_discard_timeout, interval_time[UMOUNT_DISCARD_TIMEOUT]);
F2FS_RW_ATTR(F2FS_SBI, f2fs_sb_info, iostat_enable, iostat_enable);
F2FS_RW_ATTR(F2FS_SBI, f2fs_sb_info, readdir_ra, readdir_ra);
F2FS_RW_ATTR(F2FS_SBI, f2fs_sb_info, gc_pin_file_thresh, gc_pin_file_threshold);
F2FS_RW_ATTR(F2FS_SBI, f2fs_super_block, extension_list, extension_list);
#ifdef CONFIG_F2FS_FAULT_INJECTION
F2FS_RW_ATTR(FAULT_INFO_RATE, f2fs_fault_info, inject_rate, inject_rate);
F2FS_RW_ATTR(FAULT_INFO_TYPE, f2fs_fault_info, inject_type, inject_type);
#endif
F2FS_RW_ATTR_640(F2FS_SBI, f2fs_sb_info, sec_gc_stat, sec_stat);
F2FS_RW_ATTR_640(F2FS_SBI, f2fs_sb_info, sec_io_stat, sec_stat);
F2FS_RW_ATTR(F2FS_SBI, f2fs_sb_info, sec_stats, stat_info);
F2FS_RW_ATTR_640(F2FS_SBI, f2fs_sb_info, sec_fsck_stat, sec_fsck_stat);
F2FS_RW_ATTR(F2FS_SBI, f2fs_sb_info, sec_part_best_extents, s_sec_part_best_extents);
F2FS_RW_ATTR(F2FS_SBI, f2fs_sb_info, sec_part_current_extents, s_sec_part_current_extents);
F2FS_RW_ATTR(F2FS_SBI, f2fs_sb_info, sec_part_score, s_sec_part_score);
F2FS_RW_ATTR(F2FS_SBI, f2fs_sb_info, sec_defrag_writes_kb, s_sec_defrag_writes_kb);
F2FS_RW_ATTR(F2FS_SBI, f2fs_sb_info, sec_num_apps, s_sec_num_apps);
F2FS_RW_ATTR(F2FS_SBI, f2fs_sb_info, sec_capacity_apps_kb, s_sec_capacity_apps_kb);
F2FS_RW_ATTR_640(F2FS_SBI, f2fs_sb_info, sec_defrag_stat, s_sec_part_best_extents);
F2FS_RW_ATTR(F2FS_SBI, f2fs_sb_info, sec_fua_mode, s_sec_cond_fua_mode);
F2FS_RW_ATTR(F2FS_SBI, f2fs_sb_info, sec_hqm_preserve, sec_hqm_preserve);
F2FS_GENERAL_RO_ATTR(dirty_segments);
F2FS_GENERAL_RO_ATTR(lifetime_write_kbytes);
F2FS_GENERAL_RO_ATTR(sec_fs_stat);
F2FS_GENERAL_RO_ATTR(features);
F2FS_GENERAL_RO_ATTR(current_reserved_blocks);
F2FS_GENERAL_RO_ATTR(unusable);
<<<<<<< HEAD
=======
F2FS_GENERAL_RO_ATTR(encoding);
>>>>>>> 2700cf83

#ifdef CONFIG_FS_ENCRYPTION
F2FS_FEATURE_RO_ATTR(encryption, FEAT_CRYPTO);
#endif
#ifdef CONFIG_BLK_DEV_ZONED
F2FS_FEATURE_RO_ATTR(block_zoned, FEAT_BLKZONED);
#endif
F2FS_FEATURE_RO_ATTR(atomic_write, FEAT_ATOMIC_WRITE);
F2FS_FEATURE_RO_ATTR(extra_attr, FEAT_EXTRA_ATTR);
F2FS_FEATURE_RO_ATTR(project_quota, FEAT_PROJECT_QUOTA);
F2FS_FEATURE_RO_ATTR(inode_checksum, FEAT_INODE_CHECKSUM);
F2FS_FEATURE_RO_ATTR(flexible_inline_xattr, FEAT_FLEXIBLE_INLINE_XATTR);
F2FS_FEATURE_RO_ATTR(quota_ino, FEAT_QUOTA_INO);
F2FS_FEATURE_RO_ATTR(inode_crtime, FEAT_INODE_CRTIME);
F2FS_FEATURE_RO_ATTR(lost_found, FEAT_LOST_FOUND);
<<<<<<< HEAD
F2FS_FEATURE_RO_ATTR(sb_checksum, FEAT_SB_CHECKSUM);
=======
#ifdef CONFIG_FS_VERITY
F2FS_FEATURE_RO_ATTR(verity, FEAT_VERITY);
#endif
F2FS_FEATURE_RO_ATTR(sb_checksum, FEAT_SB_CHECKSUM);
F2FS_FEATURE_RO_ATTR(casefold, FEAT_CASEFOLD);
>>>>>>> 2700cf83

#define ATTR_LIST(name) (&f2fs_attr_##name.attr)
static struct attribute *f2fs_attrs[] = {
	ATTR_LIST(gc_urgent_sleep_time),
	ATTR_LIST(gc_min_sleep_time),
	ATTR_LIST(gc_max_sleep_time),
	ATTR_LIST(gc_no_gc_sleep_time),
	ATTR_LIST(gc_idle),
	ATTR_LIST(gc_urgent),
	ATTR_LIST(reclaim_segments),
	ATTR_LIST(max_small_discards),
	ATTR_LIST(discard_granularity),
	ATTR_LIST(batched_trim_sections),
	ATTR_LIST(ipu_policy),
	ATTR_LIST(min_ipu_util),
	ATTR_LIST(min_fsync_blocks),
	ATTR_LIST(min_seq_blocks),
	ATTR_LIST(min_hot_blocks),
	ATTR_LIST(min_ssr_sections),
	ATTR_LIST(max_victim_search),
	ATTR_LIST(migration_granularity),
	ATTR_LIST(dir_level),
	ATTR_LIST(ram_thresh),
	ATTR_LIST(ra_nid_pages),
	ATTR_LIST(dirty_nats_ratio),
	ATTR_LIST(cp_interval),
	ATTR_LIST(idle_interval),
	ATTR_LIST(discard_idle_interval),
	ATTR_LIST(gc_idle_interval),
	ATTR_LIST(umount_discard_timeout),
	ATTR_LIST(iostat_enable),
	ATTR_LIST(readdir_ra),
	ATTR_LIST(gc_pin_file_thresh),
	ATTR_LIST(extension_list),
	ATTR_LIST(sec_gc_stat),
	ATTR_LIST(sec_io_stat),
	ATTR_LIST(sec_stats),
	ATTR_LIST(sec_fsck_stat),
	ATTR_LIST(sec_part_best_extents),
	ATTR_LIST(sec_part_current_extents),
	ATTR_LIST(sec_part_score),
	ATTR_LIST(sec_defrag_writes_kb),
	ATTR_LIST(sec_num_apps),
	ATTR_LIST(sec_capacity_apps_kb),
	ATTR_LIST(sec_defrag_stat),
	ATTR_LIST(sec_fua_mode),
	ATTR_LIST(sec_hqm_preserve),
#ifdef CONFIG_F2FS_FAULT_INJECTION
	ATTR_LIST(inject_rate),
	ATTR_LIST(inject_type),
#endif
	ATTR_LIST(dirty_segments),
	ATTR_LIST(unusable),
	ATTR_LIST(lifetime_write_kbytes),
	ATTR_LIST(sec_fs_stat),
	ATTR_LIST(features),
	ATTR_LIST(reserved_blocks),
	ATTR_LIST(current_reserved_blocks),
	ATTR_LIST(encoding),
	NULL,
};

static struct attribute *f2fs_feat_attrs[] = {
#ifdef CONFIG_FS_ENCRYPTION
	ATTR_LIST(encryption),
#endif
#ifdef CONFIG_BLK_DEV_ZONED
	ATTR_LIST(block_zoned),
#endif
	ATTR_LIST(atomic_write),
	ATTR_LIST(extra_attr),
	ATTR_LIST(project_quota),
	ATTR_LIST(inode_checksum),
	ATTR_LIST(flexible_inline_xattr),
	ATTR_LIST(quota_ino),
	ATTR_LIST(inode_crtime),
	ATTR_LIST(lost_found),
<<<<<<< HEAD
	ATTR_LIST(sb_checksum),
=======
#ifdef CONFIG_FS_VERITY
	ATTR_LIST(verity),
#endif
	ATTR_LIST(sb_checksum),
	ATTR_LIST(casefold),
>>>>>>> 2700cf83
	NULL,
};

static const struct sysfs_ops f2fs_attr_ops = {
	.show	= f2fs_attr_show,
	.store	= f2fs_attr_store,
};

static struct kobj_type f2fs_sb_ktype = {
	.default_attrs	= f2fs_attrs,
	.sysfs_ops	= &f2fs_attr_ops,
	.release	= f2fs_sb_release,
};

static struct kobj_type f2fs_ktype = {
	.sysfs_ops	= &f2fs_attr_ops,
};

static struct kset f2fs_kset = {
	.kobj   = {.ktype = &f2fs_ktype},
};

static struct kobj_type f2fs_feat_ktype = {
	.default_attrs	= f2fs_feat_attrs,
	.sysfs_ops	= &f2fs_attr_ops,
};

static struct kobject f2fs_feat = {
	.kset	= &f2fs_kset,
};

static int __maybe_unused segment_info_seq_show(struct seq_file *seq,
						void *offset)
{
	struct super_block *sb = seq->private;
	struct f2fs_sb_info *sbi = F2FS_SB(sb);
	unsigned int total_segs =
			le32_to_cpu(sbi->raw_super->segment_count_main);
	int i;

	seq_puts(seq, "format: segment_type|valid_blocks\n"
		"segment_type(0:HD, 1:WD, 2:CD, 3:HN, 4:WN, 5:CN)\n");

	for (i = 0; i < total_segs; i++) {
		struct seg_entry *se = get_seg_entry(sbi, i);

		if ((i % 10) == 0)
			seq_printf(seq, "%-10d", i);
		seq_printf(seq, "%d|%-3u", se->type, se->valid_blocks);
		if ((i % 10) == 9 || i == (total_segs - 1))
			seq_putc(seq, '\n');
		else
			seq_putc(seq, ' ');
	}

	return 0;
}

static int __maybe_unused segment_bits_seq_show(struct seq_file *seq,
						void *offset)
{
	struct super_block *sb = seq->private;
	struct f2fs_sb_info *sbi = F2FS_SB(sb);
	unsigned int total_segs =
			le32_to_cpu(sbi->raw_super->segment_count_main);
	int i, j;

	seq_puts(seq, "format: segment_type|valid_blocks|bitmaps\n"
		"segment_type(0:HD, 1:WD, 2:CD, 3:HN, 4:WN, 5:CN)\n");

	for (i = 0; i < total_segs; i++) {
		struct seg_entry *se = get_seg_entry(sbi, i);

		seq_printf(seq, "%-10d", i);
		seq_printf(seq, "%d|%-3u|", se->type, se->valid_blocks);
		for (j = 0; j < SIT_VBLOCK_MAP_SIZE; j++)
			seq_printf(seq, " %.2x", se->cur_valid_map[j]);
		seq_putc(seq, '\n');
	}
	return 0;
}

static int __maybe_unused iostat_info_seq_show(struct seq_file *seq,
					       void *offset)
{
	struct super_block *sb = seq->private;
	struct f2fs_sb_info *sbi = F2FS_SB(sb);
	time64_t now = ktime_get_real_seconds();

	if (!sbi->iostat_enable)
		return 0;

	seq_printf(seq, "time:		%-16llu\n", now);

	/* print app IOs */
	seq_printf(seq, "app buffered:	%-16llu\n",
				sbi->write_iostat[APP_BUFFERED_IO]);
	seq_printf(seq, "app direct:	%-16llu\n",
				sbi->write_iostat[APP_DIRECT_IO]);
	seq_printf(seq, "app mapped:	%-16llu\n",
				sbi->write_iostat[APP_MAPPED_IO]);

	/* print fs IOs */
	seq_printf(seq, "fs data:	%-16llu\n",
				sbi->write_iostat[FS_DATA_IO]);
	seq_printf(seq, "fs node:	%-16llu\n",
				sbi->write_iostat[FS_NODE_IO]);
	seq_printf(seq, "fs meta:	%-16llu\n",
				sbi->write_iostat[FS_META_IO]);
	seq_printf(seq, "fs gc data:	%-16llu\n",
				sbi->write_iostat[FS_GC_DATA_IO]);
	seq_printf(seq, "fs gc node:	%-16llu\n",
				sbi->write_iostat[FS_GC_NODE_IO]);
	seq_printf(seq, "fs cp data:	%-16llu\n",
				sbi->write_iostat[FS_CP_DATA_IO]);
	seq_printf(seq, "fs cp node:	%-16llu\n",
				sbi->write_iostat[FS_CP_NODE_IO]);
	seq_printf(seq, "fs cp meta:	%-16llu\n",
				sbi->write_iostat[FS_CP_META_IO]);
	seq_printf(seq, "fs discard:	%-16llu\n",
				sbi->write_iostat[FS_DISCARD]);

	return 0;
}

static int __maybe_unused victim_bits_seq_show(struct seq_file *seq,
						void *offset)
{
	struct super_block *sb = seq->private;
	struct f2fs_sb_info *sbi = F2FS_SB(sb);
	struct dirty_seglist_info *dirty_i = DIRTY_I(sbi);
	int i;

	seq_puts(seq, "format: victim_secmap bitmaps\n");

	for (i = 0; i < MAIN_SECS(sbi); i++) {
		if ((i % 10) == 0)
			seq_printf(seq, "%-10d", i);
		seq_printf(seq, "%d", test_bit(i, dirty_i->victim_secmap) ? 1 : 0);
		if ((i % 10) == 9 || i == (MAIN_SECS(sbi) - 1))
			seq_putc(seq, '\n');
		else
			seq_putc(seq, ' ');
	}
	return 0;
}

int __init f2fs_init_sysfs(void)
{
	int ret;

	kobject_set_name(&f2fs_kset.kobj, "f2fs");
	f2fs_kset.kobj.parent = fs_kobj;
	ret = kset_register(&f2fs_kset);
	if (ret)
		return ret;

	ret = kobject_init_and_add(&f2fs_feat, &f2fs_feat_ktype,
				   NULL, "features");
	if (ret)
		kset_unregister(&f2fs_kset);
	else
		f2fs_proc_root = proc_mkdir("fs/f2fs", NULL);
	return ret;
}

void f2fs_exit_sysfs(void)
{
	kobject_put(&f2fs_feat);
	kset_unregister(&f2fs_kset);
	remove_proc_entry("fs/f2fs", NULL);
	f2fs_proc_root = NULL;
}

#define SEC_MAX_VOLUME_NAME	16
static bool __volume_is_userdata(struct f2fs_sb_info *sbi)
{
	char volume_name[SEC_MAX_VOLUME_NAME] = {0, };

	utf16s_to_utf8s(sbi->raw_super->volume_name, SEC_MAX_VOLUME_NAME,
			UTF16_LITTLE_ENDIAN, volume_name, SEC_MAX_VOLUME_NAME);
	volume_name[SEC_MAX_VOLUME_NAME - 1] = '\0';

	if (!strcmp(volume_name, "data"))
		return true;

	return false;
}

int f2fs_register_sysfs(struct f2fs_sb_info *sbi)
{
	struct super_block *sb = sbi->sb;
	int err;

	sbi->s_kobj.kset = &f2fs_kset;
	init_completion(&sbi->s_kobj_unregister);
	err = kobject_init_and_add(&sbi->s_kobj, &f2fs_sb_ktype, NULL,
				"%s", sb->s_id);
	if (err)
		return err;

	if (__volume_is_userdata(sbi)) {
		err = sysfs_create_link(&f2fs_kset.kobj, &sbi->s_kobj,
				"userdata");
		if (err)
			pr_err("Can not create sysfs link for userdata(%d)\n",
					err);
	}

	if (f2fs_proc_root)
		sbi->s_proc = proc_mkdir(sb->s_id, f2fs_proc_root);

	if (sbi->s_proc) {
		proc_create_single_data("segment_info", S_IRUGO, sbi->s_proc,
				segment_info_seq_show, sb);
		proc_create_single_data("segment_bits", S_IRUGO, sbi->s_proc,
				segment_bits_seq_show, sb);
		proc_create_single_data("iostat_info", S_IRUGO, sbi->s_proc,
				iostat_info_seq_show, sb);
		proc_create_single_data("victim_bits", S_IRUGO, sbi->s_proc,
				victim_bits_seq_show, sb);
	}
	return 0;
}

void f2fs_unregister_sysfs(struct f2fs_sb_info *sbi)
{
	if (sbi->s_proc) {
		remove_proc_entry("iostat_info", sbi->s_proc);
		remove_proc_entry("segment_info", sbi->s_proc);
		remove_proc_entry("segment_bits", sbi->s_proc);
		remove_proc_entry("victim_bits", sbi->s_proc);
		remove_proc_entry(sbi->sb->s_id, f2fs_proc_root);
	}

	if (__volume_is_userdata(sbi))
		sysfs_delete_link(&f2fs_kset.kobj, &sbi->s_kobj, "userdata");

	kobject_del(&sbi->s_kobj);
}<|MERGE_RESOLUTION|>--- conflicted
+++ resolved
@@ -10,12 +10,9 @@
 #include <linux/proc_fs.h>
 #include <linux/f2fs_fs.h>
 #include <linux/seq_file.h>
-<<<<<<< HEAD
+#include <linux/unicode.h>
 #include <linux/statfs.h>
 #include <linux/nls.h>
-=======
-#include <linux/unicode.h>
->>>>>>> 2700cf83
 
 #include "f2fs.h"
 #include "segment.h"
@@ -103,8 +100,6 @@
 		(unsigned long long)unusable);
 }
 
-<<<<<<< HEAD
-=======
 static ssize_t encoding_show(struct f2fs_attr *a,
 		struct f2fs_sb_info *sbi, char *buf)
 {
@@ -118,7 +113,6 @@
 #endif
 	return snprintf(buf, PAGE_SIZE, "(none)");
 }
->>>>>>> 2700cf83
 
 static ssize_t lifetime_write_kbytes_show(struct f2fs_attr *a,
 		struct f2fs_sb_info *sbi, char *buf)
@@ -204,11 +198,6 @@
 	if (f2fs_sb_has_lost_found(sbi))
 		len += snprintf(buf + len, PAGE_SIZE - len, "%s%s",
 				len ? ", " : "", "lost_found");
-<<<<<<< HEAD
-	if (f2fs_sb_has_sb_chksum(sbi))
-		len += snprintf(buf + len, PAGE_SIZE - len, "%s%s",
-				len ? ", " : "", "sb_checksum");
-=======
 	if (f2fs_sb_has_verity(sbi))
 		len += snprintf(buf + len, PAGE_SIZE - len, "%s%s",
 				len ? ", " : "", "verity");
@@ -218,7 +207,6 @@
 	if (f2fs_sb_has_casefold(sbi))
 		len += snprintf(buf + len, PAGE_SIZE - len, "%s%s",
 				len ? ", " : "", "casefold");
->>>>>>> 2700cf83
 	len += snprintf(buf + len, PAGE_SIZE - len, "\n");
 	return len;
 }
@@ -875,13 +863,9 @@
 	FEAT_QUOTA_INO,
 	FEAT_INODE_CRTIME,
 	FEAT_LOST_FOUND,
-<<<<<<< HEAD
-	FEAT_SB_CHECKSUM,
-=======
 	FEAT_VERITY,
 	FEAT_SB_CHECKSUM,
 	FEAT_CASEFOLD,
->>>>>>> 2700cf83
 };
 
 static ssize_t f2fs_feature_show(struct f2fs_attr *a,
@@ -898,13 +882,9 @@
 	case FEAT_QUOTA_INO:
 	case FEAT_INODE_CRTIME:
 	case FEAT_LOST_FOUND:
-<<<<<<< HEAD
-	case FEAT_SB_CHECKSUM:
-=======
 	case FEAT_VERITY:
 	case FEAT_SB_CHECKSUM:
 	case FEAT_CASEFOLD:
->>>>>>> 2700cf83
 		return snprintf(buf, PAGE_SIZE, "supported\n");
 	}
 	return 0;
@@ -997,10 +977,7 @@
 F2FS_GENERAL_RO_ATTR(features);
 F2FS_GENERAL_RO_ATTR(current_reserved_blocks);
 F2FS_GENERAL_RO_ATTR(unusable);
-<<<<<<< HEAD
-=======
 F2FS_GENERAL_RO_ATTR(encoding);
->>>>>>> 2700cf83
 
 #ifdef CONFIG_FS_ENCRYPTION
 F2FS_FEATURE_RO_ATTR(encryption, FEAT_CRYPTO);
@@ -1016,15 +993,11 @@
 F2FS_FEATURE_RO_ATTR(quota_ino, FEAT_QUOTA_INO);
 F2FS_FEATURE_RO_ATTR(inode_crtime, FEAT_INODE_CRTIME);
 F2FS_FEATURE_RO_ATTR(lost_found, FEAT_LOST_FOUND);
-<<<<<<< HEAD
-F2FS_FEATURE_RO_ATTR(sb_checksum, FEAT_SB_CHECKSUM);
-=======
 #ifdef CONFIG_FS_VERITY
 F2FS_FEATURE_RO_ATTR(verity, FEAT_VERITY);
 #endif
 F2FS_FEATURE_RO_ATTR(sb_checksum, FEAT_SB_CHECKSUM);
 F2FS_FEATURE_RO_ATTR(casefold, FEAT_CASEFOLD);
->>>>>>> 2700cf83
 
 #define ATTR_LIST(name) (&f2fs_attr_##name.attr)
 static struct attribute *f2fs_attrs[] = {
@@ -1102,15 +1075,11 @@
 	ATTR_LIST(quota_ino),
 	ATTR_LIST(inode_crtime),
 	ATTR_LIST(lost_found),
-<<<<<<< HEAD
-	ATTR_LIST(sb_checksum),
-=======
 #ifdef CONFIG_FS_VERITY
 	ATTR_LIST(verity),
 #endif
 	ATTR_LIST(sb_checksum),
 	ATTR_LIST(casefold),
->>>>>>> 2700cf83
 	NULL,
 };
 
