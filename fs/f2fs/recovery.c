--- conflicted
+++ resolved
@@ -302,17 +302,11 @@
 	struct node_info ni;
 	int err = 0, recovered = 0;
 
-<<<<<<< HEAD
-	recover_inline_xattr(inode, page);
-
-	if (recover_inline_data(inode, page))
-=======
 	/* step 1: recover xattr */
 	if (IS_INODE(page)) {
 		recover_inline_xattr(inode, page);
 	} else if (f2fs_has_xattr_block(ofs_of_node(page))) {
 		recover_xattr_data(inode, page, blkaddr);
->>>>>>> 9e82bf01
 		goto out;
 	}
 
@@ -463,12 +457,9 @@
 	/* step #1: find fsynced inode numbers */
 	sbi->por_doing = true;
 
-<<<<<<< HEAD
-=======
 	/* prevent checkpoint */
 	mutex_lock(&sbi->cp_mutex);
 
->>>>>>> 9e82bf01
 	blkaddr = NEXT_FREE_BLKADDR(sbi, curseg);
 
 	err = find_fsync_dnodes(sbi, &inode_list);
@@ -500,10 +491,6 @@
 		/* Flush all the NAT/SIT pages */
 		while (get_pages(sbi, F2FS_DIRTY_META))
 			sync_meta_pages(sbi, META, LONG_MAX);
-<<<<<<< HEAD
-	} else if (need_writecp) {
-		write_checkpoint(sbi, false);
-=======
 		set_ckpt_flags(sbi->ckpt, CP_ERROR_FLAG);
 		mutex_unlock(&sbi->cp_mutex);
 	} else if (need_writecp) {
@@ -511,7 +498,6 @@
 		write_checkpoint(sbi, false);
 	} else {
 		mutex_unlock(&sbi->cp_mutex);
->>>>>>> 9e82bf01
 	}
 	return err;
 }