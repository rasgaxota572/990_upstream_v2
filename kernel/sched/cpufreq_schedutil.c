--- conflicted
+++ resolved
@@ -314,9 +314,6 @@
 	return cpufreq_driver_resolve_freq(policy, freq);
 }
 
-extern long
-schedtune_cpu_margin_with(unsigned long util, int cpu, struct task_struct *p);
-
 /*
  * This function computes an effective utilization for the given CPU, to be
  * used for frequency selection given the linear relation: f = u * f_max.
@@ -375,11 +372,7 @@
 	 */
 	util = util_cfs + cpu_util_rt(rq);
 	if (type == FREQUENCY_UTIL)
-#ifdef CONFIG_SCHED_TUNE
-		util += schedtune_cpu_margin_with(util, cpu, p);
-#else
 		util = uclamp_rq_util_with(rq, util, p);
-#endif
 
 	dl_util = cpu_util_dl(rq);
 
@@ -433,15 +426,8 @@
 static unsigned long sugov_get_util(struct sugov_cpu *sg_cpu)
 {
 	struct rq *rq = cpu_rq(sg_cpu->cpu);
-<<<<<<< HEAD
-#ifdef CONFIG_SCHED_TUNE
-	unsigned long util = stune_util(sg_cpu->cpu, cpu_util_rt(rq));
-#else
-	unsigned long util = cpu_util_freq(sg_cpu->cpu);
-#endif
-=======
-	unsigned long util_cfs = cpu_util_cfs(rq);
->>>>>>> 9f80205d
+
+	unsigned long util = cpu_util_cfs(rq);
 	unsigned long max = arch_scale_cpu_capacity(NULL, sg_cpu->cpu);
 
 	sg_cpu->max = max;
