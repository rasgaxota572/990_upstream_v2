--- conflicted
+++ resolved
@@ -12,7 +12,7 @@
 	struct reciprocal_value rdiv;
 };
 
-int schedtune_cpu_boost_with(int cpu, struct task_struct *p);
+int schedtune_cpu_boost(int cpu);
 int schedtune_task_boost(struct task_struct *tsk);
 int schedtune_task_group_idx(struct task_struct *p);
 
@@ -21,16 +21,11 @@
 void schedtune_enqueue_task(struct task_struct *p, int cpu);
 void schedtune_dequeue_task(struct task_struct *p, int cpu);
 
-<<<<<<< HEAD
-unsigned long stune_util(int cpu, unsigned long other_util);
-
 bool schedtune_cpu_boost_group_active(int idx, int cpu, u64 now);
 
-=======
->>>>>>> 9f80205d
 #else /* CONFIG_SCHED_TUNE */
 
-#define schedtune_cpu_boost_with(cpu, p)  0
+#define schedtune_cpu_boost(cpu)  0
 #define schedtune_task_boost(tsk) 0
 #define schedtune_task_group_idx(p) 0
 
