--- conflicted
+++ resolved
@@ -1637,17 +1637,13 @@
 
 	do {
 		rt_se = pick_next_rt_entity(rq, rt_rq);
-<<<<<<< HEAD
-		BUG_ON(!rt_se);
+		if (unlikely(!rt_se))
+			return NULL;
 		if (rt_se->on_rq)
 			frt_update_load_avg(rt_rq, rt_se, 0);
 #if defined CONFIG_SMP || defined CONFIG_RT_GROUP_SCHED
 		rt_rq->curr = rt_se;
 #endif
-=======
-		if (unlikely(!rt_se))
-			return NULL;
->>>>>>> 11806753
 		rt_rq = group_rt_rq(rt_se);
 	} while (rt_rq);
 
