--- conflicted
+++ resolved
@@ -2648,8 +2648,6 @@
 	case PR_SET_VMA:
 		error = prctl_set_vma(arg2, arg3, arg4, arg5);
 		break;
-<<<<<<< HEAD
-=======
 	case PR_SET_TAGGED_ADDR_CTRL:
 		if (arg3 || arg4 || arg5)
 			return -EINVAL;
@@ -2660,7 +2658,6 @@
 			return -EINVAL;
 		error = GET_TAGGED_ADDR_CTRL();
 		break;
->>>>>>> 2700cf83
 	default:
 		error = -EINVAL;
 		break;
