/*
 * kernel/workqueue.c - generic async execution with shared worker pool
 *
 * Copyright (C) 2002		Ingo Molnar
 *
 *   Derived from the taskqueue/keventd code by:
 *     David Woodhouse <dwmw2@infradead.org>
 *     Andrew Morton
 *     Kai Petzke <wpp@marie.physik.tu-berlin.de>
 *     Theodore Ts'o <tytso@mit.edu>
 *
 * Made to use alloc_percpu by Christoph Lameter.
 *
 * Copyright (C) 2010		SUSE Linux Products GmbH
 * Copyright (C) 2010		Tejun Heo <tj@kernel.org>
 *
 * This is the generic async execution mechanism.  Work items as are
 * executed in process context.  The worker pool is shared and
 * automatically managed.  There are two worker pools for each CPU (one for
 * normal work items and the other for high priority ones) and some extra
 * pools for workqueues which are not bound to any specific CPU - the
 * number of these backing pools is dynamic.
 *
 * Please read Documentation/core-api/workqueue.rst for details.
 */

#include <linux/export.h>
#include <linux/kernel.h>
#include <linux/sched.h>
#include <linux/init.h>
#include <linux/signal.h>
#include <linux/completion.h>
#include <linux/workqueue.h>
#include <linux/slab.h>
#include <linux/cpu.h>
#include <linux/notifier.h>
#include <linux/kthread.h>
#include <linux/hardirq.h>
#include <linux/mempolicy.h>
#include <linux/freezer.h>
#include <linux/debug_locks.h>
#include <linux/lockdep.h>
#include <linux/idr.h>
#include <linux/jhash.h>
#include <linux/hashtable.h>
#include <linux/rculist.h>
#include <linux/nodemask.h>
#include <linux/moduleparam.h>
#include <linux/uaccess.h>
#include <linux/sched/isolation.h>
#include <linux/debug-snapshot.h>
#include <linux/nmi.h>
<<<<<<< HEAD
#include <linux/sec_debug.h>
#include <soc/samsung/exynos-debug.h>
#ifdef CONFIG_SEC_DEBUG_SHOW_USER_STACK
#include <linux/delay.h>
#include <linux/hrtimer.h>
#include "sched/sched.h"
#endif
=======
#include <linux/kvm_para.h>
>>>>>>> 97fd5077

#include "workqueue_internal.h"

enum {
	/*
	 * worker_pool flags
	 *
	 * A bound pool is either associated or disassociated with its CPU.
	 * While associated (!DISASSOCIATED), all workers are bound to the
	 * CPU and none has %WORKER_UNBOUND set and concurrency management
	 * is in effect.
	 *
	 * While DISASSOCIATED, the cpu may be offline and all workers have
	 * %WORKER_UNBOUND set and concurrency management disabled, and may
	 * be executing on any CPU.  The pool behaves as an unbound one.
	 *
	 * Note that DISASSOCIATED should be flipped only while holding
	 * wq_pool_attach_mutex to avoid changing binding state while
	 * worker_attach_to_pool() is in progress.
	 */
	POOL_MANAGER_ACTIVE	= 1 << 0,	/* being managed */
	POOL_DISASSOCIATED	= 1 << 2,	/* cpu can't serve workers */

	/* worker flags */
	WORKER_DIE		= 1 << 1,	/* die die die */
	WORKER_IDLE		= 1 << 2,	/* is idle */
	WORKER_PREP		= 1 << 3,	/* preparing to run works */
	WORKER_CPU_INTENSIVE	= 1 << 6,	/* cpu intensive */
	WORKER_UNBOUND		= 1 << 7,	/* worker is unbound */
	WORKER_REBOUND		= 1 << 8,	/* worker was rebound */

	WORKER_NOT_RUNNING	= WORKER_PREP | WORKER_CPU_INTENSIVE |
				  WORKER_UNBOUND | WORKER_REBOUND,

	NR_STD_WORKER_POOLS	= 2,		/* # standard pools per cpu */

	UNBOUND_POOL_HASH_ORDER	= 6,		/* hashed by pool->attrs */
	BUSY_WORKER_HASH_ORDER	= 6,		/* 64 pointers */

	MAX_IDLE_WORKERS_RATIO	= 4,		/* 1/4 of busy can be idle */
	IDLE_WORKER_TIMEOUT	= 300 * HZ,	/* keep idle ones for 5 mins */

	MAYDAY_INITIAL_TIMEOUT  = HZ / 100 >= 2 ? HZ / 100 : 2,
						/* call for help after 10ms
						   (min two ticks) */
	MAYDAY_INTERVAL		= HZ / 10,	/* and then every 100ms */
	CREATE_COOLDOWN		= HZ,		/* time to breath after fail */

	/*
	 * Rescue workers are used only on emergencies and shared by
	 * all cpus.  Give MIN_NICE.
	 */
	RESCUER_NICE_LEVEL	= MIN_NICE,
	HIGHPRI_NICE_LEVEL	= MIN_NICE,

	WQ_NAME_LEN		= 24,
};

/*
 * Structure fields follow one of the following exclusion rules.
 *
 * I: Modifiable by initialization/destruction paths and read-only for
 *    everyone else.
 *
 * P: Preemption protected.  Disabling preemption is enough and should
 *    only be modified and accessed from the local cpu.
 *
 * L: pool->lock protected.  Access with pool->lock held.
 *
 * X: During normal operation, modification requires pool->lock and should
 *    be done only from local cpu.  Either disabling preemption on local
 *    cpu or grabbing pool->lock is enough for read access.  If
 *    POOL_DISASSOCIATED is set, it's identical to L.
 *
 * A: wq_pool_attach_mutex protected.
 *
 * PL: wq_pool_mutex protected.
 *
 * PR: wq_pool_mutex protected for writes.  Sched-RCU protected for reads.
 *
 * PW: wq_pool_mutex and wq->mutex protected for writes.  Either for reads.
 *
 * PWR: wq_pool_mutex and wq->mutex protected for writes.  Either or
 *      sched-RCU for reads.
 *
 * WQ: wq->mutex protected.
 *
 * WR: wq->mutex protected for writes.  Sched-RCU protected for reads.
 *
 * MD: wq_mayday_lock protected.
 */

/* struct worker is defined in workqueue_internal.h */

struct worker_pool {
	spinlock_t		lock;		/* the pool lock */
	int			cpu;		/* I: the associated cpu */
	int			node;		/* I: the associated node ID */
	int			id;		/* I: pool ID */
	unsigned int		flags;		/* X: flags */

	unsigned long		watchdog_ts;	/* L: watchdog timestamp */

	struct list_head	worklist;	/* L: list of pending works */

	int			nr_workers;	/* L: total number of workers */
	int			nr_idle;	/* L: currently idle workers */

	struct list_head	idle_list;	/* X: list of idle workers */
	struct timer_list	idle_timer;	/* L: worker idle timeout */
	struct timer_list	mayday_timer;	/* L: SOS timer for workers */

	/* a workers is either on busy_hash or idle_list, or the manager */
	DECLARE_HASHTABLE(busy_hash, BUSY_WORKER_HASH_ORDER);
						/* L: hash of busy workers */

	struct worker		*manager;	/* L: purely informational */
	struct list_head	workers;	/* A: attached workers */
	struct completion	*detach_completion; /* all workers detached */

	struct ida		worker_ida;	/* worker IDs for task name */

	struct workqueue_attrs	*attrs;		/* I: worker attributes */
	struct hlist_node	hash_node;	/* PL: unbound_pool_hash node */
	int			refcnt;		/* PL: refcnt for unbound pools */

	/*
	 * The current concurrency level.  As it's likely to be accessed
	 * from other CPUs during try_to_wake_up(), put it in a separate
	 * cacheline.
	 */
	atomic_t		nr_running ____cacheline_aligned_in_smp;

	/*
	 * Destruction of pool is sched-RCU protected to allow dereferences
	 * from get_work_pool().
	 */
	struct rcu_head		rcu;
} ____cacheline_aligned_in_smp;

/*
 * The per-pool workqueue.  While queued, the lower WORK_STRUCT_FLAG_BITS
 * of work_struct->data are used for flags and the remaining high bits
 * point to the pwq; thus, pwqs need to be aligned at two's power of the
 * number of flag bits.
 */
struct pool_workqueue {
	struct worker_pool	*pool;		/* I: the associated pool */
	struct workqueue_struct *wq;		/* I: the owning workqueue */
	int			work_color;	/* L: current color */
	int			flush_color;	/* L: flushing color */
	int			refcnt;		/* L: reference count */
	int			nr_in_flight[WORK_NR_COLORS];
						/* L: nr of in_flight works */
	int			nr_active;	/* L: nr of active works */
	int			max_active;	/* L: max active works */
	struct list_head	delayed_works;	/* L: delayed works */
	struct list_head	pwqs_node;	/* WR: node on wq->pwqs */
	struct list_head	mayday_node;	/* MD: node on wq->maydays */

	/*
	 * Release of unbound pwq is punted to system_wq.  See put_pwq()
	 * and pwq_unbound_release_workfn() for details.  pool_workqueue
	 * itself is also sched-RCU protected so that the first pwq can be
	 * determined without grabbing wq->mutex.
	 */
	struct work_struct	unbound_release_work;
	struct rcu_head		rcu;
} __aligned(1 << WORK_STRUCT_FLAG_BITS);

/*
 * Structure used to wait for workqueue flush.
 */
struct wq_flusher {
	struct list_head	list;		/* WQ: list of flushers */
	int			flush_color;	/* WQ: flush color waiting for */
	struct completion	done;		/* flush completion */
};

struct wq_device;

/*
 * The externally visible workqueue.  It relays the issued work items to
 * the appropriate worker_pool through its pool_workqueues.
 */
struct workqueue_struct {
	struct list_head	pwqs;		/* WR: all pwqs of this wq */
	struct list_head	list;		/* PR: list of all workqueues */

	struct mutex		mutex;		/* protects this wq */
	int			work_color;	/* WQ: current work color */
	int			flush_color;	/* WQ: current flush color */
	atomic_t		nr_pwqs_to_flush; /* flush in progress */
	struct wq_flusher	*first_flusher;	/* WQ: first flusher */
	struct list_head	flusher_queue;	/* WQ: flush waiters */
	struct list_head	flusher_overflow; /* WQ: flush overflow list */

	struct list_head	maydays;	/* MD: pwqs requesting rescue */
	struct worker		*rescuer;	/* I: rescue worker */

	int			nr_drainers;	/* WQ: drain in progress */
	int			saved_max_active; /* WQ: saved pwq max_active */

	struct workqueue_attrs	*unbound_attrs;	/* PW: only for unbound wqs */
	struct pool_workqueue	*dfl_pwq;	/* PW: only for unbound wqs */

#ifdef CONFIG_SYSFS
	struct wq_device	*wq_dev;	/* I: for sysfs interface */
#endif
#ifdef CONFIG_LOCKDEP
	struct lockdep_map	lockdep_map;
#endif
	char			name[WQ_NAME_LEN]; /* I: workqueue name */

	/*
	 * Destruction of workqueue_struct is sched-RCU protected to allow
	 * walking the workqueues list without grabbing wq_pool_mutex.
	 * This is used to dump all workqueues from sysrq.
	 */
	struct rcu_head		rcu;

	/* hot fields used during command issue, aligned to cacheline */
	unsigned int		flags ____cacheline_aligned; /* WQ: WQ_* flags */
	struct pool_workqueue __percpu *cpu_pwqs; /* I: per-cpu pwqs */
	struct pool_workqueue __rcu *numa_pwq_tbl[]; /* PWR: unbound pwqs indexed by node */
};

static struct kmem_cache *pwq_cache;

static cpumask_var_t *wq_numa_possible_cpumask;
					/* possible CPUs of each node */

static bool wq_disable_numa;
module_param_named(disable_numa, wq_disable_numa, bool, 0444);

/* see the comment above the definition of WQ_POWER_EFFICIENT */
static bool wq_power_efficient = IS_ENABLED(CONFIG_WQ_POWER_EFFICIENT_DEFAULT);
module_param_named(power_efficient, wq_power_efficient, bool, 0444);

static bool wq_online;			/* can kworkers be created yet? */

static bool wq_numa_enabled;		/* unbound NUMA affinity enabled */

/* buf for wq_update_unbound_numa_attrs(), protected by CPU hotplug exclusion */
static struct workqueue_attrs *wq_update_unbound_numa_attrs_buf;

static DEFINE_MUTEX(wq_pool_mutex);	/* protects pools and workqueues list */
static DEFINE_MUTEX(wq_pool_attach_mutex); /* protects worker attach/detach */
static DEFINE_SPINLOCK(wq_mayday_lock);	/* protects wq->maydays list */
static DECLARE_WAIT_QUEUE_HEAD(wq_manager_wait); /* wait for manager to go away */

static LIST_HEAD(workqueues);		/* PR: list of all workqueues */
static bool workqueue_freezing;		/* PL: have wqs started freezing? */

/* PL: allowable cpus for unbound wqs and work items */
static cpumask_var_t wq_unbound_cpumask;

/* CPU where unbound work was last round robin scheduled from this CPU */
static DEFINE_PER_CPU(int, wq_rr_cpu_last);

/*
 * Local execution of unbound work items is no longer guaranteed.  The
 * following always forces round-robin CPU selection on unbound work items
 * to uncover usages which depend on it.
 */
#ifdef CONFIG_DEBUG_WQ_FORCE_RR_CPU
static bool wq_debug_force_rr_cpu = true;
#else
static bool wq_debug_force_rr_cpu = false;
#endif
module_param_named(debug_force_rr_cpu, wq_debug_force_rr_cpu, bool, 0644);

/* the per-cpu worker pools */
static DEFINE_PER_CPU_SHARED_ALIGNED(struct worker_pool [NR_STD_WORKER_POOLS], cpu_worker_pools);

static DEFINE_IDR(worker_pool_idr);	/* PR: idr of all pools */

/* PL: hash of all unbound pools keyed by pool->attrs */
static DEFINE_HASHTABLE(unbound_pool_hash, UNBOUND_POOL_HASH_ORDER);

/* I: attributes used when instantiating standard unbound pools on demand */
static struct workqueue_attrs *unbound_std_wq_attrs[NR_STD_WORKER_POOLS];

/* I: attributes used when instantiating ordered pools on demand */
static struct workqueue_attrs *ordered_wq_attrs[NR_STD_WORKER_POOLS];

#ifdef CONFIG_SEC_DEBUG_SHOW_USER_STACK
static struct hrtimer debug_wqlockup_hrtimer;
#endif

struct workqueue_struct *system_wq __read_mostly;
EXPORT_SYMBOL(system_wq);
struct workqueue_struct *system_highpri_wq __read_mostly;
EXPORT_SYMBOL_GPL(system_highpri_wq);
struct workqueue_struct *system_long_wq __read_mostly;
EXPORT_SYMBOL_GPL(system_long_wq);
struct workqueue_struct *system_unbound_wq __read_mostly;
EXPORT_SYMBOL_GPL(system_unbound_wq);
struct workqueue_struct *system_freezable_wq __read_mostly;
EXPORT_SYMBOL_GPL(system_freezable_wq);
struct workqueue_struct *system_power_efficient_wq __read_mostly;
EXPORT_SYMBOL_GPL(system_power_efficient_wq);
struct workqueue_struct *system_freezable_power_efficient_wq __read_mostly;
EXPORT_SYMBOL_GPL(system_freezable_power_efficient_wq);

static int worker_thread(void *__worker);
static void workqueue_sysfs_unregister(struct workqueue_struct *wq);

#define CREATE_TRACE_POINTS
#include <trace/events/workqueue.h>

#define assert_rcu_or_pool_mutex()					\
	RCU_LOCKDEP_WARN(!rcu_read_lock_sched_held() &&			\
			 !lockdep_is_held(&wq_pool_mutex),		\
			 "sched RCU or wq_pool_mutex should be held")

#define assert_rcu_or_wq_mutex(wq)					\
	RCU_LOCKDEP_WARN(!rcu_read_lock_sched_held() &&			\
			 !lockdep_is_held(&wq->mutex),			\
			 "sched RCU or wq->mutex should be held")

#define assert_rcu_or_wq_mutex_or_pool_mutex(wq)			\
	RCU_LOCKDEP_WARN(!rcu_read_lock_sched_held() &&			\
			 !lockdep_is_held(&wq->mutex) &&		\
			 !lockdep_is_held(&wq_pool_mutex),		\
			 "sched RCU, wq->mutex or wq_pool_mutex should be held")

#define for_each_cpu_worker_pool(pool, cpu)				\
	for ((pool) = &per_cpu(cpu_worker_pools, cpu)[0];		\
	     (pool) < &per_cpu(cpu_worker_pools, cpu)[NR_STD_WORKER_POOLS]; \
	     (pool)++)

/**
 * for_each_pool - iterate through all worker_pools in the system
 * @pool: iteration cursor
 * @pi: integer used for iteration
 *
 * This must be called either with wq_pool_mutex held or sched RCU read
 * locked.  If the pool needs to be used beyond the locking in effect, the
 * caller is responsible for guaranteeing that the pool stays online.
 *
 * The if/else clause exists only for the lockdep assertion and can be
 * ignored.
 */
#define for_each_pool(pool, pi)						\
	idr_for_each_entry(&worker_pool_idr, pool, pi)			\
		if (({ assert_rcu_or_pool_mutex(); false; })) { }	\
		else

/**
 * for_each_pool_worker - iterate through all workers of a worker_pool
 * @worker: iteration cursor
 * @pool: worker_pool to iterate workers of
 *
 * This must be called with wq_pool_attach_mutex.
 *
 * The if/else clause exists only for the lockdep assertion and can be
 * ignored.
 */
#define for_each_pool_worker(worker, pool)				\
	list_for_each_entry((worker), &(pool)->workers, node)		\
		if (({ lockdep_assert_held(&wq_pool_attach_mutex); false; })) { } \
		else

/**
 * for_each_pwq - iterate through all pool_workqueues of the specified workqueue
 * @pwq: iteration cursor
 * @wq: the target workqueue
 *
 * This must be called either with wq->mutex held or sched RCU read locked.
 * If the pwq needs to be used beyond the locking in effect, the caller is
 * responsible for guaranteeing that the pwq stays online.
 *
 * The if/else clause exists only for the lockdep assertion and can be
 * ignored.
 */
#define for_each_pwq(pwq, wq)						\
	list_for_each_entry_rcu((pwq), &(wq)->pwqs, pwqs_node)		\
		if (({ assert_rcu_or_wq_mutex(wq); false; })) { }	\
		else

#ifdef CONFIG_DEBUG_OBJECTS_WORK

static struct debug_obj_descr work_debug_descr;

static void *work_debug_hint(void *addr)
{
	return ((struct work_struct *) addr)->func;
}

static bool work_is_static_object(void *addr)
{
	struct work_struct *work = addr;

	return test_bit(WORK_STRUCT_STATIC_BIT, work_data_bits(work));
}

/*
 * fixup_init is called when:
 * - an active object is initialized
 */
static bool work_fixup_init(void *addr, enum debug_obj_state state)
{
	struct work_struct *work = addr;

	switch (state) {
	case ODEBUG_STATE_ACTIVE:
		cancel_work_sync(work);
		debug_object_init(work, &work_debug_descr);
		return true;
	default:
		return false;
	}
}

/*
 * fixup_free is called when:
 * - an active object is freed
 */
static bool work_fixup_free(void *addr, enum debug_obj_state state)
{
	struct work_struct *work = addr;

	switch (state) {
	case ODEBUG_STATE_ACTIVE:
		cancel_work_sync(work);
		debug_object_free(work, &work_debug_descr);
		return true;
	default:
		return false;
	}
}

static struct debug_obj_descr work_debug_descr = {
	.name		= "work_struct",
	.debug_hint	= work_debug_hint,
	.is_static_object = work_is_static_object,
	.fixup_init	= work_fixup_init,
	.fixup_free	= work_fixup_free,
};

static inline void debug_work_activate(struct work_struct *work)
{
	debug_object_activate(work, &work_debug_descr);
}

static inline void debug_work_deactivate(struct work_struct *work)
{
	debug_object_deactivate(work, &work_debug_descr);
}

void __init_work(struct work_struct *work, int onstack)
{
	if (onstack)
		debug_object_init_on_stack(work, &work_debug_descr);
	else
		debug_object_init(work, &work_debug_descr);
}
EXPORT_SYMBOL_GPL(__init_work);

void destroy_work_on_stack(struct work_struct *work)
{
	debug_object_free(work, &work_debug_descr);
}
EXPORT_SYMBOL_GPL(destroy_work_on_stack);

void destroy_delayed_work_on_stack(struct delayed_work *work)
{
	destroy_timer_on_stack(&work->timer);
	debug_object_free(&work->work, &work_debug_descr);
}
EXPORT_SYMBOL_GPL(destroy_delayed_work_on_stack);

#else
static inline void debug_work_activate(struct work_struct *work) { }
static inline void debug_work_deactivate(struct work_struct *work) { }
#endif

/**
 * worker_pool_assign_id - allocate ID and assing it to @pool
 * @pool: the pool pointer of interest
 *
 * Returns 0 if ID in [0, WORK_OFFQ_POOL_NONE) is allocated and assigned
 * successfully, -errno on failure.
 */
static int worker_pool_assign_id(struct worker_pool *pool)
{
	int ret;

	lockdep_assert_held(&wq_pool_mutex);

	ret = idr_alloc(&worker_pool_idr, pool, 0, WORK_OFFQ_POOL_NONE,
			GFP_KERNEL);
	if (ret >= 0) {
		pool->id = ret;
		return 0;
	}
	return ret;
}

/**
 * unbound_pwq_by_node - return the unbound pool_workqueue for the given node
 * @wq: the target workqueue
 * @node: the node ID
 *
 * This must be called with any of wq_pool_mutex, wq->mutex or sched RCU
 * read locked.
 * If the pwq needs to be used beyond the locking in effect, the caller is
 * responsible for guaranteeing that the pwq stays online.
 *
 * Return: The unbound pool_workqueue for @node.
 */
static struct pool_workqueue *unbound_pwq_by_node(struct workqueue_struct *wq,
						  int node)
{
	assert_rcu_or_wq_mutex_or_pool_mutex(wq);

	/*
	 * XXX: @node can be NUMA_NO_NODE if CPU goes offline while a
	 * delayed item is pending.  The plan is to keep CPU -> NODE
	 * mapping valid and stable across CPU on/offlines.  Once that
	 * happens, this workaround can be removed.
	 */
	if (unlikely(node == NUMA_NO_NODE))
		return wq->dfl_pwq;

	return rcu_dereference_raw(wq->numa_pwq_tbl[node]);
}

static unsigned int work_color_to_flags(int color)
{
	return color << WORK_STRUCT_COLOR_SHIFT;
}

static int get_work_color(struct work_struct *work)
{
	return (*work_data_bits(work) >> WORK_STRUCT_COLOR_SHIFT) &
		((1 << WORK_STRUCT_COLOR_BITS) - 1);
}

static int work_next_color(int color)
{
	return (color + 1) % WORK_NR_COLORS;
}

/*
 * While queued, %WORK_STRUCT_PWQ is set and non flag bits of a work's data
 * contain the pointer to the queued pwq.  Once execution starts, the flag
 * is cleared and the high bits contain OFFQ flags and pool ID.
 *
 * set_work_pwq(), set_work_pool_and_clear_pending(), mark_work_canceling()
 * and clear_work_data() can be used to set the pwq, pool or clear
 * work->data.  These functions should only be called while the work is
 * owned - ie. while the PENDING bit is set.
 *
 * get_work_pool() and get_work_pwq() can be used to obtain the pool or pwq
 * corresponding to a work.  Pool is available once the work has been
 * queued anywhere after initialization until it is sync canceled.  pwq is
 * available only while the work item is queued.
 *
 * %WORK_OFFQ_CANCELING is used to mark a work item which is being
 * canceled.  While being canceled, a work item may have its PENDING set
 * but stay off timer and worklist for arbitrarily long and nobody should
 * try to steal the PENDING bit.
 */
static inline void set_work_data(struct work_struct *work, unsigned long data,
				 unsigned long flags)
{
	WARN_ON_ONCE(!work_pending(work));
	atomic_long_set(&work->data, data | flags | work_static(work));
}

static void set_work_pwq(struct work_struct *work, struct pool_workqueue *pwq,
			 unsigned long extra_flags)
{
	set_work_data(work, (unsigned long)pwq,
		      WORK_STRUCT_PENDING | WORK_STRUCT_PWQ | extra_flags);
}

static void set_work_pool_and_keep_pending(struct work_struct *work,
					   int pool_id)
{
	set_work_data(work, (unsigned long)pool_id << WORK_OFFQ_POOL_SHIFT,
		      WORK_STRUCT_PENDING);
}

static void set_work_pool_and_clear_pending(struct work_struct *work,
					    int pool_id)
{
	/*
	 * The following wmb is paired with the implied mb in
	 * test_and_set_bit(PENDING) and ensures all updates to @work made
	 * here are visible to and precede any updates by the next PENDING
	 * owner.
	 */
	smp_wmb();
	set_work_data(work, (unsigned long)pool_id << WORK_OFFQ_POOL_SHIFT, 0);
	/*
	 * The following mb guarantees that previous clear of a PENDING bit
	 * will not be reordered with any speculative LOADS or STORES from
	 * work->current_func, which is executed afterwards.  This possible
	 * reordering can lead to a missed execution on attempt to qeueue
	 * the same @work.  E.g. consider this case:
	 *
	 *   CPU#0                         CPU#1
	 *   ----------------------------  --------------------------------
	 *
	 * 1  STORE event_indicated
	 * 2  queue_work_on() {
	 * 3    test_and_set_bit(PENDING)
	 * 4 }                             set_..._and_clear_pending() {
	 * 5                                 set_work_data() # clear bit
	 * 6                                 smp_mb()
	 * 7                               work->current_func() {
	 * 8				      LOAD event_indicated
	 *				   }
	 *
	 * Without an explicit full barrier speculative LOAD on line 8 can
	 * be executed before CPU#0 does STORE on line 1.  If that happens,
	 * CPU#0 observes the PENDING bit is still set and new execution of
	 * a @work is not queued in a hope, that CPU#1 will eventually
	 * finish the queued @work.  Meanwhile CPU#1 does not see
	 * event_indicated is set, because speculative LOAD was executed
	 * before actual STORE.
	 */
	smp_mb();
}

static void clear_work_data(struct work_struct *work)
{
	smp_wmb();	/* see set_work_pool_and_clear_pending() */
	set_work_data(work, WORK_STRUCT_NO_POOL, 0);
}

static struct pool_workqueue *get_work_pwq(struct work_struct *work)
{
	unsigned long data = atomic_long_read(&work->data);

	if (data & WORK_STRUCT_PWQ)
		return (void *)(data & WORK_STRUCT_WQ_DATA_MASK);
	else
		return NULL;
}

/**
 * get_work_pool - return the worker_pool a given work was associated with
 * @work: the work item of interest
 *
 * Pools are created and destroyed under wq_pool_mutex, and allows read
 * access under sched-RCU read lock.  As such, this function should be
 * called under wq_pool_mutex or with preemption disabled.
 *
 * All fields of the returned pool are accessible as long as the above
 * mentioned locking is in effect.  If the returned pool needs to be used
 * beyond the critical section, the caller is responsible for ensuring the
 * returned pool is and stays online.
 *
 * Return: The worker_pool @work was last associated with.  %NULL if none.
 */
static struct worker_pool *get_work_pool(struct work_struct *work)
{
	unsigned long data = atomic_long_read(&work->data);
	int pool_id;

	assert_rcu_or_pool_mutex();

	if (data & WORK_STRUCT_PWQ)
		return ((struct pool_workqueue *)
			(data & WORK_STRUCT_WQ_DATA_MASK))->pool;

	pool_id = data >> WORK_OFFQ_POOL_SHIFT;
	if (pool_id == WORK_OFFQ_POOL_NONE)
		return NULL;

	return idr_find(&worker_pool_idr, pool_id);
}

/**
 * get_work_pool_id - return the worker pool ID a given work is associated with
 * @work: the work item of interest
 *
 * Return: The worker_pool ID @work was last associated with.
 * %WORK_OFFQ_POOL_NONE if none.
 */
static int get_work_pool_id(struct work_struct *work)
{
	unsigned long data = atomic_long_read(&work->data);

	if (data & WORK_STRUCT_PWQ)
		return ((struct pool_workqueue *)
			(data & WORK_STRUCT_WQ_DATA_MASK))->pool->id;

	return data >> WORK_OFFQ_POOL_SHIFT;
}

static void mark_work_canceling(struct work_struct *work)
{
	unsigned long pool_id = get_work_pool_id(work);

	pool_id <<= WORK_OFFQ_POOL_SHIFT;
	set_work_data(work, pool_id | WORK_OFFQ_CANCELING, WORK_STRUCT_PENDING);
}

static bool work_is_canceling(struct work_struct *work)
{
	unsigned long data = atomic_long_read(&work->data);

	return !(data & WORK_STRUCT_PWQ) && (data & WORK_OFFQ_CANCELING);
}

/*
 * Policy functions.  These define the policies on how the global worker
 * pools are managed.  Unless noted otherwise, these functions assume that
 * they're being called with pool->lock held.
 */

static bool __need_more_worker(struct worker_pool *pool)
{
	return !atomic_read(&pool->nr_running);
}

/*
 * Need to wake up a worker?  Called from anything but currently
 * running workers.
 *
 * Note that, because unbound workers never contribute to nr_running, this
 * function will always return %true for unbound pools as long as the
 * worklist isn't empty.
 */
static bool need_more_worker(struct worker_pool *pool)
{
	return !list_empty(&pool->worklist) && __need_more_worker(pool);
}

/* Can I start working?  Called from busy but !running workers. */
static bool may_start_working(struct worker_pool *pool)
{
	return pool->nr_idle;
}

/* Do I need to keep working?  Called from currently running workers. */
static bool keep_working(struct worker_pool *pool)
{
	return !list_empty(&pool->worklist) &&
		atomic_read(&pool->nr_running) <= 1;
}

/* Do we need a new worker?  Called from manager. */
static bool need_to_create_worker(struct worker_pool *pool)
{
	return need_more_worker(pool) && !may_start_working(pool);
}

/* Do we have too many workers and should some go away? */
static bool too_many_workers(struct worker_pool *pool)
{
	bool managing = pool->flags & POOL_MANAGER_ACTIVE;
	int nr_idle = pool->nr_idle + managing; /* manager is considered idle */
	int nr_busy = pool->nr_workers - nr_idle;

	return nr_idle > 2 && (nr_idle - 2) * MAX_IDLE_WORKERS_RATIO >= nr_busy;
}

/*
 * Wake up functions.
 */

/* Return the first idle worker.  Safe with preemption disabled */
static struct worker *first_idle_worker(struct worker_pool *pool)
{
	if (unlikely(list_empty(&pool->idle_list)))
		return NULL;

	return list_first_entry(&pool->idle_list, struct worker, entry);
}

/**
 * wake_up_worker - wake up an idle worker
 * @pool: worker pool to wake worker from
 *
 * Wake up the first idle worker of @pool.
 *
 * CONTEXT:
 * spin_lock_irq(pool->lock).
 */
static void wake_up_worker(struct worker_pool *pool)
{
	struct worker *worker = first_idle_worker(pool);

	if (likely(worker))
		wake_up_process(worker->task);
}

/**
 * wq_worker_waking_up - a worker is waking up
 * @task: task waking up
 * @cpu: CPU @task is waking up to
 *
 * This function is called during try_to_wake_up() when a worker is
 * being awoken.
 *
 * CONTEXT:
 * spin_lock_irq(rq->lock)
 */
void wq_worker_waking_up(struct task_struct *task, int cpu)
{
	struct worker *worker = kthread_data(task);

	if (!(worker->flags & WORKER_NOT_RUNNING)) {
		WARN_ON_ONCE(worker->pool->cpu != cpu);
		atomic_inc(&worker->pool->nr_running);
	}
}

/**
 * wq_worker_sleeping - a worker is going to sleep
 * @task: task going to sleep
 *
 * This function is called during schedule() when a busy worker is
 * going to sleep.  Worker on the same cpu can be woken up by
 * returning pointer to its task.
 *
 * CONTEXT:
 * spin_lock_irq(rq->lock)
 *
 * Return:
 * Worker task on @cpu to wake up, %NULL if none.
 */
struct task_struct *wq_worker_sleeping(struct task_struct *task)
{
	struct worker *worker = kthread_data(task), *to_wakeup = NULL;
	struct worker_pool *pool;

	/*
	 * Rescuers, which may not have all the fields set up like normal
	 * workers, also reach here, let's not access anything before
	 * checking NOT_RUNNING.
	 */
	if (worker->flags & WORKER_NOT_RUNNING)
		return NULL;

	pool = worker->pool;

	/* this can only happen on the local cpu */
	if (WARN_ON_ONCE(pool->cpu != raw_smp_processor_id()))
		return NULL;

	/*
	 * The counterpart of the following dec_and_test, implied mb,
	 * worklist not empty test sequence is in insert_work().
	 * Please read comment there.
	 *
	 * NOT_RUNNING is clear.  This means that we're bound to and
	 * running on the local cpu w/ rq lock held and preemption
	 * disabled, which in turn means that none else could be
	 * manipulating idle_list, so dereferencing idle_list without pool
	 * lock is safe.
	 */
	if (atomic_dec_and_test(&pool->nr_running) &&
	    !list_empty(&pool->worklist))
		to_wakeup = first_idle_worker(pool);
	return to_wakeup ? to_wakeup->task : NULL;
}

/**
 * wq_worker_last_func - retrieve worker's last work function
 *
 * Determine the last function a worker executed. This is called from
 * the scheduler to get a worker's last known identity.
 *
 * CONTEXT:
 * spin_lock_irq(rq->lock)
 *
 * Return:
 * The last work function %current executed as a worker, NULL if it
 * hasn't executed any work yet.
 */
work_func_t wq_worker_last_func(struct task_struct *task)
{
	struct worker *worker = kthread_data(task);

	return worker->last_func;
}

/**
 * worker_set_flags - set worker flags and adjust nr_running accordingly
 * @worker: self
 * @flags: flags to set
 *
 * Set @flags in @worker->flags and adjust nr_running accordingly.
 *
 * CONTEXT:
 * spin_lock_irq(pool->lock)
 */
static inline void worker_set_flags(struct worker *worker, unsigned int flags)
{
	struct worker_pool *pool = worker->pool;

	WARN_ON_ONCE(worker->task != current);

	/* If transitioning into NOT_RUNNING, adjust nr_running. */
	if ((flags & WORKER_NOT_RUNNING) &&
	    !(worker->flags & WORKER_NOT_RUNNING)) {
		atomic_dec(&pool->nr_running);
	}

	worker->flags |= flags;
}

/**
 * worker_clr_flags - clear worker flags and adjust nr_running accordingly
 * @worker: self
 * @flags: flags to clear
 *
 * Clear @flags in @worker->flags and adjust nr_running accordingly.
 *
 * CONTEXT:
 * spin_lock_irq(pool->lock)
 */
static inline void worker_clr_flags(struct worker *worker, unsigned int flags)
{
	struct worker_pool *pool = worker->pool;
	unsigned int oflags = worker->flags;

	WARN_ON_ONCE(worker->task != current);

	worker->flags &= ~flags;

	/*
	 * If transitioning out of NOT_RUNNING, increment nr_running.  Note
	 * that the nested NOT_RUNNING is not a noop.  NOT_RUNNING is mask
	 * of multiple flags, not a single flag.
	 */
	if ((flags & WORKER_NOT_RUNNING) && (oflags & WORKER_NOT_RUNNING))
		if (!(worker->flags & WORKER_NOT_RUNNING))
			atomic_inc(&pool->nr_running);
}

/**
 * find_worker_executing_work - find worker which is executing a work
 * @pool: pool of interest
 * @work: work to find worker for
 *
 * Find a worker which is executing @work on @pool by searching
 * @pool->busy_hash which is keyed by the address of @work.  For a worker
 * to match, its current execution should match the address of @work and
 * its work function.  This is to avoid unwanted dependency between
 * unrelated work executions through a work item being recycled while still
 * being executed.
 *
 * This is a bit tricky.  A work item may be freed once its execution
 * starts and nothing prevents the freed area from being recycled for
 * another work item.  If the same work item address ends up being reused
 * before the original execution finishes, workqueue will identify the
 * recycled work item as currently executing and make it wait until the
 * current execution finishes, introducing an unwanted dependency.
 *
 * This function checks the work item address and work function to avoid
 * false positives.  Note that this isn't complete as one may construct a
 * work function which can introduce dependency onto itself through a
 * recycled work item.  Well, if somebody wants to shoot oneself in the
 * foot that badly, there's only so much we can do, and if such deadlock
 * actually occurs, it should be easy to locate the culprit work function.
 *
 * CONTEXT:
 * spin_lock_irq(pool->lock).
 *
 * Return:
 * Pointer to worker which is executing @work if found, %NULL
 * otherwise.
 */
static struct worker *find_worker_executing_work(struct worker_pool *pool,
						 struct work_struct *work)
{
	struct worker *worker;

	hash_for_each_possible(pool->busy_hash, worker, hentry,
			       (unsigned long)work)
		if (worker->current_work == work &&
		    worker->current_func == work->func)
			return worker;

	return NULL;
}

/**
 * move_linked_works - move linked works to a list
 * @work: start of series of works to be scheduled
 * @head: target list to append @work to
 * @nextp: out parameter for nested worklist walking
 *
 * Schedule linked works starting from @work to @head.  Work series to
 * be scheduled starts at @work and includes any consecutive work with
 * WORK_STRUCT_LINKED set in its predecessor.
 *
 * If @nextp is not NULL, it's updated to point to the next work of
 * the last scheduled work.  This allows move_linked_works() to be
 * nested inside outer list_for_each_entry_safe().
 *
 * CONTEXT:
 * spin_lock_irq(pool->lock).
 */
static void move_linked_works(struct work_struct *work, struct list_head *head,
			      struct work_struct **nextp)
{
	struct work_struct *n;

	/*
	 * Linked worklist will always end before the end of the list,
	 * use NULL for list head.
	 */
	list_for_each_entry_safe_from(work, n, NULL, entry) {
		list_move_tail(&work->entry, head);
		if (!(*work_data_bits(work) & WORK_STRUCT_LINKED))
			break;
	}

	/*
	 * If we're already inside safe list traversal and have moved
	 * multiple works to the scheduled queue, the next position
	 * needs to be updated.
	 */
	if (nextp)
		*nextp = n;
}

/**
 * get_pwq - get an extra reference on the specified pool_workqueue
 * @pwq: pool_workqueue to get
 *
 * Obtain an extra reference on @pwq.  The caller should guarantee that
 * @pwq has positive refcnt and be holding the matching pool->lock.
 */
static void get_pwq(struct pool_workqueue *pwq)
{
	lockdep_assert_held(&pwq->pool->lock);
	WARN_ON_ONCE(pwq->refcnt <= 0);
	pwq->refcnt++;
}

/**
 * put_pwq - put a pool_workqueue reference
 * @pwq: pool_workqueue to put
 *
 * Drop a reference of @pwq.  If its refcnt reaches zero, schedule its
 * destruction.  The caller should be holding the matching pool->lock.
 */
static void put_pwq(struct pool_workqueue *pwq)
{
	lockdep_assert_held(&pwq->pool->lock);
	if (likely(--pwq->refcnt))
		return;
	if (WARN_ON_ONCE(!(pwq->wq->flags & WQ_UNBOUND)))
		return;
	/*
	 * @pwq can't be released under pool->lock, bounce to
	 * pwq_unbound_release_workfn().  This never recurses on the same
	 * pool->lock as this path is taken only for unbound workqueues and
	 * the release work item is scheduled on a per-cpu workqueue.  To
	 * avoid lockdep warning, unbound pool->locks are given lockdep
	 * subclass of 1 in get_unbound_pool().
	 */
	schedule_work(&pwq->unbound_release_work);
}

/**
 * put_pwq_unlocked - put_pwq() with surrounding pool lock/unlock
 * @pwq: pool_workqueue to put (can be %NULL)
 *
 * put_pwq() with locking.  This function also allows %NULL @pwq.
 */
static void put_pwq_unlocked(struct pool_workqueue *pwq)
{
	if (pwq) {
		/*
		 * As both pwqs and pools are sched-RCU protected, the
		 * following lock operations are safe.
		 */
		spin_lock_irq(&pwq->pool->lock);
		put_pwq(pwq);
		spin_unlock_irq(&pwq->pool->lock);
	}
}

static void pwq_activate_delayed_work(struct work_struct *work)
{
	struct pool_workqueue *pwq = get_work_pwq(work);

	trace_workqueue_activate_work(work);
	if (list_empty(&pwq->pool->worklist))
		pwq->pool->watchdog_ts = jiffies;
	move_linked_works(work, &pwq->pool->worklist, NULL);
	__clear_bit(WORK_STRUCT_DELAYED_BIT, work_data_bits(work));
	pwq->nr_active++;
}

static void pwq_activate_first_delayed(struct pool_workqueue *pwq)
{
	struct work_struct *work = list_first_entry(&pwq->delayed_works,
						    struct work_struct, entry);

	pwq_activate_delayed_work(work);
}

/**
 * pwq_dec_nr_in_flight - decrement pwq's nr_in_flight
 * @pwq: pwq of interest
 * @color: color of work which left the queue
 *
 * A work either has completed or is removed from pending queue,
 * decrement nr_in_flight of its pwq and handle workqueue flushing.
 *
 * CONTEXT:
 * spin_lock_irq(pool->lock).
 */
static void pwq_dec_nr_in_flight(struct pool_workqueue *pwq, int color)
{
	/* uncolored work items don't participate in flushing or nr_active */
	if (color == WORK_NO_COLOR)
		goto out_put;

	pwq->nr_in_flight[color]--;

	pwq->nr_active--;
	if (!list_empty(&pwq->delayed_works)) {
		/* one down, submit a delayed one */
		if (pwq->nr_active < pwq->max_active)
			pwq_activate_first_delayed(pwq);
	}

	/* is flush in progress and are we at the flushing tip? */
	if (likely(pwq->flush_color != color))
		goto out_put;

	/* are there still in-flight works? */
	if (pwq->nr_in_flight[color])
		goto out_put;

	/* this pwq is done, clear flush_color */
	pwq->flush_color = -1;

	/*
	 * If this was the last pwq, wake up the first flusher.  It
	 * will handle the rest.
	 */
	if (atomic_dec_and_test(&pwq->wq->nr_pwqs_to_flush))
		complete(&pwq->wq->first_flusher->done);
out_put:
	put_pwq(pwq);
}

/**
 * try_to_grab_pending - steal work item from worklist and disable irq
 * @work: work item to steal
 * @is_dwork: @work is a delayed_work
 * @flags: place to store irq state
 *
 * Try to grab PENDING bit of @work.  This function can handle @work in any
 * stable state - idle, on timer or on worklist.
 *
 * Return:
 *  1		if @work was pending and we successfully stole PENDING
 *  0		if @work was idle and we claimed PENDING
 *  -EAGAIN	if PENDING couldn't be grabbed at the moment, safe to busy-retry
 *  -ENOENT	if someone else is canceling @work, this state may persist
 *		for arbitrarily long
 *
 * Note:
 * On >= 0 return, the caller owns @work's PENDING bit.  To avoid getting
 * interrupted while holding PENDING and @work off queue, irq must be
 * disabled on entry.  This, combined with delayed_work->timer being
 * irqsafe, ensures that we return -EAGAIN for finite short period of time.
 *
 * On successful return, >= 0, irq is disabled and the caller is
 * responsible for releasing it using local_irq_restore(*@flags).
 *
 * This function is safe to call from any context including IRQ handler.
 */
static int try_to_grab_pending(struct work_struct *work, bool is_dwork,
			       unsigned long *flags)
{
	struct worker_pool *pool;
	struct pool_workqueue *pwq;

	local_irq_save(*flags);

	/* try to steal the timer if it exists */
	if (is_dwork) {
		struct delayed_work *dwork = to_delayed_work(work);

		/*
		 * dwork->timer is irqsafe.  If del_timer() fails, it's
		 * guaranteed that the timer is not queued anywhere and not
		 * running on the local CPU.
		 */
		if (likely(del_timer(&dwork->timer)))
			return 1;
	}

	/* try to claim PENDING the normal way */
	if (!test_and_set_bit(WORK_STRUCT_PENDING_BIT, work_data_bits(work)))
		return 0;

	/*
	 * The queueing is in progress, or it is already queued. Try to
	 * steal it from ->worklist without clearing WORK_STRUCT_PENDING.
	 */
	pool = get_work_pool(work);
	if (!pool)
		goto fail;

	spin_lock(&pool->lock);
	/*
	 * work->data is guaranteed to point to pwq only while the work
	 * item is queued on pwq->wq, and both updating work->data to point
	 * to pwq on queueing and to pool on dequeueing are done under
	 * pwq->pool->lock.  This in turn guarantees that, if work->data
	 * points to pwq which is associated with a locked pool, the work
	 * item is currently queued on that pool.
	 */
	pwq = get_work_pwq(work);
	if (pwq && pwq->pool == pool) {
		debug_work_deactivate(work);

		/*
		 * A delayed work item cannot be grabbed directly because
		 * it might have linked NO_COLOR work items which, if left
		 * on the delayed_list, will confuse pwq->nr_active
		 * management later on and cause stall.  Make sure the work
		 * item is activated before grabbing.
		 */
		if (*work_data_bits(work) & WORK_STRUCT_DELAYED)
			pwq_activate_delayed_work(work);

		list_del_init(&work->entry);
		pwq_dec_nr_in_flight(pwq, get_work_color(work));

		/* work->data points to pwq iff queued, point to pool */
		set_work_pool_and_keep_pending(work, pool->id);

		spin_unlock(&pool->lock);
		return 1;
	}
	spin_unlock(&pool->lock);
fail:
	local_irq_restore(*flags);
	if (work_is_canceling(work))
		return -ENOENT;
	cpu_relax();
	return -EAGAIN;
}

/**
 * insert_work - insert a work into a pool
 * @pwq: pwq @work belongs to
 * @work: work to insert
 * @head: insertion point
 * @extra_flags: extra WORK_STRUCT_* flags to set
 *
 * Insert @work which belongs to @pwq after @head.  @extra_flags is or'd to
 * work_struct flags.
 *
 * CONTEXT:
 * spin_lock_irq(pool->lock).
 */
static void insert_work(struct pool_workqueue *pwq, struct work_struct *work,
			struct list_head *head, unsigned int extra_flags)
{
	struct worker_pool *pool = pwq->pool;

	/* we own @work, set data and link */
	set_work_pwq(work, pwq, extra_flags);
	list_add_tail(&work->entry, head);
	get_pwq(pwq);

	/*
	 * Ensure either wq_worker_sleeping() sees the above
	 * list_add_tail() or we see zero nr_running to avoid workers lying
	 * around lazily while there are works to be processed.
	 */
	smp_mb();

	if (__need_more_worker(pool))
		wake_up_worker(pool);
}

/*
 * Test whether @work is being queued from another work executing on the
 * same workqueue.
 */
static bool is_chained_work(struct workqueue_struct *wq)
{
	struct worker *worker;

	worker = current_wq_worker();
	/*
	 * Return %true iff I'm a worker execuing a work item on @wq.  If
	 * I'm @worker, it's safe to dereference it without locking.
	 */
	return worker && worker->current_pwq->wq == wq;
}

/*
 * When queueing an unbound work item to a wq, prefer local CPU if allowed
 * by wq_unbound_cpumask.  Otherwise, round robin among the allowed ones to
 * avoid perturbing sensitive tasks.
 */
static int wq_select_unbound_cpu(int cpu)
{
	static bool printed_dbg_warning;
	int new_cpu;

	if (likely(!wq_debug_force_rr_cpu)) {
		if (cpumask_test_cpu(cpu, wq_unbound_cpumask))
			return cpu;
	} else if (!printed_dbg_warning) {
		pr_warn("workqueue: round-robin CPU selection forced, expect performance impact\n");
		printed_dbg_warning = true;
	}

	if (cpumask_empty(wq_unbound_cpumask))
		return cpu;

	new_cpu = __this_cpu_read(wq_rr_cpu_last);
	new_cpu = cpumask_next_and(new_cpu, wq_unbound_cpumask, cpu_online_mask);
	if (unlikely(new_cpu >= nr_cpu_ids)) {
		new_cpu = cpumask_first_and(wq_unbound_cpumask, cpu_online_mask);
		if (unlikely(new_cpu >= nr_cpu_ids))
			return cpu;
	}
	__this_cpu_write(wq_rr_cpu_last, new_cpu);

	return new_cpu;
}

static void __queue_work(int cpu, struct workqueue_struct *wq,
			 struct work_struct *work)
{
	struct pool_workqueue *pwq;
	struct worker_pool *last_pool;
	struct list_head *worklist;
	unsigned int work_flags;
	unsigned int req_cpu = cpu;

	/*
	 * While a work item is PENDING && off queue, a task trying to
	 * steal the PENDING will busy-loop waiting for it to either get
	 * queued or lose PENDING.  Grabbing PENDING and queueing should
	 * happen with IRQ disabled.
	 */
	lockdep_assert_irqs_disabled();


	/* if draining, only works from the same workqueue are allowed */
	if (unlikely(wq->flags & __WQ_DRAINING) &&
	    WARN_ON_ONCE(!is_chained_work(wq)))
		return;
retry:
	/* pwq which will be used unless @work is executing elsewhere */
	if (wq->flags & WQ_UNBOUND) {
		if (req_cpu == WORK_CPU_UNBOUND)
			cpu = wq_select_unbound_cpu(raw_smp_processor_id());
		pwq = unbound_pwq_by_node(wq, cpu_to_node(cpu));
	} else {
		if (req_cpu == WORK_CPU_UNBOUND)
			cpu = raw_smp_processor_id();
		pwq = per_cpu_ptr(wq->cpu_pwqs, cpu);
	}

	/*
	 * If @work was previously on a different pool, it might still be
	 * running there, in which case the work needs to be queued on that
	 * pool to guarantee non-reentrancy.
	 */
	last_pool = get_work_pool(work);
	if (last_pool && last_pool != pwq->pool) {
		struct worker *worker;

		spin_lock(&last_pool->lock);

		worker = find_worker_executing_work(last_pool, work);

		if (worker && worker->current_pwq->wq == wq) {
			pwq = worker->current_pwq;
		} else {
			/* meh... not running there, queue here */
			spin_unlock(&last_pool->lock);
			spin_lock(&pwq->pool->lock);
		}
	} else {
		spin_lock(&pwq->pool->lock);
	}

	/*
	 * pwq is determined and locked.  For unbound pools, we could have
	 * raced with pwq release and it could already be dead.  If its
	 * refcnt is zero, repeat pwq selection.  Note that pwqs never die
	 * without another pwq replacing it in the numa_pwq_tbl or while
	 * work items are executing on it, so the retrying is guaranteed to
	 * make forward-progress.
	 */
	if (unlikely(!pwq->refcnt)) {
		if (wq->flags & WQ_UNBOUND) {
			spin_unlock(&pwq->pool->lock);
			cpu_relax();
			goto retry;
		}
		/* oops */
		WARN_ONCE(true, "workqueue: per-cpu pwq for %s on cpu%d has 0 refcnt",
			  wq->name, cpu);
	}

	/* pwq determined, queue */
	trace_workqueue_queue_work(req_cpu, pwq, work);

	if (WARN_ON(!list_empty(&work->entry))) {
		spin_unlock(&pwq->pool->lock);
		return;
	}

	pwq->nr_in_flight[pwq->work_color]++;
	work_flags = work_color_to_flags(pwq->work_color);

	if (likely(pwq->nr_active < pwq->max_active)) {
		trace_workqueue_activate_work(work);
		pwq->nr_active++;
		worklist = &pwq->pool->worklist;
		if (list_empty(worklist))
			pwq->pool->watchdog_ts = jiffies;
	} else {
		work_flags |= WORK_STRUCT_DELAYED;
		worklist = &pwq->delayed_works;
	}

	debug_work_activate(work);
	insert_work(pwq, work, worklist, work_flags);

	spin_unlock(&pwq->pool->lock);
}

/**
 * queue_work_on - queue work on specific cpu
 * @cpu: CPU number to execute work on
 * @wq: workqueue to use
 * @work: work to queue
 *
 * We queue the work to a specific CPU, the caller must ensure it
 * can't go away.
 *
 * Return: %false if @work was already on a queue, %true otherwise.
 */
bool queue_work_on(int cpu, struct workqueue_struct *wq,
		   struct work_struct *work)
{
	bool ret = false;
	unsigned long flags;

	local_irq_save(flags);

	if (!test_and_set_bit(WORK_STRUCT_PENDING_BIT, work_data_bits(work))) {
		__queue_work(cpu, wq, work);
		ret = true;
	}

	local_irq_restore(flags);
	return ret;
}
EXPORT_SYMBOL(queue_work_on);

void delayed_work_timer_fn(struct timer_list *t)
{
	struct delayed_work *dwork = from_timer(dwork, t, timer);

	/* should have been called from irqsafe timer with irq already off */
	__queue_work(dwork->cpu, dwork->wq, &dwork->work);
}
EXPORT_SYMBOL(delayed_work_timer_fn);

static void __queue_delayed_work(int cpu, struct workqueue_struct *wq,
				struct delayed_work *dwork, unsigned long delay)
{
	struct timer_list *timer = &dwork->timer;
	struct work_struct *work = &dwork->work;

	WARN_ON_ONCE(!wq);
#ifndef CONFIG_CFI_CLANG
	WARN_ON_ONCE(timer->function != delayed_work_timer_fn);
#endif
	WARN_ON_ONCE(timer_pending(timer));
	WARN_ON_ONCE(!list_empty(&work->entry));

	/*
	 * If @delay is 0, queue @dwork->work immediately.  This is for
	 * both optimization and correctness.  The earliest @timer can
	 * expire is on the closest next tick and delayed_work users depend
	 * on that there's no such delay when @delay is 0.
	 */
	if (!delay) {
		__queue_work(cpu, wq, &dwork->work);
		return;
	}

	dwork->wq = wq;
	dwork->cpu = cpu;
	timer->expires = jiffies + delay;

	if (unlikely(cpu != WORK_CPU_UNBOUND))
		add_timer_on(timer, cpu);
	else
		add_timer(timer);
}

/**
 * queue_delayed_work_on - queue work on specific CPU after delay
 * @cpu: CPU number to execute work on
 * @wq: workqueue to use
 * @dwork: work to queue
 * @delay: number of jiffies to wait before queueing
 *
 * Return: %false if @work was already on a queue, %true otherwise.  If
 * @delay is zero and @dwork is idle, it will be scheduled for immediate
 * execution.
 */
bool queue_delayed_work_on(int cpu, struct workqueue_struct *wq,
			   struct delayed_work *dwork, unsigned long delay)
{
	struct work_struct *work = &dwork->work;
	bool ret = false;
	unsigned long flags;

	/* read the comment in __queue_work() */
	local_irq_save(flags);

	if (!test_and_set_bit(WORK_STRUCT_PENDING_BIT, work_data_bits(work))) {
		__queue_delayed_work(cpu, wq, dwork, delay);
		ret = true;
	}

	local_irq_restore(flags);
	return ret;
}
EXPORT_SYMBOL(queue_delayed_work_on);

/**
 * mod_delayed_work_on - modify delay of or queue a delayed work on specific CPU
 * @cpu: CPU number to execute work on
 * @wq: workqueue to use
 * @dwork: work to queue
 * @delay: number of jiffies to wait before queueing
 *
 * If @dwork is idle, equivalent to queue_delayed_work_on(); otherwise,
 * modify @dwork's timer so that it expires after @delay.  If @delay is
 * zero, @work is guaranteed to be scheduled immediately regardless of its
 * current state.
 *
 * Return: %false if @dwork was idle and queued, %true if @dwork was
 * pending and its timer was modified.
 *
 * This function is safe to call from any context including IRQ handler.
 * See try_to_grab_pending() for details.
 */
bool mod_delayed_work_on(int cpu, struct workqueue_struct *wq,
			 struct delayed_work *dwork, unsigned long delay)
{
	unsigned long flags;
	int ret;

	do {
		ret = try_to_grab_pending(&dwork->work, true, &flags);
	} while (unlikely(ret == -EAGAIN));

	if (likely(ret >= 0)) {
		__queue_delayed_work(cpu, wq, dwork, delay);
		local_irq_restore(flags);
	}

	/* -ENOENT from try_to_grab_pending() becomes %true */
	return ret;
}
EXPORT_SYMBOL_GPL(mod_delayed_work_on);

static void rcu_work_rcufn(struct rcu_head *rcu)
{
	struct rcu_work *rwork = container_of(rcu, struct rcu_work, rcu);

	/* read the comment in __queue_work() */
	local_irq_disable();
	__queue_work(WORK_CPU_UNBOUND, rwork->wq, &rwork->work);
	local_irq_enable();
}

/**
 * queue_rcu_work - queue work after a RCU grace period
 * @wq: workqueue to use
 * @rwork: work to queue
 *
 * Return: %false if @rwork was already pending, %true otherwise.  Note
 * that a full RCU grace period is guaranteed only after a %true return.
 * While @rwork is guarnateed to be executed after a %false return, the
 * execution may happen before a full RCU grace period has passed.
 */
bool queue_rcu_work(struct workqueue_struct *wq, struct rcu_work *rwork)
{
	struct work_struct *work = &rwork->work;

	if (!test_and_set_bit(WORK_STRUCT_PENDING_BIT, work_data_bits(work))) {
		rwork->wq = wq;
		call_rcu(&rwork->rcu, rcu_work_rcufn);
		return true;
	}

	return false;
}
EXPORT_SYMBOL(queue_rcu_work);

/**
 * worker_enter_idle - enter idle state
 * @worker: worker which is entering idle state
 *
 * @worker is entering idle state.  Update stats and idle timer if
 * necessary.
 *
 * LOCKING:
 * spin_lock_irq(pool->lock).
 */
static void worker_enter_idle(struct worker *worker)
{
	struct worker_pool *pool = worker->pool;

	if (WARN_ON_ONCE(worker->flags & WORKER_IDLE) ||
	    WARN_ON_ONCE(!list_empty(&worker->entry) &&
			 (worker->hentry.next || worker->hentry.pprev)))
		return;

	/* can't use worker_set_flags(), also called from create_worker() */
	worker->flags |= WORKER_IDLE;
	pool->nr_idle++;
	worker->last_active = jiffies;

	/* idle_list is LIFO */
	list_add(&worker->entry, &pool->idle_list);

	if (too_many_workers(pool) && !timer_pending(&pool->idle_timer))
		mod_timer(&pool->idle_timer, jiffies + IDLE_WORKER_TIMEOUT);

	/*
	 * Sanity check nr_running.  Because unbind_workers() releases
	 * pool->lock between setting %WORKER_UNBOUND and zapping
	 * nr_running, the warning may trigger spuriously.  Check iff
	 * unbind is not in progress.
	 */
	WARN_ON_ONCE(!(pool->flags & POOL_DISASSOCIATED) &&
		     pool->nr_workers == pool->nr_idle &&
		     atomic_read(&pool->nr_running));
}

/**
 * worker_leave_idle - leave idle state
 * @worker: worker which is leaving idle state
 *
 * @worker is leaving idle state.  Update stats.
 *
 * LOCKING:
 * spin_lock_irq(pool->lock).
 */
static void worker_leave_idle(struct worker *worker)
{
	struct worker_pool *pool = worker->pool;

	if (WARN_ON_ONCE(!(worker->flags & WORKER_IDLE)))
		return;
	worker_clr_flags(worker, WORKER_IDLE);
	pool->nr_idle--;
	list_del_init(&worker->entry);
}

static struct worker *alloc_worker(int node)
{
	struct worker *worker;

	worker = kzalloc_node(sizeof(*worker), GFP_KERNEL, node);
	if (worker) {
		INIT_LIST_HEAD(&worker->entry);
		INIT_LIST_HEAD(&worker->scheduled);
		INIT_LIST_HEAD(&worker->node);
		/* on creation a worker is in !idle && prep state */
		worker->flags = WORKER_PREP;
	}
	return worker;
}

/**
 * worker_attach_to_pool() - attach a worker to a pool
 * @worker: worker to be attached
 * @pool: the target pool
 *
 * Attach @worker to @pool.  Once attached, the %WORKER_UNBOUND flag and
 * cpu-binding of @worker are kept coordinated with the pool across
 * cpu-[un]hotplugs.
 */
static void worker_attach_to_pool(struct worker *worker,
				   struct worker_pool *pool)
{
	mutex_lock(&wq_pool_attach_mutex);

	/*
	 * The wq_pool_attach_mutex ensures %POOL_DISASSOCIATED remains
	 * stable across this function.  See the comments above the flag
	 * definition for details.
	 */
	if (pool->flags & POOL_DISASSOCIATED)
		worker->flags |= WORKER_UNBOUND;

	if (worker->rescue_wq)
		set_cpus_allowed_ptr(worker->task, pool->attrs->cpumask);

	list_add_tail(&worker->node, &pool->workers);
	worker->pool = pool;

	mutex_unlock(&wq_pool_attach_mutex);
}

/**
 * worker_detach_from_pool() - detach a worker from its pool
 * @worker: worker which is attached to its pool
 *
 * Undo the attaching which had been done in worker_attach_to_pool().  The
 * caller worker shouldn't access to the pool after detached except it has
 * other reference to the pool.
 */
static void worker_detach_from_pool(struct worker *worker)
{
	struct worker_pool *pool = worker->pool;
	struct completion *detach_completion = NULL;

	mutex_lock(&wq_pool_attach_mutex);

	list_del(&worker->node);
	worker->pool = NULL;

	if (list_empty(&pool->workers))
		detach_completion = pool->detach_completion;
	mutex_unlock(&wq_pool_attach_mutex);

	/* clear leftover flags without pool->lock after it is detached */
	worker->flags &= ~(WORKER_UNBOUND | WORKER_REBOUND);

	if (detach_completion)
		complete(detach_completion);
}

/**
 * create_worker - create a new workqueue worker
 * @pool: pool the new worker will belong to
 *
 * Create and start a new worker which is attached to @pool.
 *
 * CONTEXT:
 * Might sleep.  Does GFP_KERNEL allocations.
 *
 * Return:
 * Pointer to the newly created worker.
 */
static struct worker *create_worker(struct worker_pool *pool)
{
	struct worker *worker = NULL;
	int id = -1;
	char id_buf[16];

	/* ID is needed to determine kthread name */
	id = ida_simple_get(&pool->worker_ida, 0, 0, GFP_KERNEL);
	if (id < 0)
		goto fail;

	worker = alloc_worker(pool->node);
	if (!worker)
		goto fail;

	worker->id = id;

	if (pool->cpu >= 0)
		snprintf(id_buf, sizeof(id_buf), "%d:%d%s", pool->cpu, id,
			 pool->attrs->nice < 0  ? "H" : "");
	else
		snprintf(id_buf, sizeof(id_buf), "u%d:%d", pool->id, id);

	worker->task = kthread_create_on_node(worker_thread, worker, pool->node,
					      "kworker/%s", id_buf);
	if (IS_ERR(worker->task))
		goto fail;

	set_user_nice(worker->task, pool->attrs->nice);
	kthread_bind_mask(worker->task, pool->attrs->cpumask);

	/* successful, attach the worker to the pool */
	worker_attach_to_pool(worker, pool);

	/* start the newly created worker */
	spin_lock_irq(&pool->lock);
	worker->pool->nr_workers++;
	worker_enter_idle(worker);
	wake_up_process(worker->task);
	spin_unlock_irq(&pool->lock);

	return worker;

fail:
	if (id >= 0)
		ida_simple_remove(&pool->worker_ida, id);
	kfree(worker);
	return NULL;
}

/**
 * destroy_worker - destroy a workqueue worker
 * @worker: worker to be destroyed
 *
 * Destroy @worker and adjust @pool stats accordingly.  The worker should
 * be idle.
 *
 * CONTEXT:
 * spin_lock_irq(pool->lock).
 */
static void destroy_worker(struct worker *worker)
{
	struct worker_pool *pool = worker->pool;

	lockdep_assert_held(&pool->lock);

	/* sanity check frenzy */
	if (WARN_ON(worker->current_work) ||
	    WARN_ON(!list_empty(&worker->scheduled)) ||
	    WARN_ON(!(worker->flags & WORKER_IDLE)))
		return;

	pool->nr_workers--;
	pool->nr_idle--;

	list_del_init(&worker->entry);
	worker->flags |= WORKER_DIE;
	wake_up_process(worker->task);
}

static void idle_worker_timeout(struct timer_list *t)
{
	struct worker_pool *pool = from_timer(pool, t, idle_timer);

	spin_lock_irq(&pool->lock);

	while (too_many_workers(pool)) {
		struct worker *worker;
		unsigned long expires;

		/* idle_list is kept in LIFO order, check the last one */
		worker = list_entry(pool->idle_list.prev, struct worker, entry);
		expires = worker->last_active + IDLE_WORKER_TIMEOUT;

		if (time_before(jiffies, expires)) {
			mod_timer(&pool->idle_timer, expires);
			break;
		}

		destroy_worker(worker);
	}

	spin_unlock_irq(&pool->lock);
}

static void send_mayday(struct work_struct *work)
{
	struct pool_workqueue *pwq = get_work_pwq(work);
	struct workqueue_struct *wq = pwq->wq;

	lockdep_assert_held(&wq_mayday_lock);

	if (!wq->rescuer)
		return;

	/* mayday mayday mayday */
	if (list_empty(&pwq->mayday_node)) {
		/*
		 * If @pwq is for an unbound wq, its base ref may be put at
		 * any time due to an attribute change.  Pin @pwq until the
		 * rescuer is done with it.
		 */
		get_pwq(pwq);
		list_add_tail(&pwq->mayday_node, &wq->maydays);
		wake_up_process(wq->rescuer->task);
	}
}

static void pool_mayday_timeout(struct timer_list *t)
{
	struct worker_pool *pool = from_timer(pool, t, mayday_timer);
	struct work_struct *work;

	spin_lock_irq(&pool->lock);
	spin_lock(&wq_mayday_lock);		/* for wq->maydays */

	if (need_to_create_worker(pool)) {
		/*
		 * We've been trying to create a new worker but
		 * haven't been successful.  We might be hitting an
		 * allocation deadlock.  Send distress signals to
		 * rescuers.
		 */
		list_for_each_entry(work, &pool->worklist, entry)
			send_mayday(work);
	}

	spin_unlock(&wq_mayday_lock);
	spin_unlock_irq(&pool->lock);

	mod_timer(&pool->mayday_timer, jiffies + MAYDAY_INTERVAL);
}

/**
 * maybe_create_worker - create a new worker if necessary
 * @pool: pool to create a new worker for
 *
 * Create a new worker for @pool if necessary.  @pool is guaranteed to
 * have at least one idle worker on return from this function.  If
 * creating a new worker takes longer than MAYDAY_INTERVAL, mayday is
 * sent to all rescuers with works scheduled on @pool to resolve
 * possible allocation deadlock.
 *
 * On return, need_to_create_worker() is guaranteed to be %false and
 * may_start_working() %true.
 *
 * LOCKING:
 * spin_lock_irq(pool->lock) which may be released and regrabbed
 * multiple times.  Does GFP_KERNEL allocations.  Called only from
 * manager.
 */
static void maybe_create_worker(struct worker_pool *pool)
__releases(&pool->lock)
__acquires(&pool->lock)
{
restart:
	spin_unlock_irq(&pool->lock);

	/* if we don't make progress in MAYDAY_INITIAL_TIMEOUT, call for help */
	mod_timer(&pool->mayday_timer, jiffies + MAYDAY_INITIAL_TIMEOUT);

	while (true) {
		if (create_worker(pool) || !need_to_create_worker(pool))
			break;

		schedule_timeout_interruptible(CREATE_COOLDOWN);

		if (!need_to_create_worker(pool))
			break;
	}

	del_timer_sync(&pool->mayday_timer);
	spin_lock_irq(&pool->lock);
	/*
	 * This is necessary even after a new worker was just successfully
	 * created as @pool->lock was dropped and the new worker might have
	 * already become busy.
	 */
	if (need_to_create_worker(pool))
		goto restart;
}

/**
 * manage_workers - manage worker pool
 * @worker: self
 *
 * Assume the manager role and manage the worker pool @worker belongs
 * to.  At any given time, there can be only zero or one manager per
 * pool.  The exclusion is handled automatically by this function.
 *
 * The caller can safely start processing works on false return.  On
 * true return, it's guaranteed that need_to_create_worker() is false
 * and may_start_working() is true.
 *
 * CONTEXT:
 * spin_lock_irq(pool->lock) which may be released and regrabbed
 * multiple times.  Does GFP_KERNEL allocations.
 *
 * Return:
 * %false if the pool doesn't need management and the caller can safely
 * start processing works, %true if management function was performed and
 * the conditions that the caller verified before calling the function may
 * no longer be true.
 */
static bool manage_workers(struct worker *worker)
{
	struct worker_pool *pool = worker->pool;

	if (pool->flags & POOL_MANAGER_ACTIVE)
		return false;

	pool->flags |= POOL_MANAGER_ACTIVE;
	pool->manager = worker;

	maybe_create_worker(pool);

	pool->manager = NULL;
	pool->flags &= ~POOL_MANAGER_ACTIVE;
	wake_up(&wq_manager_wait);
	return true;
}

/**
 * process_one_work - process single work
 * @worker: self
 * @work: work to process
 *
 * Process @work.  This function contains all the logics necessary to
 * process a single work including synchronization against and
 * interaction with other workers on the same cpu, queueing and
 * flushing.  As long as context requirement is met, any worker can
 * call this function to process a work.
 *
 * CONTEXT:
 * spin_lock_irq(pool->lock) which is released and regrabbed.
 */
static void process_one_work(struct worker *worker, struct work_struct *work)
__releases(&pool->lock)
__acquires(&pool->lock)
{
	struct pool_workqueue *pwq = get_work_pwq(work);
	struct worker_pool *pool = worker->pool;
	bool cpu_intensive = pwq->wq->flags & WQ_CPU_INTENSIVE;
	int work_color;
	struct worker *collision;
#ifdef CONFIG_LOCKDEP
	/*
	 * It is permissible to free the struct work_struct from
	 * inside the function that is called from it, this we need to
	 * take into account for lockdep too.  To avoid bogus "held
	 * lock freed" warnings as well as problems when looking into
	 * work->lockdep_map, make a copy and use that here.
	 */
	struct lockdep_map lockdep_map;

	lockdep_copy_map(&lockdep_map, &work->lockdep_map);
#endif
	/* ensure we're on the correct CPU */
	WARN_ON_ONCE(!(pool->flags & POOL_DISASSOCIATED) &&
		     raw_smp_processor_id() != pool->cpu);

	/*
	 * A single work shouldn't be executed concurrently by
	 * multiple workers on a single cpu.  Check whether anyone is
	 * already processing the work.  If so, defer the work to the
	 * currently executing one.
	 */
	collision = find_worker_executing_work(pool, work);
	if (unlikely(collision)) {
		move_linked_works(work, &collision->scheduled, NULL);
		return;
	}

	/* claim and dequeue */
	debug_work_deactivate(work);
	hash_add(pool->busy_hash, &worker->hentry, (unsigned long)work);
	worker->current_work = work;
	worker->current_func = work->func;
	worker->current_pwq = pwq;
	work_color = get_work_color(work);

	/*
	 * Record wq name for cmdline and debug reporting, may get
	 * overridden through set_worker_desc().
	 */
	strscpy(worker->desc, pwq->wq->name, WORKER_DESC_LEN);

	list_del_init(&work->entry);

	/*
	 * CPU intensive works don't participate in concurrency management.
	 * They're the scheduler's responsibility.  This takes @worker out
	 * of concurrency management and the next code block will chain
	 * execution of the pending work items.
	 */
	if (unlikely(cpu_intensive))
		worker_set_flags(worker, WORKER_CPU_INTENSIVE);

	/*
	 * Wake up another worker if necessary.  The condition is always
	 * false for normal per-cpu workers since nr_running would always
	 * be >= 1 at this point.  This is used to chain execution of the
	 * pending work items for WORKER_NOT_RUNNING workers such as the
	 * UNBOUND and CPU_INTENSIVE ones.
	 */
	if (need_more_worker(pool))
		wake_up_worker(pool);

	/*
	 * Record the last pool and clear PENDING which should be the last
	 * update to @work.  Also, do this inside @pool->lock so that
	 * PENDING and queued state changes happen together while IRQ is
	 * disabled.
	 */
	set_work_pool_and_clear_pending(work, pool->id);

	spin_unlock_irq(&pool->lock);

	lock_map_acquire(&pwq->wq->lockdep_map);
	lock_map_acquire(&lockdep_map);
	/*
	 * Strictly speaking we should mark the invariant state without holding
	 * any locks, that is, before these two lock_map_acquire()'s.
	 *
	 * However, that would result in:
	 *
	 *   A(W1)
	 *   WFC(C)
	 *		A(W1)
	 *		C(C)
	 *
	 * Which would create W1->C->W1 dependencies, even though there is no
	 * actual deadlock possible. There are two solutions, using a
	 * read-recursive acquire on the work(queue) 'locks', but this will then
	 * hit the lockdep limitation on recursive locks, or simply discard
	 * these locks.
	 *
	 * AFAICT there is no possible deadlock scenario between the
	 * flush_work() and complete() primitives (except for single-threaded
	 * workqueues), so hiding them isn't a problem.
	 */
	lockdep_invariant_state(true);
	trace_workqueue_execute_start(work);
	dbg_snapshot_work(worker, worker->task, worker->current_func, DSS_FLAG_IN);
	worker->current_func(work);
	dbg_snapshot_work(worker, worker->task, worker->current_func, DSS_FLAG_OUT);
	/*
	 * While we must be careful to not use "work" after this, the trace
	 * point will only record its address.
	 */
	trace_workqueue_execute_end(work);
	lock_map_release(&lockdep_map);
	lock_map_release(&pwq->wq->lockdep_map);

	if (unlikely(in_atomic() || lockdep_depth(current) > 0)) {
		pr_err("BUG: workqueue leaked lock or atomic: %s/0x%08x/%d\n"
		       "     last function: %pf\n",
		       current->comm, preempt_count(), task_pid_nr(current),
		       worker->current_func);
		debug_show_held_locks(current);
		dump_stack();
	}

	/*
	 * The following prevents a kworker from hogging CPU on !PREEMPT
	 * kernels, where a requeueing work item waiting for something to
	 * happen could deadlock with stop_machine as such work item could
	 * indefinitely requeue itself while all other CPUs are trapped in
	 * stop_machine. At the same time, report a quiescent RCU state so
	 * the same condition doesn't freeze RCU.
	 */
	cond_resched();

	spin_lock_irq(&pool->lock);

	/* clear cpu intensive status */
	if (unlikely(cpu_intensive))
		worker_clr_flags(worker, WORKER_CPU_INTENSIVE);

	/* tag the worker for identification in schedule() */
	worker->last_func = worker->current_func;

	/* we're done with it, release */
	hash_del(&worker->hentry);
	worker->current_work = NULL;
	worker->current_func = NULL;
	worker->current_pwq = NULL;
	pwq_dec_nr_in_flight(pwq, work_color);
}

/**
 * process_scheduled_works - process scheduled works
 * @worker: self
 *
 * Process all scheduled works.  Please note that the scheduled list
 * may change while processing a work, so this function repeatedly
 * fetches a work from the top and executes it.
 *
 * CONTEXT:
 * spin_lock_irq(pool->lock) which may be released and regrabbed
 * multiple times.
 */
static void process_scheduled_works(struct worker *worker)
{
	while (!list_empty(&worker->scheduled)) {
		struct work_struct *work = list_first_entry(&worker->scheduled,
						struct work_struct, entry);
		process_one_work(worker, work);
	}
}

static void set_pf_worker(bool val)
{
	mutex_lock(&wq_pool_attach_mutex);
	if (val)
		current->flags |= PF_WQ_WORKER;
	else
		current->flags &= ~PF_WQ_WORKER;
	mutex_unlock(&wq_pool_attach_mutex);
}

/**
 * worker_thread - the worker thread function
 * @__worker: self
 *
 * The worker thread function.  All workers belong to a worker_pool -
 * either a per-cpu one or dynamic unbound one.  These workers process all
 * work items regardless of their specific target workqueue.  The only
 * exception is work items which belong to workqueues with a rescuer which
 * will be explained in rescuer_thread().
 *
 * Return: 0
 */
static int worker_thread(void *__worker)
{
	struct worker *worker = __worker;
	struct worker_pool *pool = worker->pool;

	/* tell the scheduler that this is a workqueue worker */
	set_pf_worker(true);
woke_up:
	spin_lock_irq(&pool->lock);

	/* am I supposed to die? */
	if (unlikely(worker->flags & WORKER_DIE)) {
		spin_unlock_irq(&pool->lock);
		WARN_ON_ONCE(!list_empty(&worker->entry));
		set_pf_worker(false);

		set_task_comm(worker->task, "kworker/dying");
		ida_simple_remove(&pool->worker_ida, worker->id);
		worker_detach_from_pool(worker);
		kfree(worker);
		return 0;
	}

	worker_leave_idle(worker);
recheck:
	/* no more worker necessary? */
	if (!need_more_worker(pool))
		goto sleep;

	/* do we need to manage? */
	if (unlikely(!may_start_working(pool)) && manage_workers(worker))
		goto recheck;

	/*
	 * ->scheduled list can only be filled while a worker is
	 * preparing to process a work or actually processing it.
	 * Make sure nobody diddled with it while I was sleeping.
	 */
	WARN_ON_ONCE(!list_empty(&worker->scheduled));

	/*
	 * Finish PREP stage.  We're guaranteed to have at least one idle
	 * worker or that someone else has already assumed the manager
	 * role.  This is where @worker starts participating in concurrency
	 * management if applicable and concurrency management is restored
	 * after being rebound.  See rebind_workers() for details.
	 */
	worker_clr_flags(worker, WORKER_PREP | WORKER_REBOUND);

	do {
		struct work_struct *work =
			list_first_entry(&pool->worklist,
					 struct work_struct, entry);

		pool->watchdog_ts = jiffies;

		if (likely(!(*work_data_bits(work) & WORK_STRUCT_LINKED))) {
			/* optimization path, not strictly necessary */
			process_one_work(worker, work);
			if (unlikely(!list_empty(&worker->scheduled)))
				process_scheduled_works(worker);
		} else {
			move_linked_works(work, &worker->scheduled, NULL);
			process_scheduled_works(worker);
		}
	} while (keep_working(pool));

	worker_set_flags(worker, WORKER_PREP);
sleep:
	/*
	 * pool->lock is held and there's no work to process and no need to
	 * manage, sleep.  Workers are woken up only while holding
	 * pool->lock or from local cpu, so setting the current state
	 * before releasing pool->lock is enough to prevent losing any
	 * event.
	 */
	worker_enter_idle(worker);
	__set_current_state(TASK_IDLE);
	spin_unlock_irq(&pool->lock);
	schedule();
	goto woke_up;
}

/**
 * rescuer_thread - the rescuer thread function
 * @__rescuer: self
 *
 * Workqueue rescuer thread function.  There's one rescuer for each
 * workqueue which has WQ_MEM_RECLAIM set.
 *
 * Regular work processing on a pool may block trying to create a new
 * worker which uses GFP_KERNEL allocation which has slight chance of
 * developing into deadlock if some works currently on the same queue
 * need to be processed to satisfy the GFP_KERNEL allocation.  This is
 * the problem rescuer solves.
 *
 * When such condition is possible, the pool summons rescuers of all
 * workqueues which have works queued on the pool and let them process
 * those works so that forward progress can be guaranteed.
 *
 * This should happen rarely.
 *
 * Return: 0
 */
static int rescuer_thread(void *__rescuer)
{
	struct worker *rescuer = __rescuer;
	struct workqueue_struct *wq = rescuer->rescue_wq;
	struct list_head *scheduled = &rescuer->scheduled;
	bool should_stop;

	set_user_nice(current, RESCUER_NICE_LEVEL);

	/*
	 * Mark rescuer as worker too.  As WORKER_PREP is never cleared, it
	 * doesn't participate in concurrency management.
	 */
	set_pf_worker(true);
repeat:
	set_current_state(TASK_IDLE);

	/*
	 * By the time the rescuer is requested to stop, the workqueue
	 * shouldn't have any work pending, but @wq->maydays may still have
	 * pwq(s) queued.  This can happen by non-rescuer workers consuming
	 * all the work items before the rescuer got to them.  Go through
	 * @wq->maydays processing before acting on should_stop so that the
	 * list is always empty on exit.
	 */
	should_stop = kthread_should_stop();

	/* see whether any pwq is asking for help */
	spin_lock_irq(&wq_mayday_lock);

	while (!list_empty(&wq->maydays)) {
		struct pool_workqueue *pwq = list_first_entry(&wq->maydays,
					struct pool_workqueue, mayday_node);
		struct worker_pool *pool = pwq->pool;
		struct work_struct *work, *n;
		bool first = true;

		__set_current_state(TASK_RUNNING);
		list_del_init(&pwq->mayday_node);

		spin_unlock_irq(&wq_mayday_lock);

		worker_attach_to_pool(rescuer, pool);

		spin_lock_irq(&pool->lock);

		/*
		 * Slurp in all works issued via this workqueue and
		 * process'em.
		 */
		WARN_ON_ONCE(!list_empty(scheduled));
		list_for_each_entry_safe(work, n, &pool->worklist, entry) {
			if (get_work_pwq(work) == pwq) {
				if (first)
					pool->watchdog_ts = jiffies;
				move_linked_works(work, scheduled, &n);
			}
			first = false;
		}

		if (!list_empty(scheduled)) {
			process_scheduled_works(rescuer);

			/*
			 * The above execution of rescued work items could
			 * have created more to rescue through
			 * pwq_activate_first_delayed() or chained
			 * queueing.  Let's put @pwq back on mayday list so
			 * that such back-to-back work items, which may be
			 * being used to relieve memory pressure, don't
			 * incur MAYDAY_INTERVAL delay inbetween.
			 */
			if (need_to_create_worker(pool)) {
				spin_lock(&wq_mayday_lock);
				/*
				 * Queue iff we aren't racing destruction
				 * and somebody else hasn't queued it already.
				 */
				if (wq->rescuer && list_empty(&pwq->mayday_node)) {
					get_pwq(pwq);
					list_add_tail(&pwq->mayday_node, &wq->maydays);
				}
				spin_unlock(&wq_mayday_lock);
			}
		}

		/*
		 * Put the reference grabbed by send_mayday().  @pool won't
		 * go away while we're still attached to it.
		 */
		put_pwq(pwq);

		/*
		 * Leave this pool.  If need_more_worker() is %true, notify a
		 * regular worker; otherwise, we end up with 0 concurrency
		 * and stalling the execution.
		 */
		if (need_more_worker(pool))
			wake_up_worker(pool);

		spin_unlock_irq(&pool->lock);

		worker_detach_from_pool(rescuer);

		spin_lock_irq(&wq_mayday_lock);
	}

	spin_unlock_irq(&wq_mayday_lock);

	if (should_stop) {
		__set_current_state(TASK_RUNNING);
		set_pf_worker(false);
		return 0;
	}

	/* rescuers should never participate in concurrency management */
	WARN_ON_ONCE(!(rescuer->flags & WORKER_NOT_RUNNING));
	schedule();
	goto repeat;
}

/**
 * check_flush_dependency - check for flush dependency sanity
 * @target_wq: workqueue being flushed
 * @target_work: work item being flushed (NULL for workqueue flushes)
 *
 * %current is trying to flush the whole @target_wq or @target_work on it.
 * If @target_wq doesn't have %WQ_MEM_RECLAIM, verify that %current is not
 * reclaiming memory or running on a workqueue which doesn't have
 * %WQ_MEM_RECLAIM as that can break forward-progress guarantee leading to
 * a deadlock.
 */
static void check_flush_dependency(struct workqueue_struct *target_wq,
				   struct work_struct *target_work)
{
	work_func_t target_func = target_work ? target_work->func : NULL;
	struct worker *worker;

	if (target_wq->flags & WQ_MEM_RECLAIM)
		return;

	worker = current_wq_worker();

	WARN_ONCE(current->flags & PF_MEMALLOC,
		  "workqueue: PF_MEMALLOC task %d(%s) is flushing !WQ_MEM_RECLAIM %s:%pf",
		  current->pid, current->comm, target_wq->name, target_func);
	WARN_ONCE(worker && ((worker->current_pwq->wq->flags &
			      (WQ_MEM_RECLAIM | __WQ_LEGACY)) == WQ_MEM_RECLAIM),
		  "workqueue: WQ_MEM_RECLAIM %s:%pf is flushing !WQ_MEM_RECLAIM %s:%pf",
		  worker->current_pwq->wq->name, worker->current_func,
		  target_wq->name, target_func);
}

struct wq_barrier {
	struct work_struct	work;
	struct completion	done;
	struct task_struct	*task;	/* purely informational */
};

static void wq_barrier_func(struct work_struct *work)
{
	struct wq_barrier *barr = container_of(work, struct wq_barrier, work);
	complete(&barr->done);
}

/**
 * insert_wq_barrier - insert a barrier work
 * @pwq: pwq to insert barrier into
 * @barr: wq_barrier to insert
 * @target: target work to attach @barr to
 * @worker: worker currently executing @target, NULL if @target is not executing
 *
 * @barr is linked to @target such that @barr is completed only after
 * @target finishes execution.  Please note that the ordering
 * guarantee is observed only with respect to @target and on the local
 * cpu.
 *
 * Currently, a queued barrier can't be canceled.  This is because
 * try_to_grab_pending() can't determine whether the work to be
 * grabbed is at the head of the queue and thus can't clear LINKED
 * flag of the previous work while there must be a valid next work
 * after a work with LINKED flag set.
 *
 * Note that when @worker is non-NULL, @target may be modified
 * underneath us, so we can't reliably determine pwq from @target.
 *
 * CONTEXT:
 * spin_lock_irq(pool->lock).
 */
static void insert_wq_barrier(struct pool_workqueue *pwq,
			      struct wq_barrier *barr,
			      struct work_struct *target, struct worker *worker)
{
	struct list_head *head;
	unsigned int linked = 0;

	/*
	 * debugobject calls are safe here even with pool->lock locked
	 * as we know for sure that this will not trigger any of the
	 * checks and call back into the fixup functions where we
	 * might deadlock.
	 */
	INIT_WORK_ONSTACK(&barr->work, wq_barrier_func);
	__set_bit(WORK_STRUCT_PENDING_BIT, work_data_bits(&barr->work));

	init_completion_map(&barr->done, &target->lockdep_map);

	barr->task = current;

	/*
	 * If @target is currently being executed, schedule the
	 * barrier to the worker; otherwise, put it after @target.
	 */
	if (worker)
		head = worker->scheduled.next;
	else {
		unsigned long *bits = work_data_bits(target);

		head = target->entry.next;
		/* there can already be other linked works, inherit and set */
		linked = *bits & WORK_STRUCT_LINKED;
		__set_bit(WORK_STRUCT_LINKED_BIT, bits);
	}

	debug_work_activate(&barr->work);
	insert_work(pwq, &barr->work, head,
		    work_color_to_flags(WORK_NO_COLOR) | linked);
}

/**
 * flush_workqueue_prep_pwqs - prepare pwqs for workqueue flushing
 * @wq: workqueue being flushed
 * @flush_color: new flush color, < 0 for no-op
 * @work_color: new work color, < 0 for no-op
 *
 * Prepare pwqs for workqueue flushing.
 *
 * If @flush_color is non-negative, flush_color on all pwqs should be
 * -1.  If no pwq has in-flight commands at the specified color, all
 * pwq->flush_color's stay at -1 and %false is returned.  If any pwq
 * has in flight commands, its pwq->flush_color is set to
 * @flush_color, @wq->nr_pwqs_to_flush is updated accordingly, pwq
 * wakeup logic is armed and %true is returned.
 *
 * The caller should have initialized @wq->first_flusher prior to
 * calling this function with non-negative @flush_color.  If
 * @flush_color is negative, no flush color update is done and %false
 * is returned.
 *
 * If @work_color is non-negative, all pwqs should have the same
 * work_color which is previous to @work_color and all will be
 * advanced to @work_color.
 *
 * CONTEXT:
 * mutex_lock(wq->mutex).
 *
 * Return:
 * %true if @flush_color >= 0 and there's something to flush.  %false
 * otherwise.
 */
static bool flush_workqueue_prep_pwqs(struct workqueue_struct *wq,
				      int flush_color, int work_color)
{
	bool wait = false;
	struct pool_workqueue *pwq;

	if (flush_color >= 0) {
		WARN_ON_ONCE(atomic_read(&wq->nr_pwqs_to_flush));
		atomic_set(&wq->nr_pwqs_to_flush, 1);
	}

	for_each_pwq(pwq, wq) {
		struct worker_pool *pool = pwq->pool;

		spin_lock_irq(&pool->lock);

		if (flush_color >= 0) {
			WARN_ON_ONCE(pwq->flush_color != -1);

			if (pwq->nr_in_flight[flush_color]) {
				pwq->flush_color = flush_color;
				atomic_inc(&wq->nr_pwqs_to_flush);
				wait = true;
			}
		}

		if (work_color >= 0) {
			WARN_ON_ONCE(work_color != work_next_color(pwq->work_color));
			pwq->work_color = work_color;
		}

		spin_unlock_irq(&pool->lock);
	}

	if (flush_color >= 0 && atomic_dec_and_test(&wq->nr_pwqs_to_flush))
		complete(&wq->first_flusher->done);

	return wait;
}

/**
 * flush_workqueue - ensure that any scheduled work has run to completion.
 * @wq: workqueue to flush
 *
 * This function sleeps until all work items which were queued on entry
 * have finished execution, but it is not livelocked by new incoming ones.
 */
void flush_workqueue(struct workqueue_struct *wq)
{
	struct wq_flusher this_flusher = {
		.list = LIST_HEAD_INIT(this_flusher.list),
		.flush_color = -1,
		.done = COMPLETION_INITIALIZER_ONSTACK_MAP(this_flusher.done, wq->lockdep_map),
	};
	int next_color;

	if (WARN_ON(!wq_online))
		return;

	lock_map_acquire(&wq->lockdep_map);
	lock_map_release(&wq->lockdep_map);

	mutex_lock(&wq->mutex);

	/*
	 * Start-to-wait phase
	 */
	next_color = work_next_color(wq->work_color);

	if (next_color != wq->flush_color) {
		/*
		 * Color space is not full.  The current work_color
		 * becomes our flush_color and work_color is advanced
		 * by one.
		 */
		WARN_ON_ONCE(!list_empty(&wq->flusher_overflow));
		this_flusher.flush_color = wq->work_color;
		wq->work_color = next_color;

		if (!wq->first_flusher) {
			/* no flush in progress, become the first flusher */
			WARN_ON_ONCE(wq->flush_color != this_flusher.flush_color);

			wq->first_flusher = &this_flusher;

			if (!flush_workqueue_prep_pwqs(wq, wq->flush_color,
						       wq->work_color)) {
				/* nothing to flush, done */
				wq->flush_color = next_color;
				wq->first_flusher = NULL;
				goto out_unlock;
			}
		} else {
			/* wait in queue */
			WARN_ON_ONCE(wq->flush_color == this_flusher.flush_color);
			list_add_tail(&this_flusher.list, &wq->flusher_queue);
			flush_workqueue_prep_pwqs(wq, -1, wq->work_color);
		}
	} else {
		/*
		 * Oops, color space is full, wait on overflow queue.
		 * The next flush completion will assign us
		 * flush_color and transfer to flusher_queue.
		 */
		list_add_tail(&this_flusher.list, &wq->flusher_overflow);
	}

	check_flush_dependency(wq, NULL);

	mutex_unlock(&wq->mutex);

	wait_for_completion(&this_flusher.done);

	/*
	 * Wake-up-and-cascade phase
	 *
	 * First flushers are responsible for cascading flushes and
	 * handling overflow.  Non-first flushers can simply return.
	 */
	if (wq->first_flusher != &this_flusher)
		return;

	mutex_lock(&wq->mutex);

	/* we might have raced, check again with mutex held */
	if (wq->first_flusher != &this_flusher)
		goto out_unlock;

	wq->first_flusher = NULL;

	WARN_ON_ONCE(!list_empty(&this_flusher.list));
	WARN_ON_ONCE(wq->flush_color != this_flusher.flush_color);

	while (true) {
		struct wq_flusher *next, *tmp;

		/* complete all the flushers sharing the current flush color */
		list_for_each_entry_safe(next, tmp, &wq->flusher_queue, list) {
			if (next->flush_color != wq->flush_color)
				break;
			list_del_init(&next->list);
			complete(&next->done);
		}

		WARN_ON_ONCE(!list_empty(&wq->flusher_overflow) &&
			     wq->flush_color != work_next_color(wq->work_color));

		/* this flush_color is finished, advance by one */
		wq->flush_color = work_next_color(wq->flush_color);

		/* one color has been freed, handle overflow queue */
		if (!list_empty(&wq->flusher_overflow)) {
			/*
			 * Assign the same color to all overflowed
			 * flushers, advance work_color and append to
			 * flusher_queue.  This is the start-to-wait
			 * phase for these overflowed flushers.
			 */
			list_for_each_entry(tmp, &wq->flusher_overflow, list)
				tmp->flush_color = wq->work_color;

			wq->work_color = work_next_color(wq->work_color);

			list_splice_tail_init(&wq->flusher_overflow,
					      &wq->flusher_queue);
			flush_workqueue_prep_pwqs(wq, -1, wq->work_color);
		}

		if (list_empty(&wq->flusher_queue)) {
			WARN_ON_ONCE(wq->flush_color != wq->work_color);
			break;
		}

		/*
		 * Need to flush more colors.  Make the next flusher
		 * the new first flusher and arm pwqs.
		 */
		WARN_ON_ONCE(wq->flush_color == wq->work_color);
		WARN_ON_ONCE(wq->flush_color != next->flush_color);

		list_del_init(&next->list);
		wq->first_flusher = next;

		if (flush_workqueue_prep_pwqs(wq, wq->flush_color, -1))
			break;

		/*
		 * Meh... this color is already done, clear first
		 * flusher and repeat cascading.
		 */
		wq->first_flusher = NULL;
	}

out_unlock:
	mutex_unlock(&wq->mutex);
}
EXPORT_SYMBOL(flush_workqueue);

/**
 * drain_workqueue - drain a workqueue
 * @wq: workqueue to drain
 *
 * Wait until the workqueue becomes empty.  While draining is in progress,
 * only chain queueing is allowed.  IOW, only currently pending or running
 * work items on @wq can queue further work items on it.  @wq is flushed
 * repeatedly until it becomes empty.  The number of flushing is determined
 * by the depth of chaining and should be relatively short.  Whine if it
 * takes too long.
 */
void drain_workqueue(struct workqueue_struct *wq)
{
	unsigned int flush_cnt = 0;
	struct pool_workqueue *pwq;

	/*
	 * __queue_work() needs to test whether there are drainers, is much
	 * hotter than drain_workqueue() and already looks at @wq->flags.
	 * Use __WQ_DRAINING so that queue doesn't have to check nr_drainers.
	 */
	mutex_lock(&wq->mutex);
	if (!wq->nr_drainers++)
		wq->flags |= __WQ_DRAINING;
	mutex_unlock(&wq->mutex);
reflush:
	flush_workqueue(wq);

	mutex_lock(&wq->mutex);

	for_each_pwq(pwq, wq) {
		bool drained;

		spin_lock_irq(&pwq->pool->lock);
		drained = !pwq->nr_active && list_empty(&pwq->delayed_works);
		spin_unlock_irq(&pwq->pool->lock);

		if (drained)
			continue;

		if (++flush_cnt == 10 ||
		    (flush_cnt % 100 == 0 && flush_cnt <= 1000))
			pr_warn("workqueue %s: drain_workqueue() isn't complete after %u tries\n",
				wq->name, flush_cnt);

		mutex_unlock(&wq->mutex);
		goto reflush;
	}

	if (!--wq->nr_drainers)
		wq->flags &= ~__WQ_DRAINING;
	mutex_unlock(&wq->mutex);
}
EXPORT_SYMBOL_GPL(drain_workqueue);

static bool start_flush_work(struct work_struct *work, struct wq_barrier *barr,
			     bool from_cancel)
{
	struct worker *worker = NULL;
	struct worker_pool *pool;
	struct pool_workqueue *pwq;

	might_sleep();

	local_irq_disable();
	pool = get_work_pool(work);
	if (!pool) {
		local_irq_enable();
		return false;
	}

	spin_lock(&pool->lock);
	/* see the comment in try_to_grab_pending() with the same code */
	pwq = get_work_pwq(work);
	if (pwq) {
		if (unlikely(pwq->pool != pool))
			goto already_gone;
	} else {
		worker = find_worker_executing_work(pool, work);
		if (!worker)
			goto already_gone;
		pwq = worker->current_pwq;
	}

	check_flush_dependency(pwq->wq, work);

	insert_wq_barrier(pwq, barr, work, worker);
	spin_unlock_irq(&pool->lock);

	/*
	 * Force a lock recursion deadlock when using flush_work() inside a
	 * single-threaded or rescuer equipped workqueue.
	 *
	 * For single threaded workqueues the deadlock happens when the work
	 * is after the work issuing the flush_work(). For rescuer equipped
	 * workqueues the deadlock happens when the rescuer stalls, blocking
	 * forward progress.
	 */
	if (!from_cancel &&
	    (pwq->wq->saved_max_active == 1 || pwq->wq->rescuer)) {
		lock_map_acquire(&pwq->wq->lockdep_map);
		lock_map_release(&pwq->wq->lockdep_map);
	}

	return true;
already_gone:
	spin_unlock_irq(&pool->lock);
	return false;
}

static bool __flush_work(struct work_struct *work, bool from_cancel)
{
	struct wq_barrier barr;

	if (WARN_ON(!wq_online))
		return false;

	if (WARN_ON(!work->func))
		return false;

	if (!from_cancel) {
		lock_map_acquire(&work->lockdep_map);
		lock_map_release(&work->lockdep_map);
	}

	if (start_flush_work(work, &barr, from_cancel)) {
		secdbg_dtsk_set_data(DTYPE_WORK, work);
		wait_for_completion(&barr.done);
		secdbg_dtsk_clear_data();
		destroy_work_on_stack(&barr.work);
		return true;
	} else {
		return false;
	}
}

/**
 * flush_work - wait for a work to finish executing the last queueing instance
 * @work: the work to flush
 *
 * Wait until @work has finished execution.  @work is guaranteed to be idle
 * on return if it hasn't been requeued since flush started.
 *
 * Return:
 * %true if flush_work() waited for the work to finish execution,
 * %false if it was already idle.
 */
bool flush_work(struct work_struct *work)
{
	return __flush_work(work, false);
}
EXPORT_SYMBOL_GPL(flush_work);

struct cwt_wait {
	wait_queue_entry_t		wait;
	struct work_struct	*work;
};

static int cwt_wakefn(wait_queue_entry_t *wait, unsigned mode, int sync, void *key)
{
	struct cwt_wait *cwait = container_of(wait, struct cwt_wait, wait);

	if (cwait->work != key)
		return 0;
	return autoremove_wake_function(wait, mode, sync, key);
}

static bool __cancel_work_timer(struct work_struct *work, bool is_dwork)
{
	static DECLARE_WAIT_QUEUE_HEAD(cancel_waitq);
	unsigned long flags;
	int ret;

	do {
		ret = try_to_grab_pending(work, is_dwork, &flags);
		/*
		 * If someone else is already canceling, wait for it to
		 * finish.  flush_work() doesn't work for PREEMPT_NONE
		 * because we may get scheduled between @work's completion
		 * and the other canceling task resuming and clearing
		 * CANCELING - flush_work() will return false immediately
		 * as @work is no longer busy, try_to_grab_pending() will
		 * return -ENOENT as @work is still being canceled and the
		 * other canceling task won't be able to clear CANCELING as
		 * we're hogging the CPU.
		 *
		 * Let's wait for completion using a waitqueue.  As this
		 * may lead to the thundering herd problem, use a custom
		 * wake function which matches @work along with exclusive
		 * wait and wakeup.
		 */
		if (unlikely(ret == -ENOENT)) {
			struct cwt_wait cwait;

			init_wait(&cwait.wait);
			cwait.wait.func = cwt_wakefn;
			cwait.work = work;

			prepare_to_wait_exclusive(&cancel_waitq, &cwait.wait,
						  TASK_UNINTERRUPTIBLE);
			if (work_is_canceling(work))
				schedule();
			finish_wait(&cancel_waitq, &cwait.wait);
		}
	} while (unlikely(ret < 0));

	/* tell other tasks trying to grab @work to back off */
	mark_work_canceling(work);
	local_irq_restore(flags);

	/*
	 * This allows canceling during early boot.  We know that @work
	 * isn't executing.
	 */
	if (wq_online)
		__flush_work(work, true);

	clear_work_data(work);

	/*
	 * Paired with prepare_to_wait() above so that either
	 * waitqueue_active() is visible here or !work_is_canceling() is
	 * visible there.
	 */
	smp_mb();
	if (waitqueue_active(&cancel_waitq))
		__wake_up(&cancel_waitq, TASK_NORMAL, 1, work);

	return ret;
}

/**
 * cancel_work_sync - cancel a work and wait for it to finish
 * @work: the work to cancel
 *
 * Cancel @work and wait for its execution to finish.  This function
 * can be used even if the work re-queues itself or migrates to
 * another workqueue.  On return from this function, @work is
 * guaranteed to be not pending or executing on any CPU.
 *
 * cancel_work_sync(&delayed_work->work) must not be used for
 * delayed_work's.  Use cancel_delayed_work_sync() instead.
 *
 * The caller must ensure that the workqueue on which @work was last
 * queued can't be destroyed before this function returns.
 *
 * Return:
 * %true if @work was pending, %false otherwise.
 */
bool cancel_work_sync(struct work_struct *work)
{
	return __cancel_work_timer(work, false);
}
EXPORT_SYMBOL_GPL(cancel_work_sync);

/**
 * flush_delayed_work - wait for a dwork to finish executing the last queueing
 * @dwork: the delayed work to flush
 *
 * Delayed timer is cancelled and the pending work is queued for
 * immediate execution.  Like flush_work(), this function only
 * considers the last queueing instance of @dwork.
 *
 * Return:
 * %true if flush_work() waited for the work to finish execution,
 * %false if it was already idle.
 */
bool flush_delayed_work(struct delayed_work *dwork)
{
	local_irq_disable();
	if (del_timer_sync(&dwork->timer))
		__queue_work(dwork->cpu, dwork->wq, &dwork->work);
	local_irq_enable();
	return flush_work(&dwork->work);
}
EXPORT_SYMBOL(flush_delayed_work);

/**
 * flush_rcu_work - wait for a rwork to finish executing the last queueing
 * @rwork: the rcu work to flush
 *
 * Return:
 * %true if flush_rcu_work() waited for the work to finish execution,
 * %false if it was already idle.
 */
bool flush_rcu_work(struct rcu_work *rwork)
{
	if (test_bit(WORK_STRUCT_PENDING_BIT, work_data_bits(&rwork->work))) {
		rcu_barrier();
		flush_work(&rwork->work);
		return true;
	} else {
		return flush_work(&rwork->work);
	}
}
EXPORT_SYMBOL(flush_rcu_work);

static bool __cancel_work(struct work_struct *work, bool is_dwork)
{
	unsigned long flags;
	int ret;

	do {
		ret = try_to_grab_pending(work, is_dwork, &flags);
	} while (unlikely(ret == -EAGAIN));

	if (unlikely(ret < 0))
		return false;

	set_work_pool_and_clear_pending(work, get_work_pool_id(work));
	local_irq_restore(flags);
	return ret;
}

/**
 * cancel_delayed_work - cancel a delayed work
 * @dwork: delayed_work to cancel
 *
 * Kill off a pending delayed_work.
 *
 * Return: %true if @dwork was pending and canceled; %false if it wasn't
 * pending.
 *
 * Note:
 * The work callback function may still be running on return, unless
 * it returns %true and the work doesn't re-arm itself.  Explicitly flush or
 * use cancel_delayed_work_sync() to wait on it.
 *
 * This function is safe to call from any context including IRQ handler.
 */
bool cancel_delayed_work(struct delayed_work *dwork)
{
	return __cancel_work(&dwork->work, true);
}
EXPORT_SYMBOL(cancel_delayed_work);

/**
 * cancel_delayed_work_sync - cancel a delayed work and wait for it to finish
 * @dwork: the delayed work cancel
 *
 * This is cancel_work_sync() for delayed works.
 *
 * Return:
 * %true if @dwork was pending, %false otherwise.
 */
bool cancel_delayed_work_sync(struct delayed_work *dwork)
{
	return __cancel_work_timer(&dwork->work, true);
}
EXPORT_SYMBOL(cancel_delayed_work_sync);

/**
 * schedule_on_each_cpu - execute a function synchronously on each online CPU
 * @func: the function to call
 *
 * schedule_on_each_cpu() executes @func on each online CPU using the
 * system workqueue and blocks until all CPUs have completed.
 * schedule_on_each_cpu() is very slow.
 *
 * Return:
 * 0 on success, -errno on failure.
 */
int schedule_on_each_cpu(work_func_t func)
{
	int cpu;
	struct work_struct __percpu *works;

	works = alloc_percpu(struct work_struct);
	if (!works)
		return -ENOMEM;

	get_online_cpus();

	for_each_online_cpu(cpu) {
		struct work_struct *work = per_cpu_ptr(works, cpu);

		INIT_WORK(work, func);
		schedule_work_on(cpu, work);
	}

	for_each_online_cpu(cpu)
		flush_work(per_cpu_ptr(works, cpu));

	put_online_cpus();
	free_percpu(works);
	return 0;
}

/**
 * execute_in_process_context - reliably execute the routine with user context
 * @fn:		the function to execute
 * @ew:		guaranteed storage for the execute work structure (must
 *		be available when the work executes)
 *
 * Executes the function immediately if process context is available,
 * otherwise schedules the function for delayed execution.
 *
 * Return:	0 - function was executed
 *		1 - function was scheduled for execution
 */
int execute_in_process_context(work_func_t fn, struct execute_work *ew)
{
	if (!in_interrupt()) {
		fn(&ew->work);
		return 0;
	}

	INIT_WORK(&ew->work, fn);
	schedule_work(&ew->work);

	return 1;
}
EXPORT_SYMBOL_GPL(execute_in_process_context);

/**
 * free_workqueue_attrs - free a workqueue_attrs
 * @attrs: workqueue_attrs to free
 *
 * Undo alloc_workqueue_attrs().
 */
void free_workqueue_attrs(struct workqueue_attrs *attrs)
{
	if (attrs) {
		free_cpumask_var(attrs->cpumask);
		kfree(attrs);
	}
}

/**
 * alloc_workqueue_attrs - allocate a workqueue_attrs
 * @gfp_mask: allocation mask to use
 *
 * Allocate a new workqueue_attrs, initialize with default settings and
 * return it.
 *
 * Return: The allocated new workqueue_attr on success. %NULL on failure.
 */
struct workqueue_attrs *alloc_workqueue_attrs(gfp_t gfp_mask)
{
	struct workqueue_attrs *attrs;

	attrs = kzalloc(sizeof(*attrs), gfp_mask);
	if (!attrs)
		goto fail;
	if (!alloc_cpumask_var(&attrs->cpumask, gfp_mask))
		goto fail;

	cpumask_copy(attrs->cpumask, cpu_possible_mask);
	return attrs;
fail:
	free_workqueue_attrs(attrs);
	return NULL;
}

static void copy_workqueue_attrs(struct workqueue_attrs *to,
				 const struct workqueue_attrs *from)
{
	to->nice = from->nice;
	cpumask_copy(to->cpumask, from->cpumask);
	/*
	 * Unlike hash and equality test, this function doesn't ignore
	 * ->no_numa as it is used for both pool and wq attrs.  Instead,
	 * get_unbound_pool() explicitly clears ->no_numa after copying.
	 */
	to->no_numa = from->no_numa;
}

/* hash value of the content of @attr */
static u32 wqattrs_hash(const struct workqueue_attrs *attrs)
{
	u32 hash = 0;

	hash = jhash_1word(attrs->nice, hash);
	hash = jhash(cpumask_bits(attrs->cpumask),
		     BITS_TO_LONGS(nr_cpumask_bits) * sizeof(long), hash);
	return hash;
}

/* content equality test */
static bool wqattrs_equal(const struct workqueue_attrs *a,
			  const struct workqueue_attrs *b)
{
	if (a->nice != b->nice)
		return false;
	if (!cpumask_equal(a->cpumask, b->cpumask))
		return false;
	return true;
}

/**
 * init_worker_pool - initialize a newly zalloc'd worker_pool
 * @pool: worker_pool to initialize
 *
 * Initialize a newly zalloc'd @pool.  It also allocates @pool->attrs.
 *
 * Return: 0 on success, -errno on failure.  Even on failure, all fields
 * inside @pool proper are initialized and put_unbound_pool() can be called
 * on @pool safely to release it.
 */
static int init_worker_pool(struct worker_pool *pool)
{
	spin_lock_init(&pool->lock);
	pool->id = -1;
	pool->cpu = -1;
	pool->node = NUMA_NO_NODE;
	pool->flags |= POOL_DISASSOCIATED;
	pool->watchdog_ts = jiffies;
	INIT_LIST_HEAD(&pool->worklist);
	INIT_LIST_HEAD(&pool->idle_list);
	hash_init(pool->busy_hash);

	timer_setup(&pool->idle_timer, idle_worker_timeout, TIMER_DEFERRABLE);

	timer_setup(&pool->mayday_timer, pool_mayday_timeout, 0);

	INIT_LIST_HEAD(&pool->workers);

	ida_init(&pool->worker_ida);
	INIT_HLIST_NODE(&pool->hash_node);
	pool->refcnt = 1;

	/* shouldn't fail above this point */
	pool->attrs = alloc_workqueue_attrs(GFP_KERNEL);
	if (!pool->attrs)
		return -ENOMEM;
	return 0;
}

static void rcu_free_wq(struct rcu_head *rcu)
{
	struct workqueue_struct *wq =
		container_of(rcu, struct workqueue_struct, rcu);

	if (!(wq->flags & WQ_UNBOUND))
		free_percpu(wq->cpu_pwqs);
	else
		free_workqueue_attrs(wq->unbound_attrs);

	kfree(wq->rescuer);
	kfree(wq);
}

static void rcu_free_pool(struct rcu_head *rcu)
{
	struct worker_pool *pool = container_of(rcu, struct worker_pool, rcu);

	ida_destroy(&pool->worker_ida);
	free_workqueue_attrs(pool->attrs);
	kfree(pool);
}

/**
 * put_unbound_pool - put a worker_pool
 * @pool: worker_pool to put
 *
 * Put @pool.  If its refcnt reaches zero, it gets destroyed in sched-RCU
 * safe manner.  get_unbound_pool() calls this function on its failure path
 * and this function should be able to release pools which went through,
 * successfully or not, init_worker_pool().
 *
 * Should be called with wq_pool_mutex held.
 */
static void put_unbound_pool(struct worker_pool *pool)
{
	DECLARE_COMPLETION_ONSTACK(detach_completion);
	struct worker *worker;

	lockdep_assert_held(&wq_pool_mutex);

	if (--pool->refcnt)
		return;

	/* sanity checks */
	if (WARN_ON(!(pool->cpu < 0)) ||
	    WARN_ON(!list_empty(&pool->worklist)))
		return;

	/* release id and unhash */
	if (pool->id >= 0)
		idr_remove(&worker_pool_idr, pool->id);
	hash_del(&pool->hash_node);

	/*
	 * Become the manager and destroy all workers.  This prevents
	 * @pool's workers from blocking on attach_mutex.  We're the last
	 * manager and @pool gets freed with the flag set.
	 */
	spin_lock_irq(&pool->lock);
	wait_event_lock_irq(wq_manager_wait,
			    !(pool->flags & POOL_MANAGER_ACTIVE), pool->lock);
	pool->flags |= POOL_MANAGER_ACTIVE;

	while ((worker = first_idle_worker(pool)))
		destroy_worker(worker);
	WARN_ON(pool->nr_workers || pool->nr_idle);
	spin_unlock_irq(&pool->lock);

	mutex_lock(&wq_pool_attach_mutex);
	if (!list_empty(&pool->workers))
		pool->detach_completion = &detach_completion;
	mutex_unlock(&wq_pool_attach_mutex);

	if (pool->detach_completion)
		wait_for_completion(pool->detach_completion);

	/* shut down the timers */
	del_timer_sync(&pool->idle_timer);
	del_timer_sync(&pool->mayday_timer);

	/* sched-RCU protected to allow dereferences from get_work_pool() */
	call_rcu_sched(&pool->rcu, rcu_free_pool);
}

/**
 * get_unbound_pool - get a worker_pool with the specified attributes
 * @attrs: the attributes of the worker_pool to get
 *
 * Obtain a worker_pool which has the same attributes as @attrs, bump the
 * reference count and return it.  If there already is a matching
 * worker_pool, it will be used; otherwise, this function attempts to
 * create a new one.
 *
 * Should be called with wq_pool_mutex held.
 *
 * Return: On success, a worker_pool with the same attributes as @attrs.
 * On failure, %NULL.
 */
static struct worker_pool *get_unbound_pool(const struct workqueue_attrs *attrs)
{
	u32 hash = wqattrs_hash(attrs);
	struct worker_pool *pool;
	int node;
	int target_node = NUMA_NO_NODE;

	lockdep_assert_held(&wq_pool_mutex);

	/* do we already have a matching pool? */
	hash_for_each_possible(unbound_pool_hash, pool, hash_node, hash) {
		if (wqattrs_equal(pool->attrs, attrs)) {
			pool->refcnt++;
			return pool;
		}
	}

	/* if cpumask is contained inside a NUMA node, we belong to that node */
	if (wq_numa_enabled) {
		for_each_node(node) {
			if (cpumask_subset(attrs->cpumask,
					   wq_numa_possible_cpumask[node])) {
				target_node = node;
				break;
			}
		}
	}

	/* nope, create a new one */
	pool = kzalloc_node(sizeof(*pool), GFP_KERNEL, target_node);
	if (!pool || init_worker_pool(pool) < 0)
		goto fail;

	lockdep_set_subclass(&pool->lock, 1);	/* see put_pwq() */
	copy_workqueue_attrs(pool->attrs, attrs);
	pool->node = target_node;

	/*
	 * no_numa isn't a worker_pool attribute, always clear it.  See
	 * 'struct workqueue_attrs' comments for detail.
	 */
	pool->attrs->no_numa = false;

	if (worker_pool_assign_id(pool) < 0)
		goto fail;

	/* create and start the initial worker */
	if (wq_online && !create_worker(pool))
		goto fail;

	/* install */
	hash_add(unbound_pool_hash, &pool->hash_node, hash);

	return pool;
fail:
	if (pool)
		put_unbound_pool(pool);
	return NULL;
}

static void rcu_free_pwq(struct rcu_head *rcu)
{
	kmem_cache_free(pwq_cache,
			container_of(rcu, struct pool_workqueue, rcu));
}

/*
 * Scheduled on system_wq by put_pwq() when an unbound pwq hits zero refcnt
 * and needs to be destroyed.
 */
static void pwq_unbound_release_workfn(struct work_struct *work)
{
	struct pool_workqueue *pwq = container_of(work, struct pool_workqueue,
						  unbound_release_work);
	struct workqueue_struct *wq = pwq->wq;
	struct worker_pool *pool = pwq->pool;
	bool is_last;

	if (WARN_ON_ONCE(!(wq->flags & WQ_UNBOUND)))
		return;

	mutex_lock(&wq->mutex);
	list_del_rcu(&pwq->pwqs_node);
	is_last = list_empty(&wq->pwqs);
	mutex_unlock(&wq->mutex);

	mutex_lock(&wq_pool_mutex);
	put_unbound_pool(pool);
	mutex_unlock(&wq_pool_mutex);

	call_rcu_sched(&pwq->rcu, rcu_free_pwq);

	/*
	 * If we're the last pwq going away, @wq is already dead and no one
	 * is gonna access it anymore.  Schedule RCU free.
	 */
	if (is_last)
		call_rcu_sched(&wq->rcu, rcu_free_wq);
}

/**
 * pwq_adjust_max_active - update a pwq's max_active to the current setting
 * @pwq: target pool_workqueue
 *
 * If @pwq isn't freezing, set @pwq->max_active to the associated
 * workqueue's saved_max_active and activate delayed work items
 * accordingly.  If @pwq is freezing, clear @pwq->max_active to zero.
 */
static void pwq_adjust_max_active(struct pool_workqueue *pwq)
{
	struct workqueue_struct *wq = pwq->wq;
	bool freezable = wq->flags & WQ_FREEZABLE;
	unsigned long flags;

	/* for @wq->saved_max_active */
	lockdep_assert_held(&wq->mutex);

	/* fast exit for non-freezable wqs */
	if (!freezable && pwq->max_active == wq->saved_max_active)
		return;

	/* this function can be called during early boot w/ irq disabled */
	spin_lock_irqsave(&pwq->pool->lock, flags);

	/*
	 * During [un]freezing, the caller is responsible for ensuring that
	 * this function is called at least once after @workqueue_freezing
	 * is updated and visible.
	 */
	if (!freezable || !workqueue_freezing) {
		bool kick = false;

		pwq->max_active = wq->saved_max_active;

		while (!list_empty(&pwq->delayed_works) &&
		       pwq->nr_active < pwq->max_active) {
			pwq_activate_first_delayed(pwq);
			kick = true;
		}

		/*
		 * Need to kick a worker after thawed or an unbound wq's
		 * max_active is bumped. In realtime scenarios, always kicking a
		 * worker will cause interference on the isolated cpu cores, so
		 * let's kick iff work items were activated.
		 */
		if (kick)
			wake_up_worker(pwq->pool);
	} else {
		pwq->max_active = 0;
	}

	spin_unlock_irqrestore(&pwq->pool->lock, flags);
}

/* initialize newly alloced @pwq which is associated with @wq and @pool */
static void init_pwq(struct pool_workqueue *pwq, struct workqueue_struct *wq,
		     struct worker_pool *pool)
{
	BUG_ON((unsigned long)pwq & WORK_STRUCT_FLAG_MASK);

	memset(pwq, 0, sizeof(*pwq));

	pwq->pool = pool;
	pwq->wq = wq;
	pwq->flush_color = -1;
	pwq->refcnt = 1;
	INIT_LIST_HEAD(&pwq->delayed_works);
	INIT_LIST_HEAD(&pwq->pwqs_node);
	INIT_LIST_HEAD(&pwq->mayday_node);
	INIT_WORK(&pwq->unbound_release_work, pwq_unbound_release_workfn);
}

/* sync @pwq with the current state of its associated wq and link it */
static void link_pwq(struct pool_workqueue *pwq)
{
	struct workqueue_struct *wq = pwq->wq;

	lockdep_assert_held(&wq->mutex);

	/* may be called multiple times, ignore if already linked */
	if (!list_empty(&pwq->pwqs_node))
		return;

	/* set the matching work_color */
	pwq->work_color = wq->work_color;

	/* sync max_active to the current setting */
	pwq_adjust_max_active(pwq);

	/* link in @pwq */
	list_add_rcu(&pwq->pwqs_node, &wq->pwqs);
}

/* obtain a pool matching @attr and create a pwq associating the pool and @wq */
static struct pool_workqueue *alloc_unbound_pwq(struct workqueue_struct *wq,
					const struct workqueue_attrs *attrs)
{
	struct worker_pool *pool;
	struct pool_workqueue *pwq;

	lockdep_assert_held(&wq_pool_mutex);

	pool = get_unbound_pool(attrs);
	if (!pool)
		return NULL;

	pwq = kmem_cache_alloc_node(pwq_cache, GFP_KERNEL, pool->node);
	if (!pwq) {
		put_unbound_pool(pool);
		return NULL;
	}

	init_pwq(pwq, wq, pool);
	return pwq;
}

/**
 * wq_calc_node_cpumask - calculate a wq_attrs' cpumask for the specified node
 * @attrs: the wq_attrs of the default pwq of the target workqueue
 * @node: the target NUMA node
 * @cpu_going_down: if >= 0, the CPU to consider as offline
 * @cpumask: outarg, the resulting cpumask
 *
 * Calculate the cpumask a workqueue with @attrs should use on @node.  If
 * @cpu_going_down is >= 0, that cpu is considered offline during
 * calculation.  The result is stored in @cpumask.
 *
 * If NUMA affinity is not enabled, @attrs->cpumask is always used.  If
 * enabled and @node has online CPUs requested by @attrs, the returned
 * cpumask is the intersection of the possible CPUs of @node and
 * @attrs->cpumask.
 *
 * The caller is responsible for ensuring that the cpumask of @node stays
 * stable.
 *
 * Return: %true if the resulting @cpumask is different from @attrs->cpumask,
 * %false if equal.
 */
static bool wq_calc_node_cpumask(const struct workqueue_attrs *attrs, int node,
				 int cpu_going_down, cpumask_t *cpumask)
{
	if (!wq_numa_enabled || attrs->no_numa)
		goto use_dfl;

	/* does @node have any online CPUs @attrs wants? */
	cpumask_and(cpumask, cpumask_of_node(node), attrs->cpumask);
	if (cpu_going_down >= 0)
		cpumask_clear_cpu(cpu_going_down, cpumask);

	if (cpumask_empty(cpumask))
		goto use_dfl;

	/* yeap, return possible CPUs in @node that @attrs wants */
	cpumask_and(cpumask, attrs->cpumask, wq_numa_possible_cpumask[node]);

	if (cpumask_empty(cpumask)) {
		pr_warn_once("WARNING: workqueue cpumask: online intersect > "
				"possible intersect\n");
		return false;
	}

	return !cpumask_equal(cpumask, attrs->cpumask);

use_dfl:
	cpumask_copy(cpumask, attrs->cpumask);
	return false;
}

/* install @pwq into @wq's numa_pwq_tbl[] for @node and return the old pwq */
static struct pool_workqueue *numa_pwq_tbl_install(struct workqueue_struct *wq,
						   int node,
						   struct pool_workqueue *pwq)
{
	struct pool_workqueue *old_pwq;

	lockdep_assert_held(&wq_pool_mutex);
	lockdep_assert_held(&wq->mutex);

	/* link_pwq() can handle duplicate calls */
	link_pwq(pwq);

	old_pwq = rcu_access_pointer(wq->numa_pwq_tbl[node]);
	rcu_assign_pointer(wq->numa_pwq_tbl[node], pwq);
	return old_pwq;
}

/* context to store the prepared attrs & pwqs before applying */
struct apply_wqattrs_ctx {
	struct workqueue_struct	*wq;		/* target workqueue */
	struct workqueue_attrs	*attrs;		/* attrs to apply */
	struct list_head	list;		/* queued for batching commit */
	struct pool_workqueue	*dfl_pwq;
	struct pool_workqueue	*pwq_tbl[];
};

/* free the resources after success or abort */
static void apply_wqattrs_cleanup(struct apply_wqattrs_ctx *ctx)
{
	if (ctx) {
		int node;

		for_each_node(node)
			put_pwq_unlocked(ctx->pwq_tbl[node]);
		put_pwq_unlocked(ctx->dfl_pwq);

		free_workqueue_attrs(ctx->attrs);

		kfree(ctx);
	}
}

/* allocate the attrs and pwqs for later installation */
static struct apply_wqattrs_ctx *
apply_wqattrs_prepare(struct workqueue_struct *wq,
		      const struct workqueue_attrs *attrs)
{
	struct apply_wqattrs_ctx *ctx;
	struct workqueue_attrs *new_attrs, *tmp_attrs;
	int node;

	lockdep_assert_held(&wq_pool_mutex);

	ctx = kzalloc(struct_size(ctx, pwq_tbl, nr_node_ids), GFP_KERNEL);

	new_attrs = alloc_workqueue_attrs(GFP_KERNEL);
	tmp_attrs = alloc_workqueue_attrs(GFP_KERNEL);
	if (!ctx || !new_attrs || !tmp_attrs)
		goto out_free;

	/*
	 * Calculate the attrs of the default pwq.
	 * If the user configured cpumask doesn't overlap with the
	 * wq_unbound_cpumask, we fallback to the wq_unbound_cpumask.
	 */
	copy_workqueue_attrs(new_attrs, attrs);
	cpumask_and(new_attrs->cpumask, new_attrs->cpumask, wq_unbound_cpumask);
	if (unlikely(cpumask_empty(new_attrs->cpumask)))
		cpumask_copy(new_attrs->cpumask, wq_unbound_cpumask);

	/*
	 * We may create multiple pwqs with differing cpumasks.  Make a
	 * copy of @new_attrs which will be modified and used to obtain
	 * pools.
	 */
	copy_workqueue_attrs(tmp_attrs, new_attrs);

	/*
	 * If something goes wrong during CPU up/down, we'll fall back to
	 * the default pwq covering whole @attrs->cpumask.  Always create
	 * it even if we don't use it immediately.
	 */
	ctx->dfl_pwq = alloc_unbound_pwq(wq, new_attrs);
	if (!ctx->dfl_pwq)
		goto out_free;

	for_each_node(node) {
		if (wq_calc_node_cpumask(new_attrs, node, -1, tmp_attrs->cpumask)) {
			ctx->pwq_tbl[node] = alloc_unbound_pwq(wq, tmp_attrs);
			if (!ctx->pwq_tbl[node])
				goto out_free;
		} else {
			ctx->dfl_pwq->refcnt++;
			ctx->pwq_tbl[node] = ctx->dfl_pwq;
		}
	}

	/* save the user configured attrs and sanitize it. */
	copy_workqueue_attrs(new_attrs, attrs);
	cpumask_and(new_attrs->cpumask, new_attrs->cpumask, cpu_possible_mask);
	ctx->attrs = new_attrs;

	ctx->wq = wq;
	free_workqueue_attrs(tmp_attrs);
	return ctx;

out_free:
	free_workqueue_attrs(tmp_attrs);
	free_workqueue_attrs(new_attrs);
	apply_wqattrs_cleanup(ctx);
	return NULL;
}

/* set attrs and install prepared pwqs, @ctx points to old pwqs on return */
static void apply_wqattrs_commit(struct apply_wqattrs_ctx *ctx)
{
	int node;

	/* all pwqs have been created successfully, let's install'em */
	mutex_lock(&ctx->wq->mutex);

	copy_workqueue_attrs(ctx->wq->unbound_attrs, ctx->attrs);

	/* save the previous pwq and install the new one */
	for_each_node(node)
		ctx->pwq_tbl[node] = numa_pwq_tbl_install(ctx->wq, node,
							  ctx->pwq_tbl[node]);

	/* @dfl_pwq might not have been used, ensure it's linked */
	link_pwq(ctx->dfl_pwq);
	swap(ctx->wq->dfl_pwq, ctx->dfl_pwq);

	mutex_unlock(&ctx->wq->mutex);
}

static void apply_wqattrs_lock(void)
{
	/* CPUs should stay stable across pwq creations and installations */
	get_online_cpus();
	mutex_lock(&wq_pool_mutex);
}

static void apply_wqattrs_unlock(void)
{
	mutex_unlock(&wq_pool_mutex);
	put_online_cpus();
}

static int apply_workqueue_attrs_locked(struct workqueue_struct *wq,
					const struct workqueue_attrs *attrs)
{
	struct apply_wqattrs_ctx *ctx;

	/* only unbound workqueues can change attributes */
	if (WARN_ON(!(wq->flags & WQ_UNBOUND)))
		return -EINVAL;

	/* creating multiple pwqs breaks ordering guarantee */
	if (!list_empty(&wq->pwqs)) {
		if (WARN_ON(wq->flags & __WQ_ORDERED_EXPLICIT))
			return -EINVAL;

		wq->flags &= ~__WQ_ORDERED;
	}

	ctx = apply_wqattrs_prepare(wq, attrs);
	if (!ctx)
		return -ENOMEM;

	/* the ctx has been prepared successfully, let's commit it */
	apply_wqattrs_commit(ctx);
	apply_wqattrs_cleanup(ctx);

	return 0;
}

/**
 * apply_workqueue_attrs - apply new workqueue_attrs to an unbound workqueue
 * @wq: the target workqueue
 * @attrs: the workqueue_attrs to apply, allocated with alloc_workqueue_attrs()
 *
 * Apply @attrs to an unbound workqueue @wq.  Unless disabled, on NUMA
 * machines, this function maps a separate pwq to each NUMA node with
 * possibles CPUs in @attrs->cpumask so that work items are affine to the
 * NUMA node it was issued on.  Older pwqs are released as in-flight work
 * items finish.  Note that a work item which repeatedly requeues itself
 * back-to-back will stay on its current pwq.
 *
 * Performs GFP_KERNEL allocations.
 *
 * Return: 0 on success and -errno on failure.
 */
int apply_workqueue_attrs(struct workqueue_struct *wq,
			  const struct workqueue_attrs *attrs)
{
	int ret;

	apply_wqattrs_lock();
	ret = apply_workqueue_attrs_locked(wq, attrs);
	apply_wqattrs_unlock();

	return ret;
}
EXPORT_SYMBOL_GPL(apply_workqueue_attrs);

/**
 * wq_update_unbound_numa - update NUMA affinity of a wq for CPU hot[un]plug
 * @wq: the target workqueue
 * @cpu: the CPU coming up or going down
 * @online: whether @cpu is coming up or going down
 *
 * This function is to be called from %CPU_DOWN_PREPARE, %CPU_ONLINE and
 * %CPU_DOWN_FAILED.  @cpu is being hot[un]plugged, update NUMA affinity of
 * @wq accordingly.
 *
 * If NUMA affinity can't be adjusted due to memory allocation failure, it
 * falls back to @wq->dfl_pwq which may not be optimal but is always
 * correct.
 *
 * Note that when the last allowed CPU of a NUMA node goes offline for a
 * workqueue with a cpumask spanning multiple nodes, the workers which were
 * already executing the work items for the workqueue will lose their CPU
 * affinity and may execute on any CPU.  This is similar to how per-cpu
 * workqueues behave on CPU_DOWN.  If a workqueue user wants strict
 * affinity, it's the user's responsibility to flush the work item from
 * CPU_DOWN_PREPARE.
 */
static void wq_update_unbound_numa(struct workqueue_struct *wq, int cpu,
				   bool online)
{
	int node = cpu_to_node(cpu);
	int cpu_off = online ? -1 : cpu;
	struct pool_workqueue *old_pwq = NULL, *pwq;
	struct workqueue_attrs *target_attrs;
	cpumask_t *cpumask;

	lockdep_assert_held(&wq_pool_mutex);

	if (!wq_numa_enabled || !(wq->flags & WQ_UNBOUND) ||
	    wq->unbound_attrs->no_numa)
		return;

	/*
	 * We don't wanna alloc/free wq_attrs for each wq for each CPU.
	 * Let's use a preallocated one.  The following buf is protected by
	 * CPU hotplug exclusion.
	 */
	target_attrs = wq_update_unbound_numa_attrs_buf;
	cpumask = target_attrs->cpumask;

	copy_workqueue_attrs(target_attrs, wq->unbound_attrs);
	pwq = unbound_pwq_by_node(wq, node);

	/*
	 * Let's determine what needs to be done.  If the target cpumask is
	 * different from the default pwq's, we need to compare it to @pwq's
	 * and create a new one if they don't match.  If the target cpumask
	 * equals the default pwq's, the default pwq should be used.
	 */
	if (wq_calc_node_cpumask(wq->dfl_pwq->pool->attrs, node, cpu_off, cpumask)) {
		if (cpumask_equal(cpumask, pwq->pool->attrs->cpumask))
			return;
	} else {
		goto use_dfl_pwq;
	}

	/* create a new pwq */
	pwq = alloc_unbound_pwq(wq, target_attrs);
	if (!pwq) {
		pr_warn("workqueue: allocation failed while updating NUMA affinity of \"%s\"\n",
			wq->name);
		goto use_dfl_pwq;
	}

	/* Install the new pwq. */
	mutex_lock(&wq->mutex);
	old_pwq = numa_pwq_tbl_install(wq, node, pwq);
	goto out_unlock;

use_dfl_pwq:
	mutex_lock(&wq->mutex);
	spin_lock_irq(&wq->dfl_pwq->pool->lock);
	get_pwq(wq->dfl_pwq);
	spin_unlock_irq(&wq->dfl_pwq->pool->lock);
	old_pwq = numa_pwq_tbl_install(wq, node, wq->dfl_pwq);
out_unlock:
	mutex_unlock(&wq->mutex);
	put_pwq_unlocked(old_pwq);
}

static int alloc_and_link_pwqs(struct workqueue_struct *wq)
{
	bool highpri = wq->flags & WQ_HIGHPRI;
	int cpu, ret;

	if (!(wq->flags & WQ_UNBOUND)) {
		wq->cpu_pwqs = alloc_percpu(struct pool_workqueue);
		if (!wq->cpu_pwqs)
			return -ENOMEM;

		for_each_possible_cpu(cpu) {
			struct pool_workqueue *pwq =
				per_cpu_ptr(wq->cpu_pwqs, cpu);
			struct worker_pool *cpu_pools =
				per_cpu(cpu_worker_pools, cpu);

			init_pwq(pwq, wq, &cpu_pools[highpri]);

			mutex_lock(&wq->mutex);
			link_pwq(pwq);
			mutex_unlock(&wq->mutex);
		}
		return 0;
	} else if (wq->flags & __WQ_ORDERED) {
		ret = apply_workqueue_attrs(wq, ordered_wq_attrs[highpri]);
		/* there should only be single pwq for ordering guarantee */
		WARN(!ret && (wq->pwqs.next != &wq->dfl_pwq->pwqs_node ||
			      wq->pwqs.prev != &wq->dfl_pwq->pwqs_node),
		     "ordering guarantee broken for workqueue %s\n", wq->name);
		return ret;
	} else {
		return apply_workqueue_attrs(wq, unbound_std_wq_attrs[highpri]);
	}
}

static int wq_clamp_max_active(int max_active, unsigned int flags,
			       const char *name)
{
	int lim = flags & WQ_UNBOUND ? WQ_UNBOUND_MAX_ACTIVE : WQ_MAX_ACTIVE;

	if (max_active < 1 || max_active > lim)
		pr_warn("workqueue: max_active %d requested for %s is out of range, clamping between %d and %d\n",
			max_active, name, 1, lim);

	return clamp_val(max_active, 1, lim);
}

/*
 * Workqueues which may be used during memory reclaim should have a rescuer
 * to guarantee forward progress.
 */
static int init_rescuer(struct workqueue_struct *wq)
{
	struct worker *rescuer;
	int ret;

	if (!(wq->flags & WQ_MEM_RECLAIM))
		return 0;

	rescuer = alloc_worker(NUMA_NO_NODE);
	if (!rescuer)
		return -ENOMEM;

	rescuer->rescue_wq = wq;
	rescuer->task = kthread_create(rescuer_thread, rescuer, "%s", wq->name);
	ret = PTR_ERR_OR_ZERO(rescuer->task);
	if (ret) {
		kfree(rescuer);
		return ret;
	}

	wq->rescuer = rescuer;
	kthread_bind_mask(rescuer->task, cpu_possible_mask);
	wake_up_process(rescuer->task);

	return 0;
}

struct workqueue_struct *__alloc_workqueue_key(const char *fmt,
					       unsigned int flags,
					       int max_active,
					       struct lock_class_key *key,
					       const char *lock_name, ...)
{
	size_t tbl_size = 0;
	va_list args;
	struct workqueue_struct *wq;
	struct pool_workqueue *pwq;

	/*
	 * Unbound && max_active == 1 used to imply ordered, which is no
	 * longer the case on NUMA machines due to per-node pools.  While
	 * alloc_ordered_workqueue() is the right way to create an ordered
	 * workqueue, keep the previous behavior to avoid subtle breakages
	 * on NUMA.
	 */
	if ((flags & WQ_UNBOUND) && max_active == 1)
		flags |= __WQ_ORDERED;

	/* see the comment above the definition of WQ_POWER_EFFICIENT */
	if ((flags & WQ_POWER_EFFICIENT) && wq_power_efficient)
		flags |= WQ_UNBOUND;

	/* allocate wq and format name */
	if (flags & WQ_UNBOUND)
		tbl_size = nr_node_ids * sizeof(wq->numa_pwq_tbl[0]);

	wq = kzalloc(sizeof(*wq) + tbl_size, GFP_KERNEL);
	if (!wq)
		return NULL;

	if (flags & WQ_UNBOUND) {
		wq->unbound_attrs = alloc_workqueue_attrs(GFP_KERNEL);
		if (!wq->unbound_attrs)
			goto err_free_wq;
	}

	va_start(args, lock_name);
	vsnprintf(wq->name, sizeof(wq->name), fmt, args);
	va_end(args);

	max_active = max_active ?: WQ_DFL_ACTIVE;
	max_active = wq_clamp_max_active(max_active, flags, wq->name);

	/* init wq */
	wq->flags = flags;
	wq->saved_max_active = max_active;
	mutex_init(&wq->mutex);
	atomic_set(&wq->nr_pwqs_to_flush, 0);
	INIT_LIST_HEAD(&wq->pwqs);
	INIT_LIST_HEAD(&wq->flusher_queue);
	INIT_LIST_HEAD(&wq->flusher_overflow);
	INIT_LIST_HEAD(&wq->maydays);

	lockdep_init_map(&wq->lockdep_map, lock_name, key, 0);
	INIT_LIST_HEAD(&wq->list);

	if (alloc_and_link_pwqs(wq) < 0)
		goto err_free_wq;

	if (wq_online && init_rescuer(wq) < 0)
		goto err_destroy;

	if ((wq->flags & WQ_SYSFS) && workqueue_sysfs_register(wq))
		goto err_destroy;

	/*
	 * wq_pool_mutex protects global freeze state and workqueues list.
	 * Grab it, adjust max_active and add the new @wq to workqueues
	 * list.
	 */
	mutex_lock(&wq_pool_mutex);

	mutex_lock(&wq->mutex);
	for_each_pwq(pwq, wq)
		pwq_adjust_max_active(pwq);
	mutex_unlock(&wq->mutex);

	list_add_tail_rcu(&wq->list, &workqueues);

	mutex_unlock(&wq_pool_mutex);

	return wq;

err_free_wq:
	free_workqueue_attrs(wq->unbound_attrs);
	kfree(wq);
	return NULL;
err_destroy:
	destroy_workqueue(wq);
	return NULL;
}
EXPORT_SYMBOL_GPL(__alloc_workqueue_key);

/**
 * destroy_workqueue - safely terminate a workqueue
 * @wq: target workqueue
 *
 * Safely destroy a workqueue. All work currently pending will be done first.
 */
void destroy_workqueue(struct workqueue_struct *wq)
{
	struct pool_workqueue *pwq;
	int node;

	/*
	 * Remove it from sysfs first so that sanity check failure doesn't
	 * lead to sysfs name conflicts.
	 */
	workqueue_sysfs_unregister(wq);

	/* drain it before proceeding with destruction */
	drain_workqueue(wq);

	/* kill rescuer, if sanity checks fail, leave it w/o rescuer */
	if (wq->rescuer) {
		struct worker *rescuer = wq->rescuer;

		/* this prevents new queueing */
		spin_lock_irq(&wq_mayday_lock);
		wq->rescuer = NULL;
		spin_unlock_irq(&wq_mayday_lock);

		/* rescuer will empty maydays list before exiting */
		kthread_stop(rescuer->task);
		kfree(rescuer);
	}

	/* sanity checks */
	mutex_lock(&wq->mutex);
	for_each_pwq(pwq, wq) {
		int i;

		for (i = 0; i < WORK_NR_COLORS; i++) {
			if (WARN_ON(pwq->nr_in_flight[i])) {
				mutex_unlock(&wq->mutex);
				show_workqueue_state();
				return;
			}
		}

		if (WARN_ON((pwq != wq->dfl_pwq) && (pwq->refcnt > 1)) ||
		    WARN_ON(pwq->nr_active) ||
		    WARN_ON(!list_empty(&pwq->delayed_works))) {
			mutex_unlock(&wq->mutex);
			show_workqueue_state();
			return;
		}
	}
	mutex_unlock(&wq->mutex);

	/*
	 * wq list is used to freeze wq, remove from list after
	 * flushing is complete in case freeze races us.
	 */
	mutex_lock(&wq_pool_mutex);
	list_del_rcu(&wq->list);
	mutex_unlock(&wq_pool_mutex);

	if (!(wq->flags & WQ_UNBOUND)) {
		/*
		 * The base ref is never dropped on per-cpu pwqs.  Directly
		 * schedule RCU free.
		 */
		call_rcu_sched(&wq->rcu, rcu_free_wq);
	} else {
		/*
		 * We're the sole accessor of @wq at this point.  Directly
		 * access numa_pwq_tbl[] and dfl_pwq to put the base refs.
		 * @wq will be freed when the last pwq is released.
		 */
		for_each_node(node) {
			pwq = rcu_access_pointer(wq->numa_pwq_tbl[node]);
			RCU_INIT_POINTER(wq->numa_pwq_tbl[node], NULL);
			put_pwq_unlocked(pwq);
		}

		/*
		 * Put dfl_pwq.  @wq may be freed any time after dfl_pwq is
		 * put.  Don't access it afterwards.
		 */
		pwq = wq->dfl_pwq;
		wq->dfl_pwq = NULL;
		put_pwq_unlocked(pwq);
	}
}
EXPORT_SYMBOL_GPL(destroy_workqueue);

/**
 * workqueue_set_max_active - adjust max_active of a workqueue
 * @wq: target workqueue
 * @max_active: new max_active value.
 *
 * Set max_active of @wq to @max_active.
 *
 * CONTEXT:
 * Don't call from IRQ context.
 */
void workqueue_set_max_active(struct workqueue_struct *wq, int max_active)
{
	struct pool_workqueue *pwq;

	/* disallow meddling with max_active for ordered workqueues */
	if (WARN_ON(wq->flags & __WQ_ORDERED_EXPLICIT))
		return;

	max_active = wq_clamp_max_active(max_active, wq->flags, wq->name);

	mutex_lock(&wq->mutex);

	wq->flags &= ~__WQ_ORDERED;
	wq->saved_max_active = max_active;

	for_each_pwq(pwq, wq)
		pwq_adjust_max_active(pwq);

	mutex_unlock(&wq->mutex);
}
EXPORT_SYMBOL_GPL(workqueue_set_max_active);

/**
 * current_work - retrieve %current task's work struct
 *
 * Determine if %current task is a workqueue worker and what it's working on.
 * Useful to find out the context that the %current task is running in.
 *
 * Return: work struct if %current task is a workqueue worker, %NULL otherwise.
 */
struct work_struct *current_work(void)
{
	struct worker *worker = current_wq_worker();

	return worker ? worker->current_work : NULL;
}
EXPORT_SYMBOL(current_work);

/**
 * current_is_workqueue_rescuer - is %current workqueue rescuer?
 *
 * Determine whether %current is a workqueue rescuer.  Can be used from
 * work functions to determine whether it's being run off the rescuer task.
 *
 * Return: %true if %current is a workqueue rescuer. %false otherwise.
 */
bool current_is_workqueue_rescuer(void)
{
	struct worker *worker = current_wq_worker();

	return worker && worker->rescue_wq;
}

/**
 * workqueue_congested - test whether a workqueue is congested
 * @cpu: CPU in question
 * @wq: target workqueue
 *
 * Test whether @wq's cpu workqueue for @cpu is congested.  There is
 * no synchronization around this function and the test result is
 * unreliable and only useful as advisory hints or for debugging.
 *
 * If @cpu is WORK_CPU_UNBOUND, the test is performed on the local CPU.
 * Note that both per-cpu and unbound workqueues may be associated with
 * multiple pool_workqueues which have separate congested states.  A
 * workqueue being congested on one CPU doesn't mean the workqueue is also
 * contested on other CPUs / NUMA nodes.
 *
 * Return:
 * %true if congested, %false otherwise.
 */
bool workqueue_congested(int cpu, struct workqueue_struct *wq)
{
	struct pool_workqueue *pwq;
	bool ret;

	rcu_read_lock_sched();

	if (cpu == WORK_CPU_UNBOUND)
		cpu = smp_processor_id();

	if (!(wq->flags & WQ_UNBOUND))
		pwq = per_cpu_ptr(wq->cpu_pwqs, cpu);
	else
		pwq = unbound_pwq_by_node(wq, cpu_to_node(cpu));

	ret = !list_empty(&pwq->delayed_works);
	rcu_read_unlock_sched();

	return ret;
}
EXPORT_SYMBOL_GPL(workqueue_congested);

/**
 * work_busy - test whether a work is currently pending or running
 * @work: the work to be tested
 *
 * Test whether @work is currently pending or running.  There is no
 * synchronization around this function and the test result is
 * unreliable and only useful as advisory hints or for debugging.
 *
 * Return:
 * OR'd bitmask of WORK_BUSY_* bits.
 */
unsigned int work_busy(struct work_struct *work)
{
	struct worker_pool *pool;
	unsigned long flags;
	unsigned int ret = 0;

	if (work_pending(work))
		ret |= WORK_BUSY_PENDING;

	local_irq_save(flags);
	pool = get_work_pool(work);
	if (pool) {
		spin_lock(&pool->lock);
		if (find_worker_executing_work(pool, work))
			ret |= WORK_BUSY_RUNNING;
		spin_unlock(&pool->lock);
	}
	local_irq_restore(flags);

	return ret;
}
EXPORT_SYMBOL_GPL(work_busy);

/**
 * set_worker_desc - set description for the current work item
 * @fmt: printf-style format string
 * @...: arguments for the format string
 *
 * This function can be called by a running work function to describe what
 * the work item is about.  If the worker task gets dumped, this
 * information will be printed out together to help debugging.  The
 * description can be at most WORKER_DESC_LEN including the trailing '\0'.
 */
void set_worker_desc(const char *fmt, ...)
{
	struct worker *worker = current_wq_worker();
	va_list args;

	if (worker) {
		va_start(args, fmt);
		vsnprintf(worker->desc, sizeof(worker->desc), fmt, args);
		va_end(args);
	}
}
EXPORT_SYMBOL_GPL(set_worker_desc);

/**
 * print_worker_info - print out worker information and description
 * @log_lvl: the log level to use when printing
 * @task: target task
 *
 * If @task is a worker and currently executing a work item, print out the
 * name of the workqueue being serviced and worker description set with
 * set_worker_desc() by the currently executing work item.
 *
 * This function can be safely called on any task as long as the
 * task_struct itself is accessible.  While safe, this function isn't
 * synchronized and may print out mixups or garbages of limited length.
 */
void print_worker_info(const char *log_lvl, struct task_struct *task)
{
	work_func_t *fn = NULL;
	char name[WQ_NAME_LEN] = { };
	char desc[WORKER_DESC_LEN] = { };
	struct pool_workqueue *pwq = NULL;
	struct workqueue_struct *wq = NULL;
	struct worker *worker;

	if (!(task->flags & PF_WQ_WORKER))
		return;

	/*
	 * This function is called without any synchronization and @task
	 * could be in any state.  Be careful with dereferences.
	 */
	worker = kthread_probe_data(task);

	/*
	 * Carefully copy the associated workqueue's workfn, name and desc.
	 * Keep the original last '\0' in case the original is garbage.
	 */
	probe_kernel_read(&fn, &worker->current_func, sizeof(fn));
	probe_kernel_read(&pwq, &worker->current_pwq, sizeof(pwq));
	probe_kernel_read(&wq, &pwq->wq, sizeof(wq));
	probe_kernel_read(name, wq->name, sizeof(name) - 1);
	probe_kernel_read(desc, worker->desc, sizeof(desc) - 1);

	if (fn || name[0] || desc[0]) {
		printk("%sWorkqueue: %s %pf", log_lvl, name, fn);
		if (strcmp(name, desc))
			pr_cont(" (%s)", desc);
		pr_cont("\n");
	}
}

static void pr_cont_pool_info(struct worker_pool *pool)
{
	pr_cont(" cpus=%*pbl", nr_cpumask_bits, pool->attrs->cpumask);
	if (pool->node != NUMA_NO_NODE)
		pr_cont(" node=%d", pool->node);
	pr_cont(" flags=0x%x nice=%d", pool->flags, pool->attrs->nice);
}

static void pr_cont_work(bool comma, struct work_struct *work)
{
	if (work->func == wq_barrier_func) {
		struct wq_barrier *barr;

		barr = container_of(work, struct wq_barrier, work);

		pr_cont("%s BAR(%d)", comma ? "," : "",
			task_pid_nr(barr->task));
	} else {
		pr_cont("%s %pf", comma ? "," : "", work->func);
	}
}

static void show_pwq(struct pool_workqueue *pwq)
{
	struct worker_pool *pool = pwq->pool;
	struct work_struct *work;
	struct worker *worker;
	bool has_in_flight = false, has_pending = false;
	int bkt;

	pr_info("  pwq %d:", pool->id);
	pr_cont_pool_info(pool);

	pr_cont(" active=%d/%d refcnt=%d%s\n",
		pwq->nr_active, pwq->max_active, pwq->refcnt,
		!list_empty(&pwq->mayday_node) ? " MAYDAY" : "");

	hash_for_each(pool->busy_hash, bkt, worker, hentry) {
		if (worker->current_pwq == pwq) {
			has_in_flight = true;
			break;
		}
	}
	if (has_in_flight) {
		bool comma = false;

		pr_info("    in-flight:");
		hash_for_each(pool->busy_hash, bkt, worker, hentry) {
			if (worker->current_pwq != pwq)
				continue;

			pr_cont("%s %d%s:%pf", comma ? "," : "",
				task_pid_nr(worker->task),
				worker == pwq->wq->rescuer ? "(RESCUER)" : "",
				worker->current_func);
			list_for_each_entry(work, &worker->scheduled, entry)
				pr_cont_work(false, work);
			comma = true;
		}
		pr_cont("\n");
	}

	list_for_each_entry(work, &pool->worklist, entry) {
		if (get_work_pwq(work) == pwq) {
			has_pending = true;
			break;
		}
	}
	if (has_pending) {
		bool comma = false;

		pr_info("    pending:");
		list_for_each_entry(work, &pool->worklist, entry) {
			if (get_work_pwq(work) != pwq)
				continue;

			pr_cont_work(comma, work);
			comma = !(*work_data_bits(work) & WORK_STRUCT_LINKED);
		}
		pr_cont("\n");
	}

	if (!list_empty(&pwq->delayed_works)) {
		bool comma = false;

		pr_info("    delayed:");
		list_for_each_entry(work, &pwq->delayed_works, entry) {
			pr_cont_work(comma, work);
			comma = !(*work_data_bits(work) & WORK_STRUCT_LINKED);
		}
		pr_cont("\n");
	}
}

/**
 * show_workqueue_state - dump workqueue state
 *
 * Called from a sysrq handler or try_to_freeze_tasks() and prints out
 * all busy workqueues and pools.
 */
void show_workqueue_state(void)
{
	struct workqueue_struct *wq;
	struct worker_pool *pool;
	unsigned long flags;
	int pi;

	rcu_read_lock_sched();

	pr_info("Showing busy workqueues and worker pools:\n");

	list_for_each_entry_rcu(wq, &workqueues, list) {
		struct pool_workqueue *pwq;
		bool idle = true;

		for_each_pwq(pwq, wq) {
			if (pwq->nr_active || !list_empty(&pwq->delayed_works)) {
				idle = false;
				break;
			}
		}
		if (idle)
			continue;

		pr_info("workqueue %s: flags=0x%x\n", wq->name, wq->flags);

		for_each_pwq(pwq, wq) {
			spin_lock_irqsave(&pwq->pool->lock, flags);
			if (pwq->nr_active || !list_empty(&pwq->delayed_works))
				show_pwq(pwq);
			spin_unlock_irqrestore(&pwq->pool->lock, flags);
			/*
			 * We could be printing a lot from atomic context, e.g.
			 * sysrq-t -> show_workqueue_state(). Avoid triggering
			 * hard lockup.
			 */
			touch_nmi_watchdog();
		}
	}

	for_each_pool(pool, pi) {
		struct worker *worker;
		bool first = true;

		spin_lock_irqsave(&pool->lock, flags);
		if (pool->nr_workers == pool->nr_idle)
			goto next_pool;

		pr_info("pool %d:", pool->id);
		pr_cont_pool_info(pool);
		pr_cont(" hung=%us workers=%d",
			jiffies_to_msecs(jiffies - pool->watchdog_ts) / 1000,
			pool->nr_workers);
		if (pool->manager)
			pr_cont(" manager: %d",
				task_pid_nr(pool->manager->task));
		list_for_each_entry(worker, &pool->idle_list, entry) {
			pr_cont(" %s%d", first ? "idle: " : "",
				task_pid_nr(worker->task));
			first = false;
		}
		pr_cont("\n");
	next_pool:
		spin_unlock_irqrestore(&pool->lock, flags);
		/*
		 * We could be printing a lot from atomic context, e.g.
		 * sysrq-t -> show_workqueue_state(). Avoid triggering
		 * hard lockup.
		 */
		touch_nmi_watchdog();
	}

	rcu_read_unlock_sched();
}

/* used to show worker information through /proc/PID/{comm,stat,status} */
void wq_worker_comm(char *buf, size_t size, struct task_struct *task)
{
	int off;

	/* always show the actual comm */
	off = strscpy(buf, task->comm, size);
	if (off < 0)
		return;

	/* stabilize PF_WQ_WORKER and worker pool association */
	mutex_lock(&wq_pool_attach_mutex);

	if (task->flags & PF_WQ_WORKER) {
		struct worker *worker = kthread_data(task);
		struct worker_pool *pool = worker->pool;

		if (pool) {
			spin_lock_irq(&pool->lock);
			/*
			 * ->desc tracks information (wq name or
			 * set_worker_desc()) for the latest execution.  If
			 * current, prepend '+', otherwise '-'.
			 */
			if (worker->desc[0] != '\0') {
				if (worker->current_work)
					scnprintf(buf + off, size - off, "+%s",
						  worker->desc);
				else
					scnprintf(buf + off, size - off, "-%s",
						  worker->desc);
			}
			spin_unlock_irq(&pool->lock);
		}
	}

	mutex_unlock(&wq_pool_attach_mutex);
}

#ifdef CONFIG_SMP

/*
 * CPU hotplug.
 *
 * There are two challenges in supporting CPU hotplug.  Firstly, there
 * are a lot of assumptions on strong associations among work, pwq and
 * pool which make migrating pending and scheduled works very
 * difficult to implement without impacting hot paths.  Secondly,
 * worker pools serve mix of short, long and very long running works making
 * blocked draining impractical.
 *
 * This is solved by allowing the pools to be disassociated from the CPU
 * running as an unbound one and allowing it to be reattached later if the
 * cpu comes back online.
 */

static void unbind_workers(int cpu)
{
	struct worker_pool *pool;
	struct worker *worker;

	for_each_cpu_worker_pool(pool, cpu) {
		mutex_lock(&wq_pool_attach_mutex);
		spin_lock_irq(&pool->lock);

		/*
		 * We've blocked all attach/detach operations. Make all workers
		 * unbound and set DISASSOCIATED.  Before this, all workers
		 * except for the ones which are still executing works from
		 * before the last CPU down must be on the cpu.  After
		 * this, they may become diasporas.
		 */
		for_each_pool_worker(worker, pool)
			worker->flags |= WORKER_UNBOUND;

		pool->flags |= POOL_DISASSOCIATED;

		spin_unlock_irq(&pool->lock);
		mutex_unlock(&wq_pool_attach_mutex);

		/*
		 * Call schedule() so that we cross rq->lock and thus can
		 * guarantee sched callbacks see the %WORKER_UNBOUND flag.
		 * This is necessary as scheduler callbacks may be invoked
		 * from other cpus.
		 */
		schedule();

		/*
		 * Sched callbacks are disabled now.  Zap nr_running.
		 * After this, nr_running stays zero and need_more_worker()
		 * and keep_working() are always true as long as the
		 * worklist is not empty.  This pool now behaves as an
		 * unbound (in terms of concurrency management) pool which
		 * are served by workers tied to the pool.
		 */
		atomic_set(&pool->nr_running, 0);

		/*
		 * With concurrency management just turned off, a busy
		 * worker blocking could lead to lengthy stalls.  Kick off
		 * unbound chain execution of currently pending work items.
		 */
		spin_lock_irq(&pool->lock);
		wake_up_worker(pool);
		spin_unlock_irq(&pool->lock);
	}
}

/**
 * rebind_workers - rebind all workers of a pool to the associated CPU
 * @pool: pool of interest
 *
 * @pool->cpu is coming online.  Rebind all workers to the CPU.
 */
static void rebind_workers(struct worker_pool *pool)
{
	struct worker *worker;

	lockdep_assert_held(&wq_pool_attach_mutex);

	/*
	 * Restore CPU affinity of all workers.  As all idle workers should
	 * be on the run-queue of the associated CPU before any local
	 * wake-ups for concurrency management happen, restore CPU affinity
	 * of all workers first and then clear UNBOUND.  As we're called
	 * from CPU_ONLINE, the following shouldn't fail.
	 */
	for_each_pool_worker(worker, pool)
		WARN_ON_ONCE(set_cpus_allowed_ptr(worker->task,
						  pool->attrs->cpumask) < 0);

	spin_lock_irq(&pool->lock);

	pool->flags &= ~POOL_DISASSOCIATED;

	for_each_pool_worker(worker, pool) {
		unsigned int worker_flags = worker->flags;

		/*
		 * A bound idle worker should actually be on the runqueue
		 * of the associated CPU for local wake-ups targeting it to
		 * work.  Kick all idle workers so that they migrate to the
		 * associated CPU.  Doing this in the same loop as
		 * replacing UNBOUND with REBOUND is safe as no worker will
		 * be bound before @pool->lock is released.
		 */
		if (worker_flags & WORKER_IDLE)
			wake_up_process(worker->task);

		/*
		 * We want to clear UNBOUND but can't directly call
		 * worker_clr_flags() or adjust nr_running.  Atomically
		 * replace UNBOUND with another NOT_RUNNING flag REBOUND.
		 * @worker will clear REBOUND using worker_clr_flags() when
		 * it initiates the next execution cycle thus restoring
		 * concurrency management.  Note that when or whether
		 * @worker clears REBOUND doesn't affect correctness.
		 *
		 * WRITE_ONCE() is necessary because @worker->flags may be
		 * tested without holding any lock in
		 * wq_worker_waking_up().  Without it, NOT_RUNNING test may
		 * fail incorrectly leading to premature concurrency
		 * management operations.
		 */
		WARN_ON_ONCE(!(worker_flags & WORKER_UNBOUND));
		worker_flags |= WORKER_REBOUND;
		worker_flags &= ~WORKER_UNBOUND;
		WRITE_ONCE(worker->flags, worker_flags);
	}

	spin_unlock_irq(&pool->lock);
}

/**
 * restore_unbound_workers_cpumask - restore cpumask of unbound workers
 * @pool: unbound pool of interest
 * @cpu: the CPU which is coming up
 *
 * An unbound pool may end up with a cpumask which doesn't have any online
 * CPUs.  When a worker of such pool get scheduled, the scheduler resets
 * its cpus_allowed.  If @cpu is in @pool's cpumask which didn't have any
 * online CPU before, cpus_allowed of all its workers should be restored.
 */
static void restore_unbound_workers_cpumask(struct worker_pool *pool, int cpu)
{
	static cpumask_t cpumask;
	struct worker *worker;

	lockdep_assert_held(&wq_pool_attach_mutex);

	/* is @cpu allowed for @pool? */
	if (!cpumask_test_cpu(cpu, pool->attrs->cpumask))
		return;

	cpumask_and(&cpumask, pool->attrs->cpumask, cpu_online_mask);

	/* as we're called from CPU_ONLINE, the following shouldn't fail */
	for_each_pool_worker(worker, pool)
		WARN_ON_ONCE(set_cpus_allowed_ptr(worker->task, &cpumask) < 0);
}

int workqueue_prepare_cpu(unsigned int cpu)
{
	struct worker_pool *pool;

	for_each_cpu_worker_pool(pool, cpu) {
		if (pool->nr_workers)
			continue;
		if (!create_worker(pool))
			return -ENOMEM;
	}
	return 0;
}

int workqueue_online_cpu(unsigned int cpu)
{
	struct worker_pool *pool;
	struct workqueue_struct *wq;
	int pi;

	mutex_lock(&wq_pool_mutex);

	for_each_pool(pool, pi) {
		mutex_lock(&wq_pool_attach_mutex);

		if (pool->cpu == cpu)
			rebind_workers(pool);
		else if (pool->cpu < 0)
			restore_unbound_workers_cpumask(pool, cpu);

		mutex_unlock(&wq_pool_attach_mutex);
	}

	/* update NUMA affinity of unbound workqueues */
	list_for_each_entry(wq, &workqueues, list)
		wq_update_unbound_numa(wq, cpu, true);

	mutex_unlock(&wq_pool_mutex);
	return 0;
}

int workqueue_offline_cpu(unsigned int cpu)
{
	struct workqueue_struct *wq;

	/* unbinding per-cpu workers should happen on the local CPU */
	if (WARN_ON(cpu != smp_processor_id()))
		return -1;

	unbind_workers(cpu);

	/* update NUMA affinity of unbound workqueues */
	mutex_lock(&wq_pool_mutex);
	list_for_each_entry(wq, &workqueues, list)
		wq_update_unbound_numa(wq, cpu, false);
	mutex_unlock(&wq_pool_mutex);

	return 0;
}

struct work_for_cpu {
	struct work_struct work;
	long (*fn)(void *);
	void *arg;
	long ret;
};

static void work_for_cpu_fn(struct work_struct *work)
{
	struct work_for_cpu *wfc = container_of(work, struct work_for_cpu, work);

	wfc->ret = wfc->fn(wfc->arg);
}

/**
 * work_on_cpu - run a function in thread context on a particular cpu
 * @cpu: the cpu to run on
 * @fn: the function to run
 * @arg: the function arg
 *
 * It is up to the caller to ensure that the cpu doesn't go offline.
 * The caller must not hold any locks which would prevent @fn from completing.
 *
 * Return: The value @fn returns.
 */
long work_on_cpu(int cpu, long (*fn)(void *), void *arg)
{
	struct work_for_cpu wfc = { .fn = fn, .arg = arg };

	INIT_WORK_ONSTACK(&wfc.work, work_for_cpu_fn);
	schedule_work_on(cpu, &wfc.work);
	flush_work(&wfc.work);
	destroy_work_on_stack(&wfc.work);
	return wfc.ret;
}
EXPORT_SYMBOL_GPL(work_on_cpu);

/**
 * work_on_cpu_safe - run a function in thread context on a particular cpu
 * @cpu: the cpu to run on
 * @fn:  the function to run
 * @arg: the function argument
 *
 * Disables CPU hotplug and calls work_on_cpu(). The caller must not hold
 * any locks which would prevent @fn from completing.
 *
 * Return: The value @fn returns.
 */
long work_on_cpu_safe(int cpu, long (*fn)(void *), void *arg)
{
	long ret = -ENODEV;

	get_online_cpus();
	if (cpu_online(cpu))
		ret = work_on_cpu(cpu, fn, arg);
	put_online_cpus();
	return ret;
}
EXPORT_SYMBOL_GPL(work_on_cpu_safe);
#endif /* CONFIG_SMP */

#ifdef CONFIG_FREEZER

/**
 * freeze_workqueues_begin - begin freezing workqueues
 *
 * Start freezing workqueues.  After this function returns, all freezable
 * workqueues will queue new works to their delayed_works list instead of
 * pool->worklist.
 *
 * CONTEXT:
 * Grabs and releases wq_pool_mutex, wq->mutex and pool->lock's.
 */
void freeze_workqueues_begin(void)
{
	struct workqueue_struct *wq;
	struct pool_workqueue *pwq;

	mutex_lock(&wq_pool_mutex);

	WARN_ON_ONCE(workqueue_freezing);
	workqueue_freezing = true;

	list_for_each_entry(wq, &workqueues, list) {
		mutex_lock(&wq->mutex);
		for_each_pwq(pwq, wq)
			pwq_adjust_max_active(pwq);
		mutex_unlock(&wq->mutex);
	}

	mutex_unlock(&wq_pool_mutex);
}

/**
 * freeze_workqueues_busy - are freezable workqueues still busy?
 *
 * Check whether freezing is complete.  This function must be called
 * between freeze_workqueues_begin() and thaw_workqueues().
 *
 * CONTEXT:
 * Grabs and releases wq_pool_mutex.
 *
 * Return:
 * %true if some freezable workqueues are still busy.  %false if freezing
 * is complete.
 */
bool freeze_workqueues_busy(void)
{
	bool busy = false;
	struct workqueue_struct *wq;
	struct pool_workqueue *pwq;

	mutex_lock(&wq_pool_mutex);

	WARN_ON_ONCE(!workqueue_freezing);

	list_for_each_entry(wq, &workqueues, list) {
		if (!(wq->flags & WQ_FREEZABLE))
			continue;
		/*
		 * nr_active is monotonically decreasing.  It's safe
		 * to peek without lock.
		 */
		rcu_read_lock_sched();
		for_each_pwq(pwq, wq) {
			WARN_ON_ONCE(pwq->nr_active < 0);
			if (pwq->nr_active) {
				busy = true;
				rcu_read_unlock_sched();
				goto out_unlock;
			}
		}
		rcu_read_unlock_sched();
	}
out_unlock:
	mutex_unlock(&wq_pool_mutex);
	return busy;
}

/**
 * thaw_workqueues - thaw workqueues
 *
 * Thaw workqueues.  Normal queueing is restored and all collected
 * frozen works are transferred to their respective pool worklists.
 *
 * CONTEXT:
 * Grabs and releases wq_pool_mutex, wq->mutex and pool->lock's.
 */
void thaw_workqueues(void)
{
	struct workqueue_struct *wq;
	struct pool_workqueue *pwq;

	mutex_lock(&wq_pool_mutex);

	if (!workqueue_freezing)
		goto out_unlock;

	workqueue_freezing = false;

	/* restore max_active and repopulate worklist */
	list_for_each_entry(wq, &workqueues, list) {
		mutex_lock(&wq->mutex);
		for_each_pwq(pwq, wq)
			pwq_adjust_max_active(pwq);
		mutex_unlock(&wq->mutex);
	}

out_unlock:
	mutex_unlock(&wq_pool_mutex);
}
#endif /* CONFIG_FREEZER */

static int workqueue_apply_unbound_cpumask(void)
{
	LIST_HEAD(ctxs);
	int ret = 0;
	struct workqueue_struct *wq;
	struct apply_wqattrs_ctx *ctx, *n;

	lockdep_assert_held(&wq_pool_mutex);

	list_for_each_entry(wq, &workqueues, list) {
		if (!(wq->flags & WQ_UNBOUND))
			continue;
		/* creating multiple pwqs breaks ordering guarantee */
		if (wq->flags & __WQ_ORDERED)
			continue;

		ctx = apply_wqattrs_prepare(wq, wq->unbound_attrs);
		if (!ctx) {
			ret = -ENOMEM;
			break;
		}

		list_add_tail(&ctx->list, &ctxs);
	}

	list_for_each_entry_safe(ctx, n, &ctxs, list) {
		if (!ret)
			apply_wqattrs_commit(ctx);
		apply_wqattrs_cleanup(ctx);
	}

	return ret;
}

/**
 *  workqueue_set_unbound_cpumask - Set the low-level unbound cpumask
 *  @cpumask: the cpumask to set
 *
 *  The low-level workqueues cpumask is a global cpumask that limits
 *  the affinity of all unbound workqueues.  This function check the @cpumask
 *  and apply it to all unbound workqueues and updates all pwqs of them.
 *
 *  Retun:	0	- Success
 *		-EINVAL	- Invalid @cpumask
 *		-ENOMEM	- Failed to allocate memory for attrs or pwqs.
 */
int workqueue_set_unbound_cpumask(cpumask_var_t cpumask)
{
	int ret = -EINVAL;
	cpumask_var_t saved_cpumask;

	if (!zalloc_cpumask_var(&saved_cpumask, GFP_KERNEL))
		return -ENOMEM;

	/*
	 * Not excluding isolated cpus on purpose.
	 * If the user wishes to include them, we allow that.
	 */
	cpumask_and(cpumask, cpumask, cpu_possible_mask);
	if (!cpumask_empty(cpumask)) {
		apply_wqattrs_lock();

		/* save the old wq_unbound_cpumask. */
		cpumask_copy(saved_cpumask, wq_unbound_cpumask);

		/* update wq_unbound_cpumask at first and apply it to wqs. */
		cpumask_copy(wq_unbound_cpumask, cpumask);
		ret = workqueue_apply_unbound_cpumask();

		/* restore the wq_unbound_cpumask when failed. */
		if (ret < 0)
			cpumask_copy(wq_unbound_cpumask, saved_cpumask);

		apply_wqattrs_unlock();
	}

	free_cpumask_var(saved_cpumask);
	return ret;
}

#ifdef CONFIG_SYSFS
/*
 * Workqueues with WQ_SYSFS flag set is visible to userland via
 * /sys/bus/workqueue/devices/WQ_NAME.  All visible workqueues have the
 * following attributes.
 *
 *  per_cpu	RO bool	: whether the workqueue is per-cpu or unbound
 *  max_active	RW int	: maximum number of in-flight work items
 *
 * Unbound workqueues have the following extra attributes.
 *
 *  pool_ids	RO int	: the associated pool IDs for each node
 *  nice	RW int	: nice value of the workers
 *  cpumask	RW mask	: bitmask of allowed CPUs for the workers
 *  numa	RW bool	: whether enable NUMA affinity
 */
struct wq_device {
	struct workqueue_struct		*wq;
	struct device			dev;
};

static struct workqueue_struct *dev_to_wq(struct device *dev)
{
	struct wq_device *wq_dev = container_of(dev, struct wq_device, dev);

	return wq_dev->wq;
}

static ssize_t per_cpu_show(struct device *dev, struct device_attribute *attr,
			    char *buf)
{
	struct workqueue_struct *wq = dev_to_wq(dev);

	return scnprintf(buf, PAGE_SIZE, "%d\n", (bool)!(wq->flags & WQ_UNBOUND));
}
static DEVICE_ATTR_RO(per_cpu);

static ssize_t max_active_show(struct device *dev,
			       struct device_attribute *attr, char *buf)
{
	struct workqueue_struct *wq = dev_to_wq(dev);

	return scnprintf(buf, PAGE_SIZE, "%d\n", wq->saved_max_active);
}

static ssize_t max_active_store(struct device *dev,
				struct device_attribute *attr, const char *buf,
				size_t count)
{
	struct workqueue_struct *wq = dev_to_wq(dev);
	int val;

	if (sscanf(buf, "%d", &val) != 1 || val <= 0)
		return -EINVAL;

	workqueue_set_max_active(wq, val);
	return count;
}
static DEVICE_ATTR_RW(max_active);

static struct attribute *wq_sysfs_attrs[] = {
	&dev_attr_per_cpu.attr,
	&dev_attr_max_active.attr,
	NULL,
};
ATTRIBUTE_GROUPS(wq_sysfs);

static ssize_t wq_pool_ids_show(struct device *dev,
				struct device_attribute *attr, char *buf)
{
	struct workqueue_struct *wq = dev_to_wq(dev);
	const char *delim = "";
	int node, written = 0;

	rcu_read_lock_sched();
	for_each_node(node) {
		written += scnprintf(buf + written, PAGE_SIZE - written,
				     "%s%d:%d", delim, node,
				     unbound_pwq_by_node(wq, node)->pool->id);
		delim = " ";
	}
	written += scnprintf(buf + written, PAGE_SIZE - written, "\n");
	rcu_read_unlock_sched();

	return written;
}

static ssize_t wq_nice_show(struct device *dev, struct device_attribute *attr,
			    char *buf)
{
	struct workqueue_struct *wq = dev_to_wq(dev);
	int written;

	mutex_lock(&wq->mutex);
	written = scnprintf(buf, PAGE_SIZE, "%d\n", wq->unbound_attrs->nice);
	mutex_unlock(&wq->mutex);

	return written;
}

/* prepare workqueue_attrs for sysfs store operations */
static struct workqueue_attrs *wq_sysfs_prep_attrs(struct workqueue_struct *wq)
{
	struct workqueue_attrs *attrs;

	lockdep_assert_held(&wq_pool_mutex);

	attrs = alloc_workqueue_attrs(GFP_KERNEL);
	if (!attrs)
		return NULL;

	copy_workqueue_attrs(attrs, wq->unbound_attrs);
	return attrs;
}

static ssize_t wq_nice_store(struct device *dev, struct device_attribute *attr,
			     const char *buf, size_t count)
{
	struct workqueue_struct *wq = dev_to_wq(dev);
	struct workqueue_attrs *attrs;
	int ret = -ENOMEM;

	apply_wqattrs_lock();

	attrs = wq_sysfs_prep_attrs(wq);
	if (!attrs)
		goto out_unlock;

	if (sscanf(buf, "%d", &attrs->nice) == 1 &&
	    attrs->nice >= MIN_NICE && attrs->nice <= MAX_NICE)
		ret = apply_workqueue_attrs_locked(wq, attrs);
	else
		ret = -EINVAL;

out_unlock:
	apply_wqattrs_unlock();
	free_workqueue_attrs(attrs);
	return ret ?: count;
}

static ssize_t wq_cpumask_show(struct device *dev,
			       struct device_attribute *attr, char *buf)
{
	struct workqueue_struct *wq = dev_to_wq(dev);
	int written;

	mutex_lock(&wq->mutex);
	written = scnprintf(buf, PAGE_SIZE, "%*pb\n",
			    cpumask_pr_args(wq->unbound_attrs->cpumask));
	mutex_unlock(&wq->mutex);
	return written;
}

static ssize_t wq_cpumask_store(struct device *dev,
				struct device_attribute *attr,
				const char *buf, size_t count)
{
	struct workqueue_struct *wq = dev_to_wq(dev);
	struct workqueue_attrs *attrs;
	int ret = -ENOMEM;

	apply_wqattrs_lock();

	attrs = wq_sysfs_prep_attrs(wq);
	if (!attrs)
		goto out_unlock;

	ret = cpumask_parse(buf, attrs->cpumask);
	if (!ret)
		ret = apply_workqueue_attrs_locked(wq, attrs);

out_unlock:
	apply_wqattrs_unlock();
	free_workqueue_attrs(attrs);
	return ret ?: count;
}

static ssize_t wq_numa_show(struct device *dev, struct device_attribute *attr,
			    char *buf)
{
	struct workqueue_struct *wq = dev_to_wq(dev);
	int written;

	mutex_lock(&wq->mutex);
	written = scnprintf(buf, PAGE_SIZE, "%d\n",
			    !wq->unbound_attrs->no_numa);
	mutex_unlock(&wq->mutex);

	return written;
}

static ssize_t wq_numa_store(struct device *dev, struct device_attribute *attr,
			     const char *buf, size_t count)
{
	struct workqueue_struct *wq = dev_to_wq(dev);
	struct workqueue_attrs *attrs;
	int v, ret = -ENOMEM;

	apply_wqattrs_lock();

	attrs = wq_sysfs_prep_attrs(wq);
	if (!attrs)
		goto out_unlock;

	ret = -EINVAL;
	if (sscanf(buf, "%d", &v) == 1) {
		attrs->no_numa = !v;
		ret = apply_workqueue_attrs_locked(wq, attrs);
	}

out_unlock:
	apply_wqattrs_unlock();
	free_workqueue_attrs(attrs);
	return ret ?: count;
}

static struct device_attribute wq_sysfs_unbound_attrs[] = {
	__ATTR(pool_ids, 0444, wq_pool_ids_show, NULL),
	__ATTR(nice, 0644, wq_nice_show, wq_nice_store),
	__ATTR(cpumask, 0644, wq_cpumask_show, wq_cpumask_store),
	__ATTR(numa, 0644, wq_numa_show, wq_numa_store),
	__ATTR_NULL,
};

static struct bus_type wq_subsys = {
	.name				= "workqueue",
	.dev_groups			= wq_sysfs_groups,
};

static ssize_t wq_unbound_cpumask_show(struct device *dev,
		struct device_attribute *attr, char *buf)
{
	int written;

	mutex_lock(&wq_pool_mutex);
	written = scnprintf(buf, PAGE_SIZE, "%*pb\n",
			    cpumask_pr_args(wq_unbound_cpumask));
	mutex_unlock(&wq_pool_mutex);

	return written;
}

static ssize_t wq_unbound_cpumask_store(struct device *dev,
		struct device_attribute *attr, const char *buf, size_t count)
{
	cpumask_var_t cpumask;
	int ret;

	if (!zalloc_cpumask_var(&cpumask, GFP_KERNEL))
		return -ENOMEM;

	ret = cpumask_parse(buf, cpumask);
	if (!ret)
		ret = workqueue_set_unbound_cpumask(cpumask);

	free_cpumask_var(cpumask);
	return ret ? ret : count;
}

static struct device_attribute wq_sysfs_cpumask_attr =
	__ATTR(cpumask, 0644, wq_unbound_cpumask_show,
	       wq_unbound_cpumask_store);

static int __init wq_sysfs_init(void)
{
	int err;

	err = subsys_virtual_register(&wq_subsys, NULL);
	if (err)
		return err;

	return device_create_file(wq_subsys.dev_root, &wq_sysfs_cpumask_attr);
}
core_initcall(wq_sysfs_init);

static void wq_device_release(struct device *dev)
{
	struct wq_device *wq_dev = container_of(dev, struct wq_device, dev);

	kfree(wq_dev);
}

/**
 * workqueue_sysfs_register - make a workqueue visible in sysfs
 * @wq: the workqueue to register
 *
 * Expose @wq in sysfs under /sys/bus/workqueue/devices.
 * alloc_workqueue*() automatically calls this function if WQ_SYSFS is set
 * which is the preferred method.
 *
 * Workqueue user should use this function directly iff it wants to apply
 * workqueue_attrs before making the workqueue visible in sysfs; otherwise,
 * apply_workqueue_attrs() may race against userland updating the
 * attributes.
 *
 * Return: 0 on success, -errno on failure.
 */
int workqueue_sysfs_register(struct workqueue_struct *wq)
{
	struct wq_device *wq_dev;
	int ret;

	/*
	 * Adjusting max_active or creating new pwqs by applying
	 * attributes breaks ordering guarantee.  Disallow exposing ordered
	 * workqueues.
	 */
	if (WARN_ON(wq->flags & __WQ_ORDERED_EXPLICIT))
		return -EINVAL;

	wq->wq_dev = wq_dev = kzalloc(sizeof(*wq_dev), GFP_KERNEL);
	if (!wq_dev)
		return -ENOMEM;

	wq_dev->wq = wq;
	wq_dev->dev.bus = &wq_subsys;
	wq_dev->dev.release = wq_device_release;
	dev_set_name(&wq_dev->dev, "%s", wq->name);

	/*
	 * unbound_attrs are created separately.  Suppress uevent until
	 * everything is ready.
	 */
	dev_set_uevent_suppress(&wq_dev->dev, true);

	ret = device_register(&wq_dev->dev);
	if (ret) {
		put_device(&wq_dev->dev);
		wq->wq_dev = NULL;
		return ret;
	}

	if (wq->flags & WQ_UNBOUND) {
		struct device_attribute *attr;

		for (attr = wq_sysfs_unbound_attrs; attr->attr.name; attr++) {
			ret = device_create_file(&wq_dev->dev, attr);
			if (ret) {
				device_unregister(&wq_dev->dev);
				wq->wq_dev = NULL;
				return ret;
			}
		}
	}

	dev_set_uevent_suppress(&wq_dev->dev, false);
	kobject_uevent(&wq_dev->dev.kobj, KOBJ_ADD);
	return 0;
}

/**
 * workqueue_sysfs_unregister - undo workqueue_sysfs_register()
 * @wq: the workqueue to unregister
 *
 * If @wq is registered to sysfs by workqueue_sysfs_register(), unregister.
 */
static void workqueue_sysfs_unregister(struct workqueue_struct *wq)
{
	struct wq_device *wq_dev = wq->wq_dev;

	if (!wq->wq_dev)
		return;

	wq->wq_dev = NULL;
	device_unregister(&wq_dev->dev);
}
#else	/* CONFIG_SYSFS */
static void workqueue_sysfs_unregister(struct workqueue_struct *wq)	{ }
#endif	/* CONFIG_SYSFS */

/*
 * Workqueue watchdog.
 *
 * Stall may be caused by various bugs - missing WQ_MEM_RECLAIM, illegal
 * flush dependency, a concurrency managed work item which stays RUNNING
 * indefinitely.  Workqueue stalls can be very difficult to debug as the
 * usual warning mechanisms don't trigger and internal workqueue state is
 * largely opaque.
 *
 * Workqueue watchdog monitors all worker pools periodically and dumps
 * state if some pools failed to make forward progress for a while where
 * forward progress is defined as the first item on ->worklist changing.
 *
 * This mechanism is controlled through the kernel parameter
 * "workqueue.watchdog_thresh" which can be updated at runtime through the
 * corresponding sysfs parameter file.
 */
#ifdef CONFIG_WQ_WATCHDOG

static unsigned long wq_watchdog_thresh = 30;
static struct timer_list wq_watchdog_timer;

static unsigned long wq_watchdog_touched = INITIAL_JIFFIES;
static DEFINE_PER_CPU(unsigned long, wq_watchdog_touched_cpu) = INITIAL_JIFFIES;

static void wq_watchdog_reset_touched(void)
{
	int cpu;

	wq_watchdog_touched = jiffies;
	for_each_possible_cpu(cpu)
		per_cpu(wq_watchdog_touched_cpu, cpu) = jiffies;
}

#ifdef CONFIG_SEC_DEBUG_SHOW_USER_STACK
static enum hrtimer_restart debug_wqlockup(struct hrtimer *t)
{
	BUG();
}
#endif

static void wq_watchdog_timer_fn(struct timer_list *unused)
{
	unsigned long thresh = READ_ONCE(wq_watchdog_thresh) * HZ;
	bool lockup_detected = false;
	unsigned long now = jiffies;
	struct worker_pool *pool;
	int pi;

	if (!thresh)
		return;

	rcu_read_lock();

	for_each_pool(pool, pi) {
		unsigned long pool_ts, touched, ts;

		if (list_empty(&pool->worklist))
			continue;

		/*
		 * If a virtual machine is stopped by the host it can look to
		 * the watchdog like a stall.
		 */
		kvm_check_and_clear_guest_paused();

		/* get the latest of pool and touched timestamps */
		pool_ts = READ_ONCE(pool->watchdog_ts);
		touched = READ_ONCE(wq_watchdog_touched);

		if (time_after(pool_ts, touched))
			ts = pool_ts;
		else
			ts = touched;

		if (pool->cpu >= 0) {
			unsigned long cpu_touched =
				READ_ONCE(per_cpu(wq_watchdog_touched_cpu,
						  pool->cpu));
			if (time_after(cpu_touched, ts))
				ts = cpu_touched;
		}

		/* did we stall? */
		if (time_after(now, ts + thresh)) {
			lockup_detected = true;
			pr_auto(ASL9, "BUG: workqueue lockup - pool");
			pr_cont_pool_info(pool);
			pr_cont(" stuck for %us!\n",
<<<<<<< HEAD
				jiffies_to_msecs(jiffies - pool_ts) / 1000);
#ifdef CONFIG_SEC_DEBUG_WQ_LOCKUP_INFO
			if (pool->cpu >= 0) {
				secdbg_show_sched_info(pool->cpu, 10);
				secdbg_show_busy_task(pool->cpu, jiffies_to_msecs(jiffies - pool_ts) / 1000, 5);
			}
#endif
=======
				jiffies_to_msecs(now - pool_ts) / 1000);
>>>>>>> 97fd5077
		}
	}

	rcu_read_unlock();

	if (lockup_detected) {
#ifdef CONFIG_SEC_DEBUG_SHOW_USER_STACK
		int cpu;
		struct task_struct *p;

		for_each_cpu(cpu, cpu_online_mask) {
			p = cpu_curr(cpu);
			pr_info("cpu %d, pid %d, task name : %s", cpu, p->pid, p->comm);
			secdbg_send_sig_debuggerd(p, 2);
		}
#endif
		show_workqueue_state();
#ifdef CONFIG_SEC_DEBUG_WORKQUEUE_LOCKUP_PANIC
#ifdef CONFIG_SEC_DEBUG_SHOW_USER_STACK
		hrtimer_init(&debug_wqlockup_hrtimer, CLOCK_MONOTONIC, HRTIMER_MODE_REL);
		debug_wqlockup_hrtimer.function = debug_wqlockup;
		hrtimer_start(&debug_wqlockup_hrtimer, ns_to_ktime(5000000000),
				HRTIMER_MODE_REL_PINNED);
#else
		BUG();
#endif
#endif
	}

	wq_watchdog_reset_touched();
	mod_timer(&wq_watchdog_timer, jiffies + thresh);
}

notrace void wq_watchdog_touch(int cpu)
{
	if (cpu >= 0)
		per_cpu(wq_watchdog_touched_cpu, cpu) = jiffies;
	else
		wq_watchdog_touched = jiffies;
}

static void wq_watchdog_set_thresh(unsigned long thresh)
{
	wq_watchdog_thresh = 0;
	del_timer_sync(&wq_watchdog_timer);

	if (thresh) {
		wq_watchdog_thresh = thresh;
		wq_watchdog_reset_touched();
		mod_timer(&wq_watchdog_timer, jiffies + thresh * HZ);
	}
}

static int wq_watchdog_param_set_thresh(const char *val,
					const struct kernel_param *kp)
{
	unsigned long thresh;
	int ret;

	ret = kstrtoul(val, 0, &thresh);
	if (ret)
		return ret;

	if (system_wq)
		wq_watchdog_set_thresh(thresh);
	else
		wq_watchdog_thresh = thresh;

	return 0;
}

static const struct kernel_param_ops wq_watchdog_thresh_ops = {
	.set	= wq_watchdog_param_set_thresh,
	.get	= param_get_ulong,
};

module_param_cb(watchdog_thresh, &wq_watchdog_thresh_ops, &wq_watchdog_thresh,
		0644);

static void wq_watchdog_init(void)
{
	timer_setup(&wq_watchdog_timer, wq_watchdog_timer_fn, TIMER_DEFERRABLE);
	wq_watchdog_set_thresh(wq_watchdog_thresh);
}

#else	/* CONFIG_WQ_WATCHDOG */

static inline void wq_watchdog_init(void) { }

#endif	/* CONFIG_WQ_WATCHDOG */

static void __init wq_numa_init(void)
{
	cpumask_var_t *tbl;
	int node, cpu;

	if (num_possible_nodes() <= 1)
		return;

	if (wq_disable_numa) {
		pr_info("workqueue: NUMA affinity support disabled\n");
		return;
	}

	wq_update_unbound_numa_attrs_buf = alloc_workqueue_attrs(GFP_KERNEL);
	BUG_ON(!wq_update_unbound_numa_attrs_buf);

	/*
	 * We want masks of possible CPUs of each node which isn't readily
	 * available.  Build one from cpu_to_node() which should have been
	 * fully initialized by now.
	 */
	tbl = kcalloc(nr_node_ids, sizeof(tbl[0]), GFP_KERNEL);
	BUG_ON(!tbl);

	for_each_node(node)
		BUG_ON(!zalloc_cpumask_var_node(&tbl[node], GFP_KERNEL,
				node_online(node) ? node : NUMA_NO_NODE));

	for_each_possible_cpu(cpu) {
		node = cpu_to_node(cpu);
		if (WARN_ON(node == NUMA_NO_NODE)) {
			pr_warn("workqueue: NUMA node mapping not available for cpu%d, disabling NUMA support\n", cpu);
			/* happens iff arch is bonkers, let's just proceed */
			return;
		}
		cpumask_set_cpu(cpu, tbl[node]);
	}

	wq_numa_possible_cpumask = tbl;
	wq_numa_enabled = true;
}

/**
 * workqueue_init_early - early init for workqueue subsystem
 *
 * This is the first half of two-staged workqueue subsystem initialization
 * and invoked as soon as the bare basics - memory allocation, cpumasks and
 * idr are up.  It sets up all the data structures and system workqueues
 * and allows early boot code to create workqueues and queue/cancel work
 * items.  Actual work item execution starts only after kthreads can be
 * created and scheduled right before early initcalls.
 */
int __init workqueue_init_early(void)
{
	int std_nice[NR_STD_WORKER_POOLS] = { 0, HIGHPRI_NICE_LEVEL };
	int hk_flags = HK_FLAG_DOMAIN | HK_FLAG_WQ;
	int i, cpu;

	WARN_ON(__alignof__(struct pool_workqueue) < __alignof__(long long));

	BUG_ON(!alloc_cpumask_var(&wq_unbound_cpumask, GFP_KERNEL));
	cpumask_copy(wq_unbound_cpumask, housekeeping_cpumask(hk_flags));

	pwq_cache = KMEM_CACHE(pool_workqueue, SLAB_PANIC);

	/* initialize CPU pools */
	for_each_possible_cpu(cpu) {
		struct worker_pool *pool;

		i = 0;
		for_each_cpu_worker_pool(pool, cpu) {
			BUG_ON(init_worker_pool(pool));
			pool->cpu = cpu;
			cpumask_copy(pool->attrs->cpumask, cpumask_of(cpu));
			pool->attrs->nice = std_nice[i++];
			pool->node = cpu_to_node(cpu);

			/* alloc pool ID */
			mutex_lock(&wq_pool_mutex);
			BUG_ON(worker_pool_assign_id(pool));
			mutex_unlock(&wq_pool_mutex);
		}
	}

	/* create default unbound and ordered wq attrs */
	for (i = 0; i < NR_STD_WORKER_POOLS; i++) {
		struct workqueue_attrs *attrs;

		BUG_ON(!(attrs = alloc_workqueue_attrs(GFP_KERNEL)));
		attrs->nice = std_nice[i];
		unbound_std_wq_attrs[i] = attrs;

		/*
		 * An ordered wq should have only one pwq as ordering is
		 * guaranteed by max_active which is enforced by pwqs.
		 * Turn off NUMA so that dfl_pwq is used for all nodes.
		 */
		BUG_ON(!(attrs = alloc_workqueue_attrs(GFP_KERNEL)));
		attrs->nice = std_nice[i];
		attrs->no_numa = true;
		ordered_wq_attrs[i] = attrs;
	}

	system_wq = alloc_workqueue("events", 0, 0);
	system_highpri_wq = alloc_workqueue("events_highpri", WQ_HIGHPRI, 0);
	system_long_wq = alloc_workqueue("events_long", 0, 0);
	system_unbound_wq = alloc_workqueue("events_unbound", WQ_UNBOUND,
					    WQ_UNBOUND_MAX_ACTIVE);
	system_freezable_wq = alloc_workqueue("events_freezable",
					      WQ_FREEZABLE, 0);
	system_power_efficient_wq = alloc_workqueue("events_power_efficient",
					      WQ_POWER_EFFICIENT, 0);
	system_freezable_power_efficient_wq = alloc_workqueue("events_freezable_power_efficient",
					      WQ_FREEZABLE | WQ_POWER_EFFICIENT,
					      0);
	BUG_ON(!system_wq || !system_highpri_wq || !system_long_wq ||
	       !system_unbound_wq || !system_freezable_wq ||
	       !system_power_efficient_wq ||
	       !system_freezable_power_efficient_wq);

	return 0;
}

/**
 * workqueue_init - bring workqueue subsystem fully online
 *
 * This is the latter half of two-staged workqueue subsystem initialization
 * and invoked as soon as kthreads can be created and scheduled.
 * Workqueues have been created and work items queued on them, but there
 * are no kworkers executing the work items yet.  Populate the worker pools
 * with the initial workers and enable future kworker creations.
 */
int __init workqueue_init(void)
{
	struct workqueue_struct *wq;
	struct worker_pool *pool;
	int cpu, bkt;

	/*
	 * It'd be simpler to initialize NUMA in workqueue_init_early() but
	 * CPU to node mapping may not be available that early on some
	 * archs such as power and arm64.  As per-cpu pools created
	 * previously could be missing node hint and unbound pools NUMA
	 * affinity, fix them up.
	 *
	 * Also, while iterating workqueues, create rescuers if requested.
	 */
	wq_numa_init();

	mutex_lock(&wq_pool_mutex);

	for_each_possible_cpu(cpu) {
		for_each_cpu_worker_pool(pool, cpu) {
			pool->node = cpu_to_node(cpu);
		}
	}

	list_for_each_entry(wq, &workqueues, list) {
		wq_update_unbound_numa(wq, smp_processor_id(), true);
		WARN(init_rescuer(wq),
		     "workqueue: failed to create early rescuer for %s",
		     wq->name);
	}

	mutex_unlock(&wq_pool_mutex);

	/* create the initial workers */
	for_each_online_cpu(cpu) {
		for_each_cpu_worker_pool(pool, cpu) {
			pool->flags &= ~POOL_DISASSOCIATED;
			BUG_ON(!create_worker(pool));
		}
	}

	hash_for_each(unbound_pool_hash, bkt, pool, hash_node)
		BUG_ON(!create_worker(pool));

	wq_online = true;
	wq_watchdog_init();

	return 0;
}<|MERGE_RESOLUTION|>--- conflicted
+++ resolved
@@ -50,7 +50,7 @@
 #include <linux/sched/isolation.h>
 #include <linux/debug-snapshot.h>
 #include <linux/nmi.h>
-<<<<<<< HEAD
+#include <linux/kvm_para.h>
 #include <linux/sec_debug.h>
 #include <soc/samsung/exynos-debug.h>
 #ifdef CONFIG_SEC_DEBUG_SHOW_USER_STACK
@@ -58,9 +58,6 @@
 #include <linux/hrtimer.h>
 #include "sched/sched.h"
 #endif
-=======
-#include <linux/kvm_para.h>
->>>>>>> 97fd5077
 
 #include "workqueue_internal.h"
 
@@ -5651,17 +5648,13 @@
 			pr_auto(ASL9, "BUG: workqueue lockup - pool");
 			pr_cont_pool_info(pool);
 			pr_cont(" stuck for %us!\n",
-<<<<<<< HEAD
-				jiffies_to_msecs(jiffies - pool_ts) / 1000);
+				jiffies_to_msecs(now - pool_ts) / 1000);
 #ifdef CONFIG_SEC_DEBUG_WQ_LOCKUP_INFO
 			if (pool->cpu >= 0) {
 				secdbg_show_sched_info(pool->cpu, 10);
 				secdbg_show_busy_task(pool->cpu, jiffies_to_msecs(jiffies - pool_ts) / 1000, 5);
 			}
 #endif
-=======
-				jiffies_to_msecs(now - pool_ts) / 1000);
->>>>>>> 97fd5077
 		}
 	}
 
